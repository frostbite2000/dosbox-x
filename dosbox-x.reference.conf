--- conflicted
+++ resolved
@@ -870,21 +870,12 @@
 auxdevice               = intellimouse
 
 [voodoo]
-<<<<<<< HEAD
-#   voodoo_card: Enable VOODOO card support.
-#                  Possible values: false, software, opengl, auto.
-# voodoo_maxmem: Specify whether to enable maximum memory size for the VOODOO card.
-#                  If set (on by default), the memory size will be 12MB (4MB front buffer + 2x4MB texture units)
-#                  Otherwise, the memory size will be the standard 4MB (2MB front buffer + 1x2MB texture unit)
-#         glide: Enable Glide emulation (requires glide2x.dll/libglide2x.so/libglide2x.dylib).
-=======
 #   voodoo_card: Enable support for the 3dfx Voodoo card.
 #                  Possible values: false, software, opengl, auto.
 # voodoo_maxmem: Specify whether to enable maximum memory size for the Voodoo card.
 #                  If set (on by default), the memory size will be 12MB (4MB front buffer + 2x4MB texture units)
 #                  Otherwise, the memory size will be the standard 4MB (2MB front buffer + 1x2MB texture unit)
 #         glide: Enable Glide emulation (requires a Glide wrapper - glide2x.dll/libglide2x.so/libglide2x.dylib).
->>>>>>> 26c5eda2
 #           lfb: Enable LFB access for Glide. OpenGlide does not support locking aux buffer, please use _noaux modes.
 #                  Possible values: full, full_noaux, read, read_noaux, write, write_noaux, none.
 #        splash: Show 3dfx splash screen (Windows; requires 3dfxSpl2.dll).
