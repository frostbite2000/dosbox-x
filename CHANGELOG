0.82.19 (next)
<<<<<<< HEAD
  - Integrated commits from mainline (Allofich)
    3854 - "top" is now used as 32 bit in dynrec core
    3860 - Don't scroll at unspecified video page
    3862 - Lower the influence of the aspect table correction trick when using high scale factors (320x200 => 2000x1200)
    3864 - Code reordering to fix build
    3866 - Correction to Hercules video height parameter
    3867 - The mapper now uses the wrapper as well
    3889 - Fix the possible/suggested values for integer properties.
    3895 - Minor cleanup
    3896 - Do less to update the frequency of an active SB DMA transfer
=======
  - Integrated a commit from mainline:
     #3860 "Use PCJr specific method to clear the video RAM.
            Also don't scroll at unspecified video page.
            Fixes issues with KQ1 and KQ2."
  - Integrated commits from mainline: 3854, 3860, 3861, 3862,
    3864, 3866 (Allofich)
>>>>>>> f7d333b8
  - PEGC emulation will now print a warning if the guest
    application or OS attempts to use 256-color planar mode.
  - PC-98 PEGC 256-color linear framebuffer is not mapped by
    default anymore, except when 256-color mode and the enable
    bit set, to match real hardware.
  - PC-98 PEGC 256-color emulation fixed not to respond to
    MMIO registers related to 256-color planar mode according
    to real hardware behavior. 256-color planar mode support
    is planned in the future.
  - Remove old dynamic x86 core. Dynamic core is exclusively
    dynrec now.
0.82.18
  - Added debugger command "VGA CRTC" for the CRTC section of
    VGA emulation.
  - Added debugger command "VGA DAC" for the DAC and "VGA DACPAL"
    command to view the VGA color palette.
  - Added debugger command "VGA GC" for the graphics controller
    section of VGA emulation.
  - Added debugger command "VGA SEQ" for the sequencer section
    of VGA emulation.
  - Added debugger commands "VGA DRAW" and "VGA AC" to view
    drawing and attribute controller state in the VGA emulation.
  - Integrated commits from mainline (Allofich)
    3834 - Fix typos
    3839 - CD audio status now returns zero start and end times when no track is playing. Fixes "The Manhole".
    3840 - Add "ADDLOG" debug command to manually add a message to the log.
    3843 - "Strip off leading zeroes from the IP", a fix for the serial modem.
    3845 - Add a small delay when raising the Sound Blaster 8-bit IRQ to emulate the slowness of the DSP, fixes Llamatron 2012 and Lemmings 3D.
    3849 - Add ability to set debugger breakpoint on AL values.
    3850 - The SB DMA callback now ignores previously selected, but not currently selected, DMA channels. Fixes Visual Player 2 with SB16.
    3853 - Minor cleanup to joystick code.
  - PSG noise channel emulation (PC-98 FM board) apparently
    broke on Mac OS X due to type promotion by Clang/LLVM.
    Modified the code to behave as originally intended, to
    restore the PSG noise channel on Mac OS X.
  - Added debugger command "DOS FNKEY" to view PC-98 scan code
    escape mapping.
  - PC-98 EGC ROP 9Ch added, apparently used by Windows 3.1
    CALC.EXE
  - PC-98 INT DCh CL=0Ch/CL=0Dh AX=01h through AX=28h added,
    which allows individual function/edit keys to be read or
    modified.
  - Dynrec dynamic core is now default even on 32-bit builds.
    Dynx86 dynamic core is still an option at this time if you
    compile from source.
  - PC-98 INT DCh CL=0Fh AX=0h/1h added.
  - PC-98 INT DCh CL=0Ch/CL=0Dh added AX=0 handling as well.
  - PC-98 INT DCh emulation now support INT DCh CL=0Ch/CL=0Dh
    AX=FFh so that some programs (including SEDIT.EXE) can set,
    re-define, and restore the function key row.
  - PC-98 MS-DOS emulation now injects escape codes from a table
    for the function keys instead of hard-coded as it does on
    real MS-DOS.
  - PC-98 MS-DOS emulation now supports Shift+Fn (shift+Function)
    to inject shortcuts into the CON device.
  - PC-98 MS-DOS now accepts CTRL+F8 to clear the screen.
  - PC-98 MS-DOS function key row now accepts CTRL+F7 to toggle
    between none, function keys, and shortcuts.
  - PC-98 INT 18h AH=42h display area setup now cancels pending
    vsync interrupt. This fixes display issues with Quarth when
    interrupting the game's demo mode to enter the main menu.
  - PC-98 emulation now emulates port 6Ah command that controls
    128KB/256KB VRAM wraparound.
  - INT DCh CL=10h AH=04h through AH=09h added.
  - INT DCh CL=10h AH=03h call to set cursor position (backdoor for
    ESC = ANSI code) added.
  - Added parsing for ESC M / ESC D and ESC E in the DOS ANSI driver.
  - New debugger "VGA" command added to view additional emulator
    state.
  - Debugger input bar (at the bottom) fixed to position correctly,
    mistake in the code that caused it fixed.
  - PC98 debugger command now supports viewing text, graphics, CG,
    GRCG, and EGC state.
  - New debugger command "PC98" to view PC-98 emulation state in
    the debugger.
  - New debugger command "EMU" added to view additional emulator
    state.
  - Debugger data view now shows linear and physical memory address
    for the memory address you're viewing when the CPU is in
    protected mode. The physical memory address display is useful
    when 386 paging is enabled.
  - Debugger command "SM" now accept B: W: and D: prefixes to
    write BYTE, WORD, and DWORD values to memory.
  - Debugger command "SR" now accept multiple pairs of registers
    and values in one command.
  - Debugger commands "EV" and "SM" will no longer hang DOSBox-X
    on invalid (unrecognized) input.
  - Added "EV" debugger command to allow viewing CPU registers
    at the command line, including CPU registers not shown
    in one of the windows of the debugger UI.
  - Debugger will now explicitly tell you if it does not
    recognize the command.
  - Debugger fixed not to leave your command uppercased on the
    command line if it does not recognize it.
  - Debugger "SR" command updated to allow setting upper/lower
    halves of AX/BX/CX/DX, additional CPU flags and the whole
    flags register.
  - Added INP/OUTP commands to debugger to aid debugging
    I/O ports.
  - 8086 and 286 cores now emulate a known bug where an
    instruction with multiple prefixes that is interrupted
    will resume at only the most recent prefix.
  - PC-98 planar emulation optimized and cleaned up.
  - Configuration GUI no longer crashes at startup if run
    from the command line using the --startui or --startgui
    command line options.
  - Configuration GUI fixed not to allow multiple instances
    of the same settings window.
  - Emulator speed controls added, if for any reason you'd
    want to play a game faster or slower.
  - Configuration GUI AUTOEXEC editor fixed so that
    "Append History" button actually works.
  - Fixed configuration GUI to show keyboard options instead
    of the mapper interface when you click the "Keyboard"
    button.
  - "Show details" menu option now also enables the realtime
    percentage display.
  - Mac OS X builds fixed to use older convertRectToScreen
    function instead of convertPointToScreen, which allows
    others to compile DOSBox-X on Mac OS X versions older than
    Mojave (despite Apple documentation claiming that
    convertPointToScreen was added in 10.12).
  - Shift and Alt key modifier handling within the configuration
    GUI now works properly in SDL2 builds.
  - Fixed prefetch queue emulation to allow 8086, 80186, and
    286 CPU types to run with prefetch queue without crashing.
  - CPU type selection menu will now cause guest to reboot
    if new cpu type is incompatible with the BIOS prologue
    and epilogue code that was generated at startup, to
    avoid crashes.
  - PC-98 NEC copyright string option now also installs
    another set of data in another location in the BIOS,
    that Windows 2.1 checks for.
  - Minimum MCB free value now has a higher default value in
    PC-98 mode to reflect the fact the platform usually has
    more loaded into lower memory at runtime. You are allowed
    to specify a lower value in dosbox.conf for anything that
    needs more memory.
  - GUS and Sound Blaster environment variable installation
    is now quiet, does not echo the variable on screen at
    startup.
  - INT 21h country-specific info now returns correct info
    for PC-98 mode.
  - INT 21h DBCS lead table now contains correct values in
    PC-98 mode.
  - Added more PC-98 EGC raster opcode emulation. The PC-98
    version of Windows 3.1 now displays properly without
    issues, except for line drawing.
  - Added INT 10h VESA BIOS function AH=08h "SET DAC WIDTH"
    so that, when enabled, DOS applications can switch the
    DAC from 6-bit to 8-bit.
  - Added basic 256-color mode emulation to PC-98 mode.
    Linear framebuffer, needed by PC-98 ports of DOOM and
    Wolfenstein 3D, is implemented. Bank switching, needed
    by a few PC-98 games, is implemented. 
  - MPU-401 emulation now accepts dosbox.conf option "mpubase"
    to control the base I/O port of the MPU-401 interface.
    The option can be set to "0" to tell DOSBox-X to pick the
    best default. Works in either IBM PC or NEC PC-98 mode.
    See dosbox.reference.conf for more details.
  - Fixed Sound Blaster 16 mixer IRQ/DMA select registers
    to work in PC-98 mode as they apparently do on real
    hardware.
  - Sound Blaster 16 and Adlib emulation now available in
    NEC PC-98 mode. I/O port mapping is based on a real
    SB16 card for PC-98 and some documentation. Only OPL3
    emulation is supported for Adlib. sbtype must be set
    to sb16.
  - NEC PC-98 emulation mode now emulates DMA controller.
  - Gravis Ultrasound emulation now allows game to read back
    the channel's Pan Pot register.
  - Sound Blaster 16 now implements 0xF9/0xFA fully, even if
    the RAM contents they expose are not fully implemented.
  - Sound Blaster DSP command E2h (DMA identification/test)
    code cleaned up and simplified.
0.82.17
  - Fixed yellowish tint of tv3x scaler on SDL1 builds of
    Mac OS X.
  - Fixed hq2x/hq3x and the various sai render scalers to
    render correctly on SDL1 builds of Mac OS X (where the
    odd BGRA color order is used). Prior to this fix the
    scaler output had a very strong yellow tint (missing
    or misrendered blue channel).
  - Fixed basic scaler template code to render correct RGBA
    colors in SDL1 builds for Mac OS X.
  - New grayscale scaler option, to emulate monochrome VGA
    monitors (frank-deng)
  - Menu handling cleanup from within Pause loop, including
    Mac OS X menu problems when invoking pause from the
    menu bar.
  - Shell welcome text fixed to show consistent first line in
    both IBM PC and PC-98 mode.
  - Pause mode fixed to handle mouse input while paused, so that
    SDL drawn menus (on Linux or HX DOS) continue to work while
    paused.
  - Added dosbox.conf option (off by default) to add the
    NEC PC-98 copyright string at E800:0DD8 for games and
    applications that require it.
  - Debugger can now show guest MS-DOS kernel MCB chain if you
    boot an MS-DOS floppy or hard disk image using
    BOOT --boothax msdos. For use with MS-DOS 3.3 or higher
    including the real mode MS-DOS environment of Windows 95.

    WARNING: Use boothax msdos ONLY with real mode MS-DOS, do
    not use with the protected mode environment (desktop) of
    Windows 95 especially a DOS VM within Windows. Use with
    MS-DOS and a DOS extender (DOS4GW, etc) should be OK.

  - Added "--boothax <mode>" option to BOOT command. At this
    time <mode> is limited to "msdos" to instruct the emulation
    to intercept specific INT 21h calls to locate the MS-DOS
    kernel's List of List and MCB chain structures for use with
    the debugger.
  - "TV" scaler updated to render dimmer alternate scanlines
    in CGA graphics modes (frank-deng)
  - Direct3D output no longer leaves DOS screen frozen when
    Direct3D device is "lost" (such as hitting CTRL+ALT+DEL
    to bring up the Windows C+A+D screen).
  - Page fault handling on by default now for dynamic core,
    DOS games and Windows 3.1 seem to handle it OK.
  - Page fault handling no longer use non-recursive page fault
    method with dynamic core, no matter what. It's too unreliable.
  - PC-98 mode now switches PIT Timer 2 clock gate ON by default
    to satisfy delay loops in Sunsoft "Photo Genic" and allow it
    to run. Note that PIT Timer 2 drives the baud rate clock of
    the RS-232C port.
  - IDE emulation bug fixed that prevented BIOS to IDE
    geometry translation when BIOS head count == 255. This
    fix also allows Windows 95 to use it's IDE driver with
    >= 4GB hard drives instead of running in MS-DOS compatibility
    mode.
  - Disk image support fixed to allow 4GB or larger hard disk
    images to work again.
  - FPU x86 core no longer calls E_Exit if the FPU stack
    overflows or underflows.
  - Updated build-debug scripts to accept "32" on the command
    line as a sign to compile 32-bit (i686) on a 64-bit (x86_64)
    system. You will need a multilib-capable GCC and 32-bit
    libraries installed on your system for this to work.
  - SDL2 OpenGL fixed color order issue
  - OpenGL is now supported in SDL2 builds.
  - Changed MPU-401 reset duration (DOSBox SVN).
0.82.16
  - SDL1 support fixed to gracefully handle a case where,
    under Windows XP, with a audio device that is not cycling
    any audio DMA, DOSBox-X can hang on shutdown.
  - SDL drawn menus now shift and adjust popup menu position
    to ensure the popup is entirely within the screen in cases
    where the window is too small. Redraw issues related to
    that (overlapping item and popup menus) have been fixed.
    Minimum window resolution has been reduced to 500x300,
    enough to permit EGA 640x350 displays without a black
    border.
  - Fixed INT 18h AH=13h not to automatically show the cursor
    (PC-98 fix), which fixes the visible blinking cursor
    problem during games.
  - VS2017 project files can now compile DOSBox-X to run on
    ARM versions of Windows RT (driver1998)
  - Local filesystem support fixed to sanitize DOS dates
    before applying them to files on the host filesystem
    so that invalid dates within DOSBox-X do not make invalid
    dates on the host filesystem.
  - VS2017 project files can now compile DOSBox-X to run on
    ARM64 versions of Windows 10 (driver1998)
  - Fixed FAT driver progamming mistake (inherited from
    DOSBox SVN) that used the Windows 95 "Created" date/time
    stamp rather than the original MS-DOS "Modified" date/time
    stamp field.
  - FAT driver now allows setting file date/time properly
    on create or INT 21h call to set date/time, and updates
    date/time on close after writing the file. Copy a file
    to a disk image should preserve the date, and new files
    created on the disk image should no longer have the
    date/time stamp Jan 1st, 1980 12:00:00 AM midnight.
  - Configuration GUI now allows user to exit dialog boxes
    and windows by hitting the ESC key.
  - Entering the mapper UI on Mac OS X will now hide all but
    the Host Key button on the touch bar. Entering the
    Configuration GUI will hide all buttons.
  - If DOSBox-X is run on a platform where the GUI provides
    a menu resource, bringing up the mapper will replace the
    main menu with a mapper-specific menu until you exit the
    mapper. Same for the configuration GUI.
  - Mapper now allows user to exit by hitting ESC key three
    times in a row.
  - Windows MinGW builds now properly support and enable the
    Direct3D output
  - Mac OS X builds now contain the correct version number in
    the application plist. Using the Finder's Information window
    on the compiled application bundle will now show correct
    version information.
  - SDL1 builds fixed to always compile with internal SDL_net
    library instead of public library on the system
  - Mac OS X SDL1 builds fixed to always clip the desktop
    dimensions against the available video modes provided
    by the system to avoid problems with the 1080i/1080p
    modes listed in the System Preferences dialog and older
    HDTV LCD TVs with lower than 1920x1080 native resolution.
  - "unmask keyboard on int 16 read" option is on by default,
    to allow DOSBox-X to keep the keyboard working with
    Windows 3.11 Windows for Workgroups.
  - Added multi-monitor support and detection for Mac OS X.
  - Fixed problem on multi-monitor Linux/X11 setups where going
    fullscreen on the primary monitor leaves the non-fullscreen
    window sticking out on the adjacent monitor.
  - Windows SDL1 builds fixed so that on multi-monitor setups,
    going fullscreen will fill the monitor the window is
    placed on.
  - Added support for multi-monitor and DPI determination for
    Microsoft Windows.
  - SDL1 and SDL2 builds now examine multi-monitor setups and
    so that they can go fullscreen properly on one monitor
    instead of going fullscreen across all monitors, in
    Linux/X11.
  - SDL1 OpenGL code fixed not to leave a blank space at the
    top of the screen when going fullscreen (if the menus are
    SDL drawn menus).
  - SDL1 library modified to center cursor properly no matter
    where on the overall desktop the fullscreen window exists.
  - Multi-monitor and fullscreen support added for Linux/X11
    versions of SDL1 DOSBox-X.
  - For non-x86 targets, or x86 targets where the user prefers
    not to use the x86 FPU core, code has been added to emulate
    the FPU instructions and registers using the "long double"
    data type for full 80-bit precision. This fixes 3D glitches
    in "Explora" though it still doesn't pass the Intel i387
    test program.
  - PC-98 INT 18h AH=04h: Added software delay to slow down some
    older PC-98 games that poll keyboard/mouse while animating
    cutscenes. The games seem to be timed around the assumption
    that this call has some delay to it. This fixes problems with
    "Shangrlia" by Elf corporation and animation that runs way
    too fast.
0.82.15
  - Incorporated x86 FPU emulation from DOSBox SVN to improve FPU
    precision at least on x86 and x86_64 targets.
  - PC-98 port 6Ah fixed not to allow setting EGC enable unless
    another EGC enable bit has been set, as specified in the PC-9801
    bible.
  - SVGA mode 0x10A (text mode) fixed to display properly instead
    of only the top half.
  - BIOS keyboard handling fixed in PC-98 mode so that Shift+Ro
    types an underscore as expected.
  - SVGA emulation (Tseng ET4000 and S3) fixed to reflect real
    hardware behavior where BYTE/WORD/DWORD VGA bits in the CRTC
    are ignored in SVGA modes.
  - Added "debug page flip" and "debug retrace poll" options to
    the menu.
  - Added "Swap Floppy" and "Swap CD" commands to the menu.
  - INT 2Eh (MS-DOS command interpreter interrupt) fixed so that
    the segment value of the interrupt vector matches the PSP
    segment of COMMAND.COM. Some DOS applications rely on that
    segment value as a starting point to enumerate the MCB
    chain.
  - PC speaker emulation fixed not to print "queue overrun"
    messages if the game or demo is attempting to use the PC
    speaker while pcspeaker=off. 
  - PC speaker emulation fixed to improve accuracy and to ensure
    the square wave is synchronized to the 8254 PIT output.
    This change appears to have improved sound quality with
    PWM "digitized speech" output.
  - 8254 emulation fixed to improve overall accuracy
  - 8254 PIT timer emulation fixed not to report writes to PIT 0
    Timer counters if the game is writing the same value
    repeatedly.
  - 8254 PIT timer connected to PC speaker now handles new counter
    value without causing full reset of the square wave (mode 3),
    which allows DOSBox-X to pass all tests in DOSLIB.
  - Added dosbox.conf option to control bus speed (and therefore
    I/O delay) of the C-BUS in PC-98 mode. Added defaults
    appropriate to PC-98 mode according to bus speeds documented
    for PC-98.
  - Timer clock gate emulation fixed to work properly in PC-98
    mode as well as IBM PC mode, when the PC speaker clock is
    enabled or disabled. This includes resetting the counter
    on the 8254 when the clock gate (trigger pin) is turned off
    [DOSLIB test TPCRAPI6.EXE]
  - Introductory text now indicates whether the build was
    compiled against SDL1 or SDL2 (emendelson)
  - Windows SDL1 builds now remember window position even when
    entering/leaving fullscreen mode.
  - "Restart DOSBox-X" menu and command code removed.
  - Linux/X11 window focus fixup. The change in 0.82.14 broke
    main window focus handling entirely by forgetting to check
    for the "window manager" window handle.
0.82.14
  - Windows builds, if run on Windows 7 or higher, will now direct
    the task bar preview to show only the part of the window
    containing the DOS screen.
  - SDL1 Mac OS X builds fixed to remember window position even
    if going to or from fullscreen mode.
  - Fixed mistakes with SDL2 surface output that caused serious
    UI problems with fullscreen mode and fullresolution=original.
  - Fixed problems with SDL1 Mac OS X and the window/dock menu
    filling up with multiple windows that have long ceased to
    exist.
  - SDL1 Mac OS X startup code replaced with startup code from
    SDL2 in order to run from main() cleanly instead of running
    SDL_main from an OS X event callback. This also fixes the
    problem of an unresponsive menu on startup if run from the
    terminal.
  - SDL1 Mac OS X builds fixed not to destroy and recreate the
    window every time it is resized.
  - SDL1 Mac OS X builds fixed to keep the window position
    stable every time you resize or do anything to trigger
    window recreation. Resizing the window no longer causes it
    to re-center to your screen.
  - SDL initializion fixed not to bail out on startup if
    DOSBox-X is unable to initialize SDL1 CD-ROM support (ccawley2011)
  - Segfault fixed (NULL pointer de-reference) that
    occurs when running DOSBox SVN on anything older than
    Mojave. DOSBox-X was not affected but the fix was applied
    just the same because the possibility is there.
  - Configuration GUI fixed to fade out with the right color
    RGBA order on Mac OS X.
  - Mac OS X SDL1 builds fixed to ignore mouse movement that
    occurs outside the window, unless any buttons are held
    down.
  - Mac OS X RGBA color order error with output=opengl fixed.
    EGA/CGA/MDA/Hercules/etc. modes should display properly
    now on OS X with OpenGL output.
  - SDL1 builds for Mac OS X now use the full Application
    menu generated by SDL1 instead of just an About command.
  - SDL1 builds under Mac OS X now support the "touch bar"
    on Macbook Pro and offer a few basic shortcuts,
    including a few that the touch bar makes much more
    inconvenient to use since the function key row is
    virtual on the touch bar instead of physical.
  - SDL1 builds under Mac OS X now offer a few basic
    DOSBox-X shortcuts if you command-click or double-tap
    the application icon in the dock.
  - Added support for taskbar extensions offered by
    Windows 7 and higher that allow DOSBox-X to put
    additional buttons in the preview pane that appears
    when you hover over DOSBox-X in the taskbar.
  - Centos 7 SDL1 builds (Linux X11) can now go fullscreen
    properly, instead of making the user input devices
    unusable running in an endless loop.
  - Windows builds now include Mapper and Configuration GUI
    commands in the system menu.
0.82.13
  - Mac OS X SDL2 builds now use the native OS X menu
    system instead of the "SDL drawn" menus.
  - Mac OS X SDL1 builds now default to the OpenGL
    output (if compiled with OpenGL support). Under
    recent versions of OS X, OpenGL output gives
    better performance than surface (CGBitmap) based
    display.
  - SDL2 builds now have working XBRZ scaler support.
  - Mac OS X SDL2 builds updated to completely ignore
    touch events, because SDL2 sees the touchpad on
    Macbooks as a touchscreen. Prior to this fix, the
    DOSBox-X UI was unusable due to mixed input events
    from both the touchpad and the mouse input from the
    touchpad.
  - SDL1 High DPI support for Mac OS X users with Retina
    displays.
  - SDL1 fix for display problems (blank windows) on Mac
    OS X 10.14.x (Mojave).
  - Windows builds (compiled with VS2017) now have working
    MT32 (Munt) emulation.
  - Adjusting CPU cycles with F12 + - / F12 + + (Increment
    and Decrement Cycles shortcuts) now updates cpu cycles
    property. This fixes a problem where adjusting the cycle
    count then changing the CPU core caused DOSBox-X to reset
    the cycle count back to the original value.
  - Linux/X11 support fixed not to assume XRandR extensions
    are present, but to instead ask the X11 server first.
  - Simple scaler rendering has altered the RENDER start line
    state so that detection of a changed line triggers a block
    of rendering without compare within a limited count before
    checking again. This means a reduced CPU load with scalers
    because it only detects frame changes every line before
    changes detected, and then on average every 12th line
    when running the scaler code. Hopefully this helps the
    Raspberry Pi keep up with DOS gaming better.
  - Simple scalers now offer compile-time (not run-time)
    option to omit per-pixel compare in scaler and process
    the entire scanline instead as a performance adjustment
    for slower and embedded systems.
  - Video debug menu added. First item is one that blanks the
    display to test screen updating.
  - Simple scalers (normal 2x-5x and SAI) revised to process
    changes and scaler rendering in larger blocks for possible
    performance improvement.
  - Simple scalers fixed to properly compare all pixels to
    detect changes properly, instead of only the first 4-8
    pixels.
  - EGA/VGA text rendering combined to reduce code copypasta
    and reduce bugs.
  - VGA 16-color planar modes now obey CRTC byte/word/dword
    bits.
0.82.12
  - MinGW HX DOS builds fixed to accept mouse input properly
    even beyond the 640x480 of the original SDL window
    dimensions. HX DOS seems to use the original dimensions
    of the window even if the window is maximized, thus the
    mouse input issue.
  - Configuration GUI fixed not to restore (unmaximize)
    the window, it's unnecessary.
  - New build scripts for Mac OS X, MinGW, and MinGW HX-DOS,
    under build-scripts in the source tree, to help make
    DOSBox-X releases more timely and consistent.
  - MinGW HX DOS builds now use WS_POPUP style instead
    of WS_OVERLAPPED to avoid window caption redraw
    glitches when in Windows XP.
  - MinGW HX DOS builds fixed to force the SDL window
    maximized at all times. Mapper and Configuration GUI
    interfaces fixed not to call on Windows to SW_RESTORE
    the window, in order to keep it maximized.
  - Steel Gun Nyan PIT/Timer hack revised so that polling
    the timer does not cause an interrupt storm. This
    fixes "God of Thunder" MS-DOS game where entering or
    leaving a house causes the Adlib music to play
    REALLY FAST during the transition effect.
  - Dynrec core ported from DOSBox SVN (Daniel-Trevitz)
  - Configuration GUI will pack settings closer together
    if the window/screen size is below 800x600.
  - Configuration GUI fixed to size dialog boxes as
    large as needed to show all options, to allow tabbing
    between options, to show a focus rectangle on the
    items.
  - Configuration GUI top level windows no longer show
    inactive title bar whenever you access a menu.
  - About dialog in configuration GUI updated to
    reflect that this is DOSBox-X in 2018, not
    DOSBox in 2014.
  - Configuration GUI now works with touchscreens in
    SDL2 builds.
  - INT 33h fixed to regard cursor as hidden if hidden
    for at least 100ms, which fixes host cursor flickering
    when running the built-in FreeDOS EDIT.COM program.
  - Mouse input and guest pointer integration limited
    to send input only if within the display region or
    within a 10% border around the display region.
  - SDL2 tapping the SDL drawn menu bar (on a touch
    screen) no longer triggers mouse click in the
    guest application (bugfix).
  - SDL2 Linux/X11 hack, added to compensate for bugs
    in SDL2 v2.0.5 regarding Linux/X11 touchscreen
    events, removed. SDL2 v2.0.9 fixed it.
  - Linux/X11 SDL2 builds will now encourage the user
    to update the SDL2 library installation if
    SDL2 library v2.0.5 is installed.
  - Fullscreen mode fixed in SDL2 builds.
  - Fixed configuration GUI fade out/in effect after
    exiting mapper GUI bug.
  - Configuration GUI now available and working in
    SDL2 builds as well as SDL1.
  - SDL2 builds now have a working "Fit aspect ratio"
    option.
  - SDL1 fullscreen mode fixed to use either the desktop
    size or the desired output size, and fallback to
    non-fullscreen on failure, to fix a segfault that
    would otherwise happen.
  - CONFIG -set sdl showmenu= now changes menu visibility.
  - CONFIG -set render scaler= fixed to apply changes
    to scaler and force setting, and update menu items,
    instead of ignoring it.
  - CONFIG -set render aspect= now keeps menu synchronized
    with setting.
0.82.11
  - SDL GUI fixed to make fade/sepia effect fit the
    actual display rectangle instead of filling the
    window.
  - PC-98 BIOS keyboard handling now returns capitals
    for A-Z if SHIFT xor CAPS LOCK is engaged.
  - PC-98 BIOS keyboard handling now uses modifier bits
    of keyboard bitmap to process scan codes, hackish
    IBM PC/AT data area status handling in PC-98 mode
    removed.
  - PC-98 BIOS keyboard emulation now maps numeric keypad
    to produce the correct keyboard input to the console
    and games. This fixes games that rely on the numeric
    keypad and the DOS console driver
  - Command line parsing fixed to add any BAT, COM, and
    EXE file references given at DOSBox-X's command line
    to the autoexec.bat file run at startup.
  - BOOT command bug fixed that made it impossible to
    specify both disk images and the --debug and --force
    options.
  - Debug output fixed to make it easier to break into
    the debugger even during a flood of debug output.
  - Added dosbox.conf option to enable/disable the
    PC-98 bus mouse interface
  - PC-98 boot disks with 128 bytes/sector boot sectors
    now load 4 sectors instead of 2. Seems to be
    required by some games.
  - INT 13h read/write functions fixed to refuse the
    command if the floppy disk has a sector size too
    large for the implementation (such as a PC-98
    disk image mounted in IBM PC mode with 1024 bytes
    per sector).
  - INT 13h AH=2 (read sector) updated to return disk
    change error on first read after disk change, to
    match real BIOS behavior.
  - Floppy emulation now tracks "disk change" signal.
  - PIC event handling fixed, IRQ breakpoints now stop
    at the beginning of the interrupt handler.
  - MPU-401 MIDI default IRQ is now IRQ 6 in PC-98 mode,
    to match factory default setting.
  - MPU-401 MIDI IRQ masked by default in PC-98.
  - PC-98 port BFDB implemented, which allows control
    of the mouse interrupt rate.
  - Eliminated mouse periodic interrupt hack, the mouse
    interrupt on PC-98 is periodic when enabled.
  - 256-byte/sector hard disk images fixed to ensure the
    proper boot drive identifier is presented for MS-DOS
    when booting a hard disk image.
  - Added IMGMOUNT -o partidx=N option. N is an integer
    value that indicates which partition to mount, counting
    up from zero. This allows mounting disk images that
    the FAT driver otherwise can't identify which partition
    to mount.
  - New general -o name=value option for IMGMOUNT, to pass
    various options to the FAT driver.
  - Update Metal Force mouse hack to become a more general
    "fire interrupt on Port C write" with a dosbox.conf
    option to enable. This fixes the requirement to move
    the mouse constantly for "Amaranth" when enabled.
  - Add to cascade interrupt hacks by offering an option
    to ignore the "in service" bit of the PIC for the
    cascade interrupt, while still tracking it for
    the DOS game or interrupt. Handy for PC-98 games
    that check the cascade "in service" bit before
    acting on the interrupt (IRQ 8-15).
  - DOS kernel fixed to limit it's private area and
    UMB region to avoid overlapping the PC-98 SOUND
    BIOS.
  - PC-98 SOUND BIOS dummy stub added for games that
    call into it.
  - Emulator hanging problem fixed when inputs are
    processed while running at a very low cycle count.
  - Added PC-98 LIO BIOS list and stub for games that
    require it.
  - Timer and PIC updated to emulate Mode 3 Square Wave
    output through the IRR register. Needed for Steel
    Gun Nyan.
  - PC-98 INT 18h fixed to reenable and process any
    keyboard data waiting when the DOS game or application
    calls INT 18h to read keyboard input. This fixes
    keyboard problems with Quarth.
  - PC-98 FDC BIOS emulation no longer reprograms the
    timer interrupt, but uses an alternate hack to
    avoid divide by zero fault with Ys II.
  - PC-98 GDC command to read back cursor position
    added.
  - PC-98 DOS CON device emulation now maintains ANSI
    attribute byte at 60:11D as documented.
  - BOOT now hides hardware cursor when booting a guest
    OS in PC-98 mode.
  - INT 1Dh vector now points at segment FD80 to satisfy
    some games that autodetect PC-98 vs other platforms.
  - INT 18h AH=42 implement display "bank" bit for games
    that need it.
  - PC-98 text scroll region implemented (I/O ports
    76h-7Ah even).
  - PC-98 CRTC mode set regarding 20/25-line mode fixed
    to update line height, text vertical position/height,
    and cursor shape.
  - PC-98 emulation of text height/vertical position
    registers 70h-74h even added.
  - PC-98 text hardware cursor fixed to cover both halves
    of doublewide characters if cursor positioned on left
    half, to match real hardware.
  - Fixed music/interrupt slowdown whenever I/O and INT 10h
    BIOS emulation is involved.
  - PC-98 minimal (non-functional at this time) printer
    port emulation added, as well as system configuration
    port.
  - PC-98 CG memory region fixed to match real hardware
    behavior, responding to A4000-A4FFF.
  - FAT filesystem driver now supports 2048 bytes per
    sector filesystems.
  - FAT filesystem driver logical/physical sector matching
    fixed to improve flexibility.
  - Fixed crash that occurs if you maximize the window
    and then adjust scalers to produce output that is
    larger than the maximized window.
  - INT 33h emulation now offers hiding the host cursor
    if the guest has provided an interrupt subroutine
    for the mouse driver to call, since it usually means
    the DOS game wishes to draw the cursor itself.
  - INT 33h emulation now offers hiding the host cursor
    if the guest is polling the cursor position, to
    better support guest/host integration with DOS games
    that draw their own cursor.
  - AUX and PS/2 emulation no longer allowed if machine
    type is PCjr.
  - PS/2 mouse emulation fixed to disable itself if the
    slave PIC needed for IRQ 12 is not present.
  - INT 33h pointer integration improved to support some
    additional DOS games, and to handle DeluxePaint II
    enhanced.
  - IMGMOUNT now supports NFD disk images.
  - DOSBox Integration Device now available for PC-98.
  - Added support for T98Next NHD hard disk images.
  - Added support for T98Next NFD R1 disk images.
  - Fixed crash with VGA BIOS allocation if video memory
    allows the full modelist to overflow the available
    ROM space.
  - SDL2 mapper redraw issue resolved.
  - Added dosbox.conf option to determine whether INT 10h
    VESA BIOS emulation points at the modelist in ROM or
    copies the modelist into the DOS application's info
    structure when asked.
0.82.10
  - PC-98 INT 1Bh floppy emulation now fakes success for
    calls to format track.
  - Initial keyboard pause fixed
  - PC-98 INT 1Bh floppy disk BIOS call now resets timer
    interval per call. This fixes Ys II after disk swap.
  - BIOS fixed to put normal "unhandled INT call" handler
    for INT 0-7 even in PC-98 mode to avoid confusion
    between game crashes and unknown INT calls.
  - VFD image support fixed to properly handle disk images
    where a sector is marked with fill byte 0xFF and the
    data field is 0xFFFFFFFF, which means the sector contents
    are all 0xFF.
  - DOSBox-X now supports T98 NFD disk images (R0).
  - BIOS data area now properly reports a high-resolution
    CRT display.
  - INT DCh AH=1 CL=10h added, which is apparently a print
    string function.
  - BIOS data area now reports 188+ user-definable CG slots,
    which makes GAJET happy.
  - FDI image support fixed to read the header instead of
    treating it as a plain disk image with 4096 of junk.
  - PC-98 character generator is now accessible through both
    I/O ports A1h-A9h and through memory-mapped I/O range
    A4000-A401F. This fixes missing text in Eve Burst Error.
  - Gravis Ultrasound emulation will no longer log GUS reset
    writes in cases where the same value is being written
    repeatedly, to reduce log clutter. Some demoscene
    productions have music routines that trigger GUS reset
    repeatedly without changing the register.
  - Added "gus master volume" setting to deal with games or
    demoscene productions where the music is too loud and clipping.
  - Added "Pause with interrupts". When enabled, the CPU is directed
    into a CALLBACK_Idle() loop to halt the game's main
    logic while allowing interrupts to run. This is useful
    for recording the game or demo's music because most DOS
    games/demos run the music and sound effects from interrupt
    handlers instead of the main loop.
  - Audio/video capture fixed to render audio even if muted,
    instead of rendering garbage to the capture file when
    audio is muted.
  - Experimental Emscripten + Node target (not reliable yet).
  - Added option to control how unhandled IRQs are dealt with.
    One option, mask_isr, is derived from em-dosbox.
  - Code added to read the screen dimensions in Linux/X11,
    either through XRandR or through the base X11 API.
  - Code added to read and store the dimensions, size, and
    DPI (Dots per Inch) of the screen.
  - Fixed bug that enabled IBM style APM BIOS in PC-98 mode.
  - For PC-98 mode, PIC emulation by default (but controllable
    through dosbox.conf) now initializes the PIC at startup to
    return the ISR (interrupt in-service) register instead of
    the IRR (interrupt request) register. This fixes FM
    music problems with Blackbird by Vivian caused by a
    programming mistake in the FM interrupt handler.
  - PIC emulation now accepts a dosbox.conf option not to mark
    the cascade interrupt as in service, for troublesome games.
  - VESA BIOS emulation now supports a packed 16-color (4bpp)
    mode as seen on a Toshiba Libretto (Chips & Tech) system.
    The packed format is different than the normal planar 16-color
    SVGA modes seen on most systems.
  - INT 33h no longer reports relative mouse motion unless the
    user captures the cursor.
  - Fixed EGA 16-color display modes (M_EGA) to honor CGA and
    Hercules compatible mapping modes (bits 0 and 1 of the
    CRTC mode control) and limit memory display to 8KB or 16KB
    accordingly. This fixes the mode select screen in the game
    "Prehistorik 2".
  - Removed Sound Blaster goldplay mode + sample accurate mode
    warning, goldplay mode no longer has issues with sample
    accurate mode.
  - Mixer "sample accurate" mode fixed to work again.
  - Windows SDL1 builds fixed to work around Windows SDK-level API
    limitation that normally prevents Win32 applications from
    fully receiving WM_KEYDOWN events for the left/right shift
    keys independently. Left and right shift keys are now fully
    usable on Windows builds (i.e. for use with pinball games).
  - INSTALL.MD guide and test files (Aybe)
  - CONFIG -get now populates %CONFIG% environment variable with
    configuration setting (follow DOSBox SVN behavior)
0.82.9
  - "Always on top" mode is now available for Mac OS X builds.
  - PS/2 mouse emulation fixed not to send relative mouse motion
    unless mouse cursor is captured.
  - Shell no longer provides MEM.COM if machine=pc98 or cputype=8086.
    MEM.COM is not compatible with either case.
  - INT 10h emulation will now set the S3 LFB enable bit for VESA
    SVGA modes, unless machine=vesa_nolfb was specified.
  - VGA emulation revised to report possible known problems with
    Windows 3.1 with regard to LFB base address or memalias setting.
  - VGA emulation fixed to emit warning if memalias=24, for S3 LFB,
    if machine=svga_s3, to inform the user that the configuration is
    known to cause the Windows 3.x driver to crash.
  - VGA emulation will no longer report S3 linear framebuffer address
    unless machine=svga_s3. The LFB address doesn't matter for anything
    other than SVGA S3 emulation.
  - S3 emulation will now automatically disable PCI VGA emulation if
    constraints prevent DOSBox-X from setting a linear framebuffer
    address aligned to 32MB (as required for PCI emulation).
  - VGA emulation fixed to pick a more appropriate linear framebuffer
    (S3) address if memalias is set to a value below 32.
  - Added dosbox.conf option "pci vga" to control whether the VGA
    emulation appears as a PCI or ISA device.
  - ROM BIOS now forces reported RAM down to make room for BIOS
    alias at top of memory instead of throwing an E_Exit error.
  - Fixed Hercules emulation (and MDA) so that the Hercules palette
    is always enforced. This fixes a bug where switching to HGC
    graphics mode resulted in monochrome blue/black graphics instead
    of the intended white/green/amber color expected.
  - Added MDA emulation (machine=mda). It functions like
    machine=hercules minus the graphics mode and Hercules-specific
    extensions to the base MDA card.
  - DOSBox shell no longer accepts dosbox.conf settings as commands
    by default, unless enabled in dosbox.conf. Typing "cycles" will
    no longer show cycle count. The dosbox.conf setting allows the
    user to enable it again i.e. for compatibility with DOSBox SVN.
    This is to prevent dosbox.conf settings from polluting the
    available commands at the shell and conflicting with shell and
    executable names.
  - EGA emulaton fixed to obey Color Plane Enable register in
    16-color planar modes.
  - Fixed BIOS model byte to report PS/2 model 30 correctly when
    machine=mcga, to allow certain DOS games to detect MCGA that way.
  - CGA mode/color select registers are readable on MCGA, fix 3D8-3D9h
    to reflect that.
  - INT 10h fixed to properly allow/deny AH=10h, AH=11h, and AH=12h calls
    according to machine= type instead of mistakes that blocked too many
    calls.
  - CGA composite mode should not be available when machine=mcga.
  - Fixed INT 10h to report MCGA color display if machine=mcga.
  - MCGA (IBM PS/2 Multi-Color Graphics Adapter) emulation added.
  - bitop C++11 self-test disabled for Microsoft Visual Studio builds.
    Microsoft's compiler can't handle them for some reason.
  - Added DOSLIB DSXMENU.EXE to the built-in executable list.
    DSXMENU.EXE allows DOS CONFIG.SYS style menus to be set up to
    run commands based on menu selection.
  - PC-98 ANSI emulation fixed to use the number of rows on the screen,
    not cursor position, to range-clip ANSI cursor positioning.
  - Added code to have DX-CAPTURE wait 3 seconds (or until ENTER/SPACE
    is pressed) after the program exits, before stopping capture.
  - DOSBox-X menus now allow runtime selection of capture format
    (AVI+ZMBV or MPEG-TS H.264). Changing while capturing will stop/start
    capture correctly.
  - Added switches to DX-CAPTURE to allow specifying audio, multitrack audio,
    and video as well.
  - DX-CAPTURE shell command added. The command to run is specified
    after DX-CAPTURE and DX-CAPTURE will start video capture, run the
    program, then stop capture when the program exits.
  - VGA/SVGA emulation fixed to enforce 256KB (64KB planar) wraparound
    when emulating stock VGA modes (not SVGA/VESA BIOS). Some
    demoscene productions rely on the 256KB wraparound when showing
    scrolling credits.
  - Gravis Ultrasound emulation now uses I/O callout system, with
    I/O port handling to emulate ISA bus 10-bit decoding (but with
    consideration of GUS MAX 7xx registers) so that GUS I/O ports
    are visible every 1000h I/O ports. A demoscene production was
    found that relies on an alias of GUS ports at 5xxxh rather than
    using the I/O ports directly.
  - Mouse emulation no longer sends motion to serial and PC-98 mouse
    emulation unless mouse cursor has been captured.
  - Mouse emulation fixed to set sensitivity and mickey count even if
    int33=false on mouse emulation reset.
  - Debugger fixed to paginate commands with a lot of output, including
    HELP, PIC, and various commands to dump interrupts and GDT/IDT tables.
  - CPU core no longer triggers Double Fault if Divide Overflow
    occurs within Divide Overflow. This is needed for bizarre anti-debugger
    obfuscated code seen in a demoscene production, where the program
    wraps the demo in a mini-filesystem emulated by trapping INT 21h.
  - cputype= dosbox.conf setting fixed to allow selecting between
    new 486 emulation (cputype=486) and old 486 emulation (cputype=486old).
    The "old" 486 core emulates older 486 CPUs that differ significantly
    from the newer 486 CPUs that inherited features from the Pentium.
  - IRQ hack setting for GUS and Sound Blaster is now a list so that
    multiple hacks can be specified, but in a way that is backwards
    compatible with existing dosbox.conf files.
  - IRQ hack option for Gravis Ultrasound added.
  - INT 20h emulation fixed to work with demoscene productions that
    call INT 20h in a way that the interrupt frame wraps around the
    64KB limit of the stack.
  - XMS emulation now has a dosbox.conf setting to control the number
    of XMS handles available.
  - Added INT 33h option not to round mouse cursor coordinates to text
    cell boundaries in text mode. Some demoscene productions were found
    that detects mouse movement, but reads initial position from text mode
    before switching to graphics.
  - Removed IRQ0 error measurement hack, to match DOSBox SVN. This fixes
    timing problems with some demoscene productions. The error measurement
    hack was apparently added for Microsoft Flight simulator, but has not
    been needed since and has been causing timing issues since.
  - Fixed INT 10h VGA save state function to program the Attribute Controller
    properly so that the screen is not left blank after the call.
  - 8042 keyboard emulation now initializes port 60h to 0xAA on hardware
    reset and initialization. Some DOS games and demoscene productions
    need something with bit 7 set in the register at startup in order not
    to act as if a key was immediately pressed.
  - Add printer emulation from Daum's branch of DOSBox, add FreeType 2.9.1
    to go with it (Alex/AT)
  - Add keyboard type setting, for use in future development.
  - PCjr emulation fixed to emulate PC/XT style NMI mask at port A0h
    rather than emulate the secondary PIC.
  - Code of Conduct revised to make it clear that forks/derivatives CAN
    have their own Code of Conduct but that it only applies to that fork
    or derivative version. No forking DOSBox-X, changing the code of
    conduct, and enforcing it on anyone outside your fork.
  - CPU normal core fixed to clear ZF flag after MUL when cputype=8086,
    which fixes problems with MSD.EXE mis-detecting the CPU as a NEC V20.
  - Fixed PCjr emulation not to allow UMB (upper memory blocks) since
    that seems to cause stability issues with emulation. Also, PCjr
    does not have UMB as far as I know.
  - Fixed PCjr not to re-read port 60h from IRQ1 handler.
  - Fixed PCjr not to emulate INT 15h keyboard hook.
  - PCjr keyboard emulation fixed to trigger NMI and reflect to IRQ1
    the way it actually works on IBM PCjr systems, which also fixes
    keyboard control issues with the PCjr version of "Pitfall".
  - configure.ac now provides an option for compiler optimization (Yksoft1)
  - Code of Conduct, initial version, added to source tree
  - PC-98 palette save/load state
  - CPU, memory, VGA palette and attribute controller save/load state
  - DOS SHELL now implements INT 0x2E to allow DOS programs to invoke
    shell commands through COMMAND.COM (borrowed from DOSBox SVN).
  - Added dosbox.conf option to control the physical memory address of the
    S3 SVGA linear framebuffer.
  - Save/load state system added, currently very minimal and experimental.
  - Appveyor XML added to source tree (Allofich)
  - Fixed *most* SDL2 refresh problems.
  - Sound Blaster Pro mixer volume fixed to return reserved bits SET rather
    than CLEAR. Some demoscene productions detect Sound Blaster Pro by whether
    these bits remain set when written. This fix allows them to detect Sound
    Blaster Pro as Sound Blaster Pro.
  - VGA emulation fixed not to add 2 scanlines twice, which fixes VGA vertical
    timing and scanline count and fixes the scroller in "Inconexia".
  - Gravis Ultrasound emulation now prints a warning if the game/demo attempts
    a DMA transfer while leaving the DMA channel masked.
  - Fixed Gravis Ultrasound emulation to mask DRAM peek/poke I/O to the 1MB
    offered by the card, which fixes GUS problems with a demoscene production
    that has random values in DRAM address bits 23-20.
  - Added dosbox.conf option that, if set, lets Gravis Ultrasound emulation
    start a DMA transfer if the game/demo is polling the DMA control register
    when DMA is unmasked and DMA terminal count has not occured, which helps
    some demoscene productions.
  - Added "PIC unmask IRQ" option for Gravis Ultrasound emulation.
  - Gravis Ultrasound emulation now has a dosbox.conf setting to initialize
    the hardware at startup as if ULTRINIT had been run.
  - Added dosbox.conf option for VESA BIOS emulation that, if set, instructs
    non-LFB modes to report 64KB windows but map 128KB from the start of
    the window, which helps (but does not fully solve) some Demoscene
    productions with redraw problems handling non-LFB as if LFB.
  - Fixed ET4000 emulation to support the hretrace "wobble" needed for
    "Copper"
  - VGA DAC/attribute controller behavior updated to reflect actual behavior
    as seen on an IBM PS/2 VGA model, as well as almost any SVGA clone.
  - VGA DAC behavior unique to Tseng ET4000 implemented when machine=svga_et4000.
    256-color mode on the ET4000 seems to map the low 4 bits through the
    attribute controller and, if enabled, the upper 4 bits through the
    color select register. Note this behavior is REQUIRED for the
    "copper" demo to display properly.
  - VGA palette, DAC, and attribute controller emulation updated to
    reflect actual VGA behavior, including the way that 256-color mode
    is mapped through the attribute controller.
  - Sierra highcolor DAC can now be enabled for any VGA/SVGA emulation
  - Cleanup and reorganization of scaler, aspect ratio handling (Alex/AT)
  - MinGW config.h builds fixed to enable Direct3D (Alex/AT)
  - Build fixes for SDL1 and Linux and extended functions (JP Cimalando)
  - Fixed ALSA MIDI mistake preventing the creation of subscription
    ports (JP Cimalando)
  - Previous release broke SVGA 16-color planar modes by masking video
    memory to 64KB planar boundaries at all times, fixed code to do so
    only for non-VESA modes. 1024x768 16-color mode works again.
  - Fixed user-defined VESA BIOS modes to validate the required video
    memory against the available memory on the emulated SVGA hardware.
  - VESA BIOS modelist generaton moved into it's own function. Modelist
    is regenerated upon editing/deletion of modes.
  - VESA BIOS modes added as suggested by hail-to-the-ryzen
  - VESA BIOS emulation now allows scriptable editing, deletion, and
    mode renaming of VESA BIOS modes for use with picky DOS games and
    demoscene productions that assume mode numbers.
  - Added VESA BIOS mode 0x136 as an alias for 320x200x16bpp mode
  - Enhancements to GFX_CaptureMouse and CaptureMouseNotify added
  - Fixed scaler change detection to use sizeof(int) properly than assume
    a certain byte count
  - Fixed undefined sse2_available reference issue in certain builds
0.82.8
  - New xBRZ scaler (with bilinear mode) (Alexat)
  - Fixed aspect ratio correction to use the ratio given by VGA emulation
    instead of assuming 4:3
  - output=surface and xBRZ now permit filling the window just like
    output=opengl and output=direct3d
  - Added critical section around Windows SDL 1.x resize code to solve
    the remaining 0.5% probability that resizing the window causes move
    and resize to stop working in Windows 10.
  - INT 10h AH=10h now ignores AL=3 in PCjr mode.
  - Fixed keyboard handler bug in PCjr mode that caused some CPU
    register corruption and general crashiness in games.
  - Improved shell: (Aybe, Joncampbell123)
    - Ctrl+Left and Ctrl+Right permits word-navigation.
    - Added emulation of 'Ins' key behavior.
  - Num Lock, Caps Lock, Scroll Lock are now synchronized at startup
    and when DOSBox-X window gains focus again (Windows). (Aybe)
  - Added visual feedback to Hat/D-pad buttons in mapper. (Aybe)
  - Added documentation for 'dir' command sorting switches. (Aybe)
  - Menu 'Show console' is now checked with '-console' (SDL1). (Aybe)
  - Improved joystick support (see README.joystick): (Aybe)
    - Added deadzone and response for joystick axes.
    - Axes can be remapped for devices with questionable layout.
    - User-settable deadzones for joystick bindings in mapper,
      mappings like WSAD keys to axes is less frustrating.
  - Improved mouse integration (Aybe):
    - Now by default DOSBox-X does not emulate mouse movement when the mouse
      is not locked. This gives a consistent experience when compared to host OS.
      For the old behavior, use [sdl] mouse_emulation=always.
    - Added visual or auditive feedback about auto-lock state (Windows).
      This feature can be switched off, use [sdl] autolock_feedback=none.
  - Added CAPMOUSE program for capturing/releasing mouse from command line. (Aybe)
    
0.82.7
  - Mac OS X builds now honor showmenu=false by leaving the
    stock SDL menu in place at startup.
  - Default minimum MCB free/base is now 0x100, to sidestep
    unknown unstable DOS application behavior when DOS
    applications are loaded at around segment 0x800.
    This also puts DOSBox-X at parity with the base memory
    behavior of DOSBox SVN.
  - Add dosbox.conf option to set Sound BIOS enable
    bit in non-volatile RAM (PC-98) that tells older
    PC-98 games the FM card is present (Yksoft)
  - BOOT updated to boot D88 except for 2D format which
    is generally used by PC-88 disk images.
  - Added D88 disk image support
  - CMake files added (Aybe)
  - PIC timing updated to use "double" float type for
    more precision, but as a typedef for future support
    as a compile time option.
  - Removed geometry checks from INT 1Bh FDC functions,
    to allow non-uniform disks to work.
  - MinGW builds now allowed to use Direct3D.
  - Direct3D output fixed to use the same texture
    coordinate, window fitting, and positioning
    logic as OpenGL.
  - Update zlib and libpng libraries in-tree.
  - Fixed VFD disk image support to correctly signal
    failure to detect geometry, to avoid divide by
    zero crash with FAT driver.
  - showmenu= now taken into consideration whether to
    show the menu bar at startup
  - Fixed get_item() E_Exit crash if menus asked to
    show from dosbox.conf
  - SDL drawn menus fixed to integrate with Direct3D
    output on Windows.
  - PC-98 mode can now boot floppy disk images where the
    boot sector is 128 or 256 bytes/sector despite
    track 1 and higher having 1024 bytes/sector.
  - General codebase cleanup, compiler warning cleanup.
  - Enable XInput support on Windows (Aybe)
  - Fixed SDL drawn menus to use std::vector properly,
    not to hold onto iterators while resizing the vector
    and popping things off the top.
  - PC-98 INT 1Bh "read id" floppy disk call fixed to
    cycle through sector numbers. Some bootable PC-98
    games use "MEGDOS" which polls this BIOS call before
    attempting to read the disk. If the sector numbers
    never cycle, "MEGDOS" will not attempt to read the
    disk.
  - Fixed bug that prevented some menu options (such as
    "aspect ratio") from working if still in the BIOS or
    booted into a guest OS.
  - PC-98 mode fixed to ignore "mainline compatible mapping".
    That mapping mode refers to DOSBox SVN which never
    supported PC-98 mode anyway.
  - Fix PC-98 INT 1Bh "test read" call, which then allows
    "cherry bomb" to run.
  - Remove geometry checks in PC-98 INT 1Bh BIOS call, so
    that FDD images with odd sector sizes can work.
  - ROM BIOS now automatically occupies E8000-FFFFF instead
    of F0000-FFFFF when in PC-98 mode.
  - Most 128 byte/sector FDD images appear to jump to
    E800:0002. I'm guessing that's ROM BASIC, so add a
    callback at that location to catch these boot disks
    and show a message instead of allowing the boot
    sector to jump to nothing and crash.
  - PC-98 BOOT fixed to check for and support booting from
    FDD images where track 0 contains 128 byte/sector
    boot sectors.
  - PC-98 INT 1Bh support fixed to support reading/writing
    sector sizes other than the one sector size reported
    by the image. It is now possible to read the other
    sector sizes from an FDD/VFD image.
  - Fixed somewhat serious bug that, when compiled against
    Microsoft C++, causes the AVI writer to use the 32-bit
    lseek() function instead of the 64-bit lseek64() function.
    Prior to this fix, AVI captures would begin to corrupt
    themselves after growing past 2GB in size.
  - Cleanup code, fix compiler warnings, typecast problems,
    C/C++ conformance problems as reported by GCC 4.8,
    GCC 7.3.0 (MinGW), Visual Studio 2017, and Clang/LLVM
    on Mac OS X.
  - FM Towns machine type stub, for anyone interested in
    forking DOSBox-X to implement FM Towns emulation.
  - Code cleanup, refactor, according to compiler warnings.
  - SDL drawn menus fixed to copy Direct3D backbuffer to
    the SDL surface when popup occurs. This allows the
    menus to overlap the Direct3D display correctly.
  - Fixed Direct3D output so that when composing the next
    frame in the backbuffer, it also copies the SDL drawn
    menu from the SDL surface in order to keep it on
    screen.
  - Direct3D output updated to follow SDL clip rectangle
    struct, in the same exact manner as the OpenGL output.
    This also permits the Direct3D output to correctly size
    itself and leave space at the top for the SDL drawn
    menus.
  - Fixed dynamic core entry point to push/pop EBP because
    debug builds need the compiler to track the stack frame.
  - Updated in-tree zlib and libpng libraries to the latest
    provided by both projects.
  - Fixed VFD (FDD) disk image support to signal to FAT driver
    properly an error if it could not determine a geometry.
  - Fixed code breakage with SDL2 that prevented compilation
    with Munt (MT32) emulation enabled. SDL2 builds now allow
    MT32 emulation.
  - Mac OS X builds now compile against the in-tree zlib and
    libpng libraries for consistency.
  - MinGW builds now compile against the MinGW provided zlib
    and the in-tree libpng library for consistency.
  - Enabled MinGW builds to use Direct3D and Direct3D shaders.
  - Added code to auto-detect the VirtualBox display driver
    in Windows build, because OpenGL output doesn't work
    in Windows XP under VirtualBox. The change will switch
    the default output to "surface" if VirtualBox is detected,
    else will retain the "opengl" default. This change applies
    only to MinGW builds and not HX DOS or main VS2017 builds.
  - Added PC-98 INT DCh emulation for function call that
    writes a char to the screen, allowing Eve Burst Error
    to clear the function row
  - Added command line option to allow skipping the 1-second
    wait in the BIOS startup screen.
  - SDL2 builds now support use of the SDL drawn menu with
    a touchscreen device.
  - Fixed up SDL2 support code to compile correctly on
    Mac OS X.
  - Fixed up SDL2 compilation to automatically use the
    SDL2 library on the system, or if that is not available,
    use the SDL2 library in-tree. There are no plans to make
    modifications to the in-tree SDL2 code.
  - Added code to read and discard OpenGL error code before
    creating font texture, to avoid false failure handling.
    This fixes font rendering on Windows MinGW builds when
    output=opengl.
  - OpenGL SDL drawn menus fixed to ensure the menu contents
    have been redrawn at least twice. One for each OpenGL
    buffer because DOSBox-X uses the double-buffered mode.
  - SDL drawn menus implemented for output=opengl. The menu
    bar in Linux builds is now available in OpenGL mode.
  - SDL drawn menus fixed to redraw only when state changes,
    and to clean up menu drawing code.
  - US keyboards can now enter the "Ro" key in PC-98 mode.
    Default binding is set up to map the Windows Menu key
    as Ro in PC-98 mode.
  - VGA option change code fixed to trigger scaler redraw
    correctly. Changing video modes or changing between
    8/9-pixel VGA text no longer leaves artifacts on the
    screen.
  - Added code to force redrawing additional frames when
    output=opengl, in order to correct a bug with Linux/X11
    and MesaGL where the first OpenGL buffer swap after
    SDL_SetVideoMode() is misplaced when the window size
    changes.
  - Renderer SSE line comparison fixed to use correct sizeof()
    of the integer type during compare.
  - Renderer fixed not to use SSE and non-SSE line comparision
    at the same time, if SSE was enabled at compile time.
  - Fixed in-tree SDL 1.x library to allow DOSBox-X to disable
    auto-refresh of the window in Linux/X11 after SDL_SetVideoMode
    to prevent visible flickering when resizing the window.
  - Conditional support for Direct3D (9) output enabled for
    MinGW builds, if the MinGW headers are available (yksoft1).
    Option is disabled by default.
  - Configuration GUI dialog box widened to accomodate buttons
    that were previously cut off on the right.
  - Replace E_Exit() with LOG_MSG() for key codes from the mapper
    that a keyboard scan code generator does not recognize. This
    fixes E_Exit() crashes if typing certain keys on a Japanese
    keyboard with no equivalent in IBM PC/AT mode.
  - Added code to double the size of the menu and menu items if
    the window is 1280x800 or larger, for users with high
    definition laptop displays and screens.
  - Enforce minimum window size of 640x400 if the menu bar is
    visible and DOSBox-X is drawing them, to make sure the menus
    are accessible on screen.
  - Removed auto-scalar-size code when output=surface that was
    causing problems when resizing the window.
  - Do not show "screenshot" menu item if screenshot support not
    available at compile time.
  - Remove "always on top" for anything but Windows at this time.
  - Disable "Show debugger" option on Linux and Mac OS X if no
    console attached to STDIN/STDOUT/STDERR.
  - Disable "Show console" option on Linux and Mac OS X since
    the console is not under our control.
  - Windows "Always on top" fixed to remember selection and
    enforce it between SDL_SetVideoMode and fullscreen entry/exit.
  - Windows builds fixed NOT to change window Z-order on the
    screen when updating the window on SDL_SetVideoMode.
  - HX DOS builds fixed to keep window maximized at all times
    to fill the otherwise unused space on the screen since
    HXGUI only supports one window.
  - Menu framework support for any other platform (including
    Linux) added. The menus are drawn by DOSBox-X itself
    using the 8x16 VGA font. This also gives SDL 2.x builds
    a working menu. These menus are used if no other platform
    specific menus are available. These menus are NOT AVAILABLE
    at this time if output=opengl.
  - Cycle count edit dialog box fixed to immediately place
    keyboard focus in the text field, and to process
    ENTER and ESCAPE keyboard input as OK and CANCEL
    button input. You can type a new cycles count without
    having to click on the text field first.
  - Menu framework and mapper fixed so that menus always
    reflect the mapper binding in the menu.
  - Windows SDL 1.x fixed async hack to properly destroy
    and shut down the parent window again.
  - Fixed output=opengl crash on Mac OS X.
  - Menu framework support for Mac OS X NSMenu objects added.
    This gives DOSBox-X the same useful menu on Mac OS X
    instead of the useless default menu SDL 1.x offers.
  - Menu framework support for Windows win32 menu resources
    added. The Windows menu is now generated at runtime,
    the static IDR_MENU resource is no longer used.
  - New platform independent menu framework added. Menus
    that were once Windows-only are now available on
    any other platform including Linux and Mac OS X.
  - In-tree SDL 1.x library fixed to #define a special
    variable that the code now requires to compile
    SDL 1.x builds. The option to use your host SDL 2.x
    library is left open.
  - C++11 is now mandatory to compile DOSBox-X
0.82.6
  - Resizing the window in SDL 1.x Windows builds
    fixed to work correctly in the latest build
    (1803) of Windows 10. Prior to this fix, resizing
    the window on that build would quickly hit a deadlock
    that prevented the user from moving or resizing the
    window again after that point.
  - PC-98 dosbox.conf option added to select between
    accurate key/shift mapping, vs an alternate mapping
    appropriate for US keyboards (Yksoft1)
  - SDL 1.x for Linux/X11 modified to differentiate
    Ro and Yen keys despite X11 xkbmap apparently
    mapping both to the backslash. The keymap is
    queried to detect the scancodes at startup
    in order to return the correct SDLK constant.
  - SDL 1.x and DOSBox-X mapper code updated to
    correctly map Ro, Yen, @ ^ ; : keys on a JP
    keyboard in Windows and Linux.
  - PC-98 keyboard BIOS handling updated to generate
    ASCII codes according to PC-98 layout, instead
    of by US keyboard layout.
  - Mapper updated to support @ (at sign) key,
    ^ (caret) key, and a few other keys that
    exist on JP keyboards.
  - "Hold" modifier for mapper bindings fixed.
    It is now possible to tap the key again to
    release the hold.
  - VHD differencing disk support added (Shane32)
  - INT 18h AH=0Ah updated to support 20-line
    text mode. Some games use the 20-line text
    mode to space the text out vertically.
    Such games will display correctly now.
  - INT 18h now maintains text layer state
    in BIOS data area byte 0x53C, just as
    the actual BIOS does.
  - Added PC-98 INT 18h function AH=0Ah and
    AH=0Bh to support BIOS calls that enable
    "Simple Graphics" mode. This fixes
    problems with other games having vertical
    lines over the graphics, even though
    these games do not appear to use the
    simple graphics at all. (yksoft1)
  - Added support for PC-98 "Simple Graphics"
    mode of text layer attribute bit 4. When
    enabled, the attribute bit 4 changes
    meaning from vertical line to a bit
    indicating that the 8-bit character is
    a low resolution 2x4 bitmap to be
    displayed in the text layer. This fixes
    score and status display in Carat.
  - PC-98 INT 18h now implements AH=31h to
    report CRTC, text and graphics state and
    24khz/31khz video mode selection. This
    fix allows some games including Touhou
    Project to pace it's gameplay correctly
    in either video mode.
  - MinGW HX DOS builds default to host key
    F12 again
  - PC-98 mode now offers selection between
    24khz and 31khz video modes (yksoft1)
  - KEYB.COM fixed to load only the fonts the
    ROM BIOS has allocated. This fixes a guest
    system crash if using KEYB.COM with
    machine=ega
  - Moved host key to F11 for Windows. F12 is
    already taken by some internal debugging
    voodoo within Windows itself.
  - DOSBox-X codebase now strongly encourages
    compilation with C++11, will become
    required soon.
  - BOOT command fixed to make it possible to
    IMGMOUNT multiple floppies to drive 1, and
    boot from another disk in drive 0. This
    should enable the use of DOSBox-X with
    PC-98 games that expect to boot from drive
    A and the user to rotate through floppies
    in drive B.
  - IMGMOUNT fixed to support mounting with no
    filesystems and multiple disk images, and
    using the "swap floppy" command to rotate
    through them.
  - Added options to BOOT command that allows
    specifying multiple disk images and an option
    that says to swap disk images only through
    one drive.
  - VHD dynamic support added (shane32)
  - INT 10 AH=9 background color fixed in 256-color
    VGA modes.
  - Intro text updated to reflect new default
    key bindings.
  - Mapper shortcuts not in common use now exist
    without any default binding, and most existing
    default bindings are now associated with the
    "host" key.
  - Added 4th modifier "host" key to the mapper.
    This "host" key is F12 by default. The intent
    is to eventually move most mapper shortcuts
    to some combination of F12 and another key,
    rather than many shortcuts scattered over the
    keyboard. Existing dosbox mapper files should
    continue to work.
  - Renderer and 32bpp VGA display code fixed to
    reorder RGBA order for correct display on Intel
    Mac OS X systems. Mac OS X, on Intel systems,
    uses a strange BGRA 32bpp format that requires
    some adjustment on our part to display correctly.
  - Added more 24bpp INT 10h VESA BIOS modes.
  - Removed per-sector debug messages from VFD/FDD
    image support code.
0.82.5 (04/18/2018)
  - Expanded memory manager memory copy fixed to
    enable A20 gate temporarily so that the copy
    works correctly.
  - PC-98 FM board emulation now defaults to IRQ 12
    instead of IRQ 3. A lot of PC-98 games seem to
    have a strong preference for that IRQ with regard
    to FM music.
  - PC-98 reset I/O port (F0h) fixed to emulate CPU
    reset according to the SHUT0 and SHUT1 state set
    by the guest. Normally writing port F0h is a
    signal to reset but SHUT0 and SHUT1 can be set to
    indicate alternate behavior. This fixes VEMM486.EXE
    (an expanded memory manager) and allows it to run,
    since this manager appears to reset by port F0h
    then resume execution normally. Prior to this fix,
    booting a MS-DOS disk image that loads VEMM486.EXE
    at startup yielded nothing but an infinite reboot
    loop.
  - XMS and EMS emulation fixed not to leave A20 gate
    enabled unless EMS emulation is set to EMM386 and
    dosbox.conf is set to run the system in virtual
    8086 mode. There are plenty of DOS games that
    malfunction if loaded too low in memory with the
    A20 gate enabled.
  - PC-98 mouse emulation, at the 8255 level, now uses
    new C++ abstraction that seems to work fairly well
    even with the common PC-98 MOUSE.COM driver.
  - "BOOT" command in PC-98 mode updated to no longer
    require the --force switch. Booting MS-DOS from a
    hard disk or floppy disk image in PC-98 mode is
    generally functional now.
  - Added PC-98 SCSI/SASI hard disk emulation, and fixed
    BOOT to enable booting PC-98 MS-DOS from a hard drive
    (HDI image)
  - FAT driver fixed to read/write logical sectors vs
    actual drive sectors and removed geometry remapping
    hack.
  - FAT driver fixed to avoid memory corruption that
    may occur if reading a partition table from a drive
    that has more than 512 bytes/sector.
  - .BAT file parsing fixed to handle BAT files not
    in the current directory (yksoft1)
  - Fixed floppy controller emulation bug that failed
    to advance sectors during multi-sector read/write.
  - Fixed floppy emulation bug that prevented seeking.
    The "head" would get stuck at track 0 and never move.
  - Dynamic core allows running with paging enabled again,
    IF dosbox.conf says to allow it (yksoft1)
  - DOS file I/O functions AH=3Fh and AH=40h updated to
    reflect undocumented MS-DOS behavior that silently
    truncates read/written byte count if the offset
    and byte count reach beyond the end of a 64KB segment.
    This fixes some demoscene productions that read 64KB-1
    bytes but apparently rely on this behavior to avoid
    display errors.
  - FluidSynth fixes and API updates. DOSBox-X no longer
    uses a private API within FluidSynth. (heftig)
  - Added dosbox.conf option to control the size of the
    DOS "Swappable Data Area" which is said to help with
    shelling and task swapping in WordPerfect 5.x and 6.x
  - Added "minimum mcb free", and set minimum mcb segment to
    value same or similar to DOSBox SVN. The "free" option
    directs DOSBox-X to allocate memory before that segment
    value to fill memory.
  - Fixed COMMAND.COM PSP segment to correctly identify it's
    resident size in memory.
  - COMMAND.COM in the DOSBox shell now allocates itself
    normally instead of from a special segment so that it
    appears normally in the MCB allocation chain.
  - BIOS now clears it's stack before booting the DOS shell.
  - Fix Pause (CTRL+Pause or ALT+Pause) to release all keys
    in the mapper so that CTRL, ALT, or Shift are not left
    "stuck" when emulation resumes.
  - Initial host keyboard recognition, and base framework
    for general keyboard language/layout handling. Keyboard
    layout recognition added for Windows and Linux/X11.
  - Fixed 350-line INT 10h VESA modes not to apply EGA mode
    adjustments, which fixes display distortion.
  - INT 10h VESA modes 720x480 and 848x480 fixed.
  - Fixed INT 10h VESA emulation to round up bytes/scanline
    so that 4bpp planar modes display properly.
  - Fixed INT 10h VESA mode 1400x1050 16-color (4bpp planar)
    mode to resolve overlapping mode number.
  - Pulled in VGA vtotal + 2 fix from DOSBox SVN
  - Pulled in EGA display mode fixes from DOSBox SVN to fix
    EGA graphics emulation.
  - Fixed INT 10h AH=1Ch (save/restore VGA state) to handle
    VGA attribute controller properly so that the display is
    not left blank.
  - PC-98 GDC emulation fixed to handle START DISPLAY properly
    by un-blanking the display (fixes "Ellena")
  - Fixed possible format string vulnerabilities (gnustomp)
  - Added menu options to enable/disable EGC and GRCG
    emulation (yksoft1)
  - Added options to enable/disable EGC and GRCG emulation
    (to emulate older hardware).
  - Added PC-98 BIOS function to read 8x16 character bitmaps,
    which fixes "Power Dolls 2"
  - BIOS now reports 16-color and EGC graphics. Some games
    that check the BIOS for capabilities may now begin to
    use 16-color graphics and EGC functions.
  - Added PC-98 INT 18h function to read character font.
    This also resolves garbled text in TH01.
  - PC-98 GDC emulation now uses cursor specification
    (line per character row) to determine whether graphics
    are doubled vertically or not. Several PC-98 games
    switch between 200-line (doubled) and 400-line graphics
    by programming the GDC directly, rather than through
    the BIOS.
  - Added various video-related BIOS variables to the data
    in PC-98 mode.
  - GDC RESET/SYNC debug text updated to indicate which GDC
    is undergoing the RESET/SYNC.
  - Debugger "LOG" command (CPU execution logging) fixed to
    automatically stop logging when the BIOS begins the
    POST routine after system reset. The user who invoked
    "LOG" probably cares more about what happened up to the
    game crash, fault and reset rather than normal BIOS startup.
  - BIOS now properly unmasks the PC-98 cascade IRQ, which
    allows IRQ 8-15 to function, including the mouse (IRQ13)
  - Debugger interface now indicates whether 80386 paging is
    enabled or not at any time.
  - Help text updates to reflect DOSBox-X changes (Shane32)
  - BIOS INT 13h emulation updated to support up to 4 hard
    drives (Shane32)
  - IMGMOUNT and BOOT code cleanup (Shane32)
  - IMGMOUNT RAM drive support: Additional fixes and geometry
    work done, and some hangs resolved (Shane32)
  - CPU emulation fixed to allow setting a breakpoint on
    ANY interrupt of a specific number, not just software
    interrupts. It is now possible to use BPINT to break
    upon hardware (IRQ) interrupts.
  - DOS kernel fixed to drop to the debugger if the MCB
    (memory control block) chain is corrupted, so that
    the corrupted state can be examined. When the debugger
    continues execution, a full restart of the DOS kernel
    is run. If DOSBox-X was compiled without the debugger,
    then the normal E_Exit() path is still taken.
  - Added debugger command to show, and modify, the state
    of the PIC (interrupt controller).
  - Added debugger command to view or change the A20 gate.
  - Added debugger command to view the state of EMS, memory
    handles, allocation, and EMS page frame mapping.
  - Added debugger command to view the state of XMS, memory
    handles, and allocation.
  - Added debugger command to view the layout of the ROM
    BIOS region (0xF0000-0xFFFFF) chosen by emulation.
  - DOS kernel now logs kernel allocations, which can be
    seen in the debugger using the "DOS KERN" command.
  - Added "RUN" command as an alternative to hitting F5.
  - Added "RUNWATCH" to the debugger, so that watching the
    system run in the debugger is possible.
  - Debugger data window can now be used to view memory in
    segmented, virtual (through paging), and physical (bus
    address) modes.
  - Debugger window data and code view windows now indicate
    regions of memory that are beyond the end of the segment.
  - Debugger window data and code view windows now indicate
    regions of memory that are paged out (will cause a page
    fault if accessed)
  - PC-98 A20 gate I/O port F6h fixed to work properly as an
    enable or disable, rather than just an enable. The PC-98
    version of HIMEM.SYS no longer complains about not being
    able to control the A20 gate.
  - IMGMOUNT RAM drive support: Ramdrive bug fixes and changed
    drive limits from ATA limits to BIOS/MBR (Shane32)
  - INT 21h fixed to use BIOS INT 1Ch to read date and time in
    PC-98 mode. Arrowgun now runs properly.
  - Fixed EMS emulation not to claim XMS memory (and zero BIOS
    extended memory size) if EMS emulation is in EMS board mode
    (and therefore not allocating extended memory through HIMEM.SYS).
  - PC-98 INT 1Fh extended memory copy implemented. DOS games in
    PC-98 mode can now use this API to access extended memory.
  - Fixed HIMEM.SYS emulation in PC-98 mode to zero BIOS extended
    memory values when claiming extended memory.
  - PC-98 mode now sets BIOS data area values correctly regarding
    conventional and extended memory.
  - Added rudimentary emulation of non-volatile RAM at the
    trailing edge of text RAM (A3FE0-A3FFF).
  - PC-98 mode now adds additional BIOS data values at boot time
    so that guest OSes like PC-98 MS-DOS can see the floppy drive,
    see keyboard input, and determine the boot drive properly.
    It is now possible to boot MS-DOS in PC-98 mode.
  - Added rudimentary PC-98 INT 1Bh BIOS interrupt, at least for
    floppy disk emulation.
  - Cleanup and formatting enhancements to IMGMOUNT ramdisk (Shane32)
  - DOS CON emulation in PC-98 mode now emulates two additional
    ANSI escapes to clear the screen that are specific to NEC's
    MS-DOS implementation, which fixes text layer problems with
    Rusty.
  - PC-98 GDC dip switch 2-8 emulation fixed. It was backwards.
    This may break existing dosbox.conf configurations, apologies
    in advance.
  - Added -xms option to LOADFIX command. When given, the command
    consumes extended memory instead of conventional memory.
  - HIMEM.SYS emulation fixed to behave more like Microsoft's
    HIMEM.SYS implementation regarding global & local A20 gate
    control.
  - Mac OS X builds fixed to work from the user's home directory
    if run from the Finder, instead of trying to operate at the
    root of the filesystem as directed by the Finder.
  - Mac OS X builds now put the FREECG98.BMP file inside of the
    .app bundle, and fall back to it if not found in the current
    directory.
  - RPM builds now install FREECG98.BMP in /usr/share/dosbox-x
    and refer to it if not in your local directory, in order to
    better provide PC-98 emulation.
  - PC-98 BOOT command: Loading addresses and CPU register layout
    updated to match actual hardware behavior, in which the boot
    sector is loaded at just under 128KB.
  - Build updates to support compiling for Windows with MinGW.
  - BOOT now accepts a --debug switch that causes DOSBox-X to break into
    the debugger when the boot sector begins to execute.
  - BOOT now accepts a --force switch to override the PC-98 lockout,
    if the user wants to better understand why I locked it out in PC-98 mode.
  - PC-98 support now supports reading font from FONT.ROM, if available.
  - Code, data, and output now respond to arrow, page up/down and
    home/end keys as a user would normally expect.
  - Arrow and page up/down keyboard input now goes to active window
    instead of mapping directly to any specific window.
  - Debugger interface now has the concept of an "active" window, and
    the title bar of each window hilights if it is active.
  - Debugger interface now hides the "variables" window by default.
  - Fixed window "titles" in debugger interface to fill the terminal
    line they're on and use ncurses horizontal line character which
    on modern systems looks better than hyphens.
  - Removed one line padding around data window in debugger interface.
  - Debugger interface redesigned to permit more flexible layout
  - Debugger interface no longer crashes when terminal window is sized
    down too small (when there is no room for the output window)
  - EMM386 (ems) emulation fixed to always turn on the A20 gate when
    the DOS application requests to map pages into the EMS page frame.
    This fixes crashes with Creative's Sound Blaster 16 installer when
    run with the A20 gate turned off.
0.82.4 (02/28/2018)
  - Updated ramdisk formatting code to better match FAT12/FAT16
    specifications and limits (Shane32)
  - Menu items related to Gravis Ultrasound, Glide emulation, Innova SID,
    and other IBM PC-specific options are now grayed out in PC-98 mode.
  - Updated Windows menus to gray out CPU core and type options that
    are invalid. Selecting a prefetch CPU type while core dynamic is
    no longer possible, and selecting dynamic core while using a
    prefetch cpu type is no longer possible.
  - CPU type submenu in Windows updated to reflect all types supported
    by DOSBox-X including 8086 and 286 cores.
  - Fixed E_Exit() crash on Windows in PDCurses endwin() that only
    happens if you had never brought up the debugger console window.
  - Minor oddities with OPNA stereo panning resolved.
  - Sound Blaster, Adlib, and PC-98 FM emulation now reset state
    correctly when the reset signal is given to avoid stuck notes.
  - Fixed BIOS logo in PC-98 mode to properly reset the graphics mode
    so that the logo is visible.
  - Added Windows menu items to control PC-98 GDC speed, 4-partition enable,
    200-line "scanline" effect enable, and PIT timer clock control.
  - Added "Restart DOS" command to the Windows menu, with code to
    allow it only if at the initial DOS shell.
  - Added "multi-track WAV" command to the Windows menu, under Capture
  - Added "reset system" command to the Windows menu
  - "Restart" menu command updated to clarify that it restarts DOSBox-X entirely.
  - OpenGL HQ output removed.
  - Commands to force driver (DirectX or WINDIB) removed.
  - Default disk I/O limit raised to more reasonable speeds.
  - FM code borrowed from Neko Project II now compiles on Mac OS X
  - IMGMOUNT now supports mounting a RAM drive (using -t ram) (Shane32)
  - Direct3D fullscreen aspect ratio fixes, especially for
    monitors with a 5:4 aspect ratio (such as 1280x1024) (Shane32)
  - "Show menu" in Windows builds system menu is now a toggle
    to show/hide the menu bar (Shane32)
  - Fixed broken color palette with CGA composite and EGA
    machine emulation. Composite CGA and machine=ega displays
    properly again.
  - According to documentation, IBM PC and PC-98 use different
    initial PC speaker frequencies. Update the code to match.
  - 8254 I/O port alias at 3FD9h-3FDFh added, which is needed
    for several PC-98 games that program the PC speaker
    frequency through those ports instead of through 71h-77h
  - New Intel 8255 emulation. PC-98 system 8255 emulation
    now uses this emulation, along with PC speaker emulation.
  - Fixed XMS memory copy functions to enable the A20
    gate so extended memory copies work correctly whether
    or not the DOS application in question made the call
    with A20 enabled. This fixes crashes and memory
    corruption while installing Windows 3.1 using SETUP.EXE.
  - "CLS" now sends the proper ANSI escapes to clear the
    console in PC-98 mode.
  - BIOS logo in PC-98 fixed to clear graphics RAM and
    set graphics back to 8-color digital mode when booting
    to DOS. This should fix palette errors and color issues
    with older PC-98/PC-88 games that use the 8-color
    graphics modes.
  - Added PC-98 INT 1Ch timer interval BIOS function,
    and timer countdown routine in IRQ 0.
  - Windows builds now incorporate pdcurses and enable
    the debugger interface (bulletshot60)
  - DOSBox-X now tracks the systemwide keyboard layout
    on Windows, and acts on user changes to the keyboard
    and language in the system.
  - Removed hack code in SDL 1.x that sets DOSBox-X's
    keyboard layout to the US layout even if the host
    uses anything else.
  - Fix CPU cycles count increment not to nag you to use
    core=dynamic if a) dynamic core is not available or
    b) you're already using dynamic core.
  - Added dynamic core back, it seems to be very stable
    again.
  - PC-98 FM board now allows changing the base I/O port
    and IRQ (interrupt) line used by the card.
  - PC-98 mode now supports joystick emulation. Joystick
    input is mapped through the DOSBox mapper to the
    PC-98 FM board where DOS games expect to see it.
  - Added dosbox.conf option to select which PC-98 FM
    board to emulate.
  - Fixed PC-98 FM code to enable the ADPCM and Rhythm
    FM channels.
  - Re-ported Neko Project II FM board emulation, this
    time keeping the code intact and keeping the separate
    board emulations intact for PC-98 mode.
  - VGA palette errors with Crystal Dream II fixed.
  - PC-98 FM synthesis fixed not to initialize itself
    again when rebooting, which fixes a problem with
    garbled FM synthesis after rebooting.
  - Removed some now-unnecessary SDL Video quit/init
    calls from Windows builds.
  - machine=pc98 now starts entire emulation in PC-98
    mode instead of booting up in IBM PC mode and
    switching to PC-98 mode.
  - Initial "BIOS" startup screen now operates in
    PC-98 mode when machine=pc98.
  - Prefetch core debug code now disabled at compile
    time. Seems to be stable so far.
  - Prefetch core now emulates partial load of the
    prefetch buffer on miss, and completing the buffer
    fill on hit, to better emulate (probable) 80486
    behavior.
  - 486_prefetch is now a valid cputype setting, despite
    the setting having existed for years in the source
    code. Prior to this fix, 486_prefetch was ignored.
0.82.3 (02/13/2018)
  - Removed DOSBox SVN-style "fast" A20 gate emulation.
    Recent changes make it infeasible to keep. "fast" is
    now mapped to "mask" mode.
  - RAM aliasing is now always on, even if memalias is not
    set, in order to help enforce A20 gate behavior, and
    to fix emulator crashes when a non-aliased RAM page
    is referenced through an alias.
  - Cleanup and rewrite of prefetch core, to make the code
    cleaner and more readable and maintainable.
  - DOS file I/O updated to apply a proper delay rather
    than the old DOSBox SVN code's cycle count dependent
    method. The delay by default will slow disk I/O down
    to mid 1990's IDE PIO speeds, which can resolve issues
    with MS-DOS demoscene or game executables that can
    malfunction when disk I/O is too fast.
  - PIC code updated to enforce a proper IRQ delay on ALL
    IRQ signals, which fixes issues with MS-DOS executables
    that have race conditions between their code and their
    interrupt handlers.
  - DOS Shell now shows the full intro text only at first
    run, instead of every shell invocation.
  - Use FCB record size of 128 bytes if the FCB record size
    is zero (from DOSBox SVN).
  - PC speaker fix not to generate a continuous tone if
    the PIT timer was set to mode 0. This fixes issues with
    many early 1990s demoscene executables leaving the PC
    speaker enabled (BEEEEEEP).
  - Register DEBUGBOX.COM at DOS environment start instead
    of boot, which allows the command to work again.
  - EXE loader sets stack pointer (SS:SP) into PSP segment
    (from DOSBox SVN)
  - EXE loader fixed to use the larger of the minimum and
    maximum memory sizes listed in the EXE header, which
    fixes some demoscene executables with a minimum size
    larger than maximum.
  - VGA DAC (palette) emulation updated to better match
    actual SVGA chipset (Paradise SVGA) behavior, which
    fixes some VGA palette errors in some demoscene
    productions.
  - Added -nocachedir option to internal MOUNT command, to
    disable directory caching for a local folder mounted
    to a drive letter. When mounted this way, changes on
    the host filesystem are immediately visible in the
    guest DOS environment.
  - Added -ro and -rw options to internal MOUNT command, to
    allow mounting local folders to a drive letter as a
    read-only volume.
  - MIDI Fluidsynth fixed to initialize and free state properly
    so that switching to and from Fluidsynth doesn't cause
    a segfault or crash.
  - MPU-401 fixed to allow changes to MIDI configuration from
    CONFIG.COM.
  - DOS filename handling fixed to maintain ASCII conversion
    to uppercase, while not converting Shift-JIS double-byte
    characters in PC-98 mode. This fixes Shift-JIS filename
    corruption when the trailing byte can be mistaken for
    lowercase ASCII a to z.
  - Windows fixes to keep menu bar items updated with
    DOSBox-X state.
  - Remove WM_DROPFILES handling, for now. The code remains
    to allow re-enabling later.
  - SDL 1.x builds fixed to process only WM_COMMAND (menu
    bar) and WM_SYSCOMMAND (system menu) events so that
    the general chatter in modern Windows system does not
    drown out the messages. This fixes issues where the
    menu bar doesn't work on some systems.
  - SDL 1.x builds fixed to handle menu bar input using
    SDL's WM events instead of fighting with SDL's message
    pump to receive menu events. This fixes potential
    issues with losing menu bar events.
  - dosbox.conf reference included with Windows builds
    now uses MS-DOS line endings so that the file can be
    edited in NOTEPAD.EXE
  - New dosbox.conf option to control whether the menu is
    shown by default in Windows builds.
  - titlebar= SDL dosbox.conf option, to allow showing a more
    user friendly name for the program instead of just using
    the EXE name.
  - E_Exit() on Windows now displays the message using
    MessageBox() in addition to sending to STDERR, so that
    Windows users see the error even if they are running
    it from the desktop instead of the command line.
  - PC-98 EGC bit shifter emulation fixed to correctly support
    ascending and descending bit shifting in either direction.
    This fixes screen shake emulation errors with Touhou Project
    TH04 and TH05.
  - Linux/X11 fixes to SDL 1.x to better match and compare
    Visuals (descriptions of the screen) since X11 libraries
    don't seem to use the same pointer values for the same
    Visuals.
  - ALT+TAB or loss of focus from fullscreen in Windows now
    restores the window instead of minimizing it.
  - 3Dfx OpenGL will hide the minimize and maximize buttons
    in Windows while active.
  - Windows menu bar items are now grayed out when 3Dfx OpenGL
    emulation is active (items that cannot be used at that time).
  - Fix Windows system menu to always keep "show menu".
  - GFX rendering fixed not to render any output while 3Dfx
    OpenGL emulation is active.
  - 3Dfx OpenGL bug fixes to properly restore the DOS console
    when the 3Dfx card is de-initialized and the game returns
    to the DOS prompt.
  - Linux/X11 window output fixed to keep the window on the
    screen even when switching between OpenGL and non-OpenGL,
    and when setting the SDL video mode.
  - Remove some init hacks and SDL forced reinitialized hacks,
    so that the window is stable on the screen.
  - Added code to do more OpenGL state initialization (both
    output=opengl and when initializing 3Dfx OpenGL emulation)
    to make more consistent output.
  - 3Dfx voodoo OpenGL based emulation fixed to switch out of
    fullscreen mode IF DOSBox-X was fullscreen at the time the
    card is initialized.
  - 3Dfx voodoo OpenGL based emulation no longer allows fullscreen
    mode, and does everything it can to prevent window resizing.
  - Linux/X11 disable XRandR, XV, and X modeset functions. Do not
    change monitor resolution.
  - MPU-401 MIDI emulation fixed to look at all conductor message
    bytes for code 0xFC (ALL END) instead of just the first byte.
    This fixes hangs in games that send additional bytes prior to
    0xFC and then expect the MPU-401 to signal 0xFC back when the
    games are waiting for music to stop.
  - Fix DOS CON driver not to signal data ready for PC-98 scan
    codes that have no corresponding ANSI code. Tapping numeric
    keypad keys during the title screen in Touhou Project should
    no longer cause the game to pause waiting for keyboard input
    when going into demo mode.
  - Fix DOS CON driver to signal data ready for buffered escape
    code.
  - Fix PC-98 keyboard emulation not to apply IBM PC "extended"
    keyboard scancode filtering.
  - Window maximization does not count as a user resize preference.
  - Fix Windows builds to enable DirectSerial, Direct LPT, modem,
    emulation.
  - New mapper shortcut to restore the window's original size.
  - Fix bug with SHL instruction and OF flag, which corrects some
    games and their decompression routines.
  - Fullscreen (monitor) modesetting removed. DOSBox-X either runs
    in a window, or scales up to fill the monitor, but will not change
    the monitor resolution.
  - Resize handling fixed to differentiate user resize verses resize
    caused by DOSBox-X changing the window dimensions.
  - Linux/X11 fixes to avoid flickering when resizing the window, and
    to avoid redrawing unless necessary.
  - Window resize management, to scale/arrange the output to fit the
    window (for output= surface, opengl, direct3d)
  - Enable resizing again, except when the GUI or mapper is active.
  - Fix Linux/X11 to always take resize events, instead of ignoring
    all further resize events just because one resize event is forever
    "pending"
  - Linux/X11 builds now track the size of the window on the desktop,
    to keep track of resizing and maximizing.
0.82.2 (01/29/2018)
  - Linux builds no longer enable window resizing. The ability to
    resize will be added back when the emulator can better handle
    the user resizing the window.
  - Windows and Linux now have synchronized build date and version
    strings.
  - Codebase begin transition to C++11
  - The Windows maximize button no longer triggers fullscreen mode.
  - Direct3D, OpenGL, and Surface outputs updated to fill the window
    in Windows builds when the window is maximized. If aspect
    correction is enabled, the Direct3D and OpenGL outputs will
    scale the DOS screen (with pillarbox/letterbox padding) to the
    correct aspect ratio and center within the maximized window.
  - Fixed minor memory leak in MT32 (MUNT) synthesizer usage.
  - Fixed uninitialized state issues with DMA channel 4 (cascade).
  - IMGMOUNT now allows mounting the El Torito bootable floppy image
    of a CD-ROM drive as a drive letter and accessible (read only)
    filesystem. The FAT filesystem driver was fixed to support working
    from sources other than a direct file.
  - PC-98 mode fixed not to register certain built-in commands and
    binaries to drive Z:\ that are not compatible with PC-98 mode.
    MEM.EXE in particular uses IBM PC-specific techniques to gather
    it's information, and is therefore incompatible with PC-98 mode.
    This can be verified from the source code as MEM.EXE was evidently
    borrowed from the FreeDOS project.
  - EGA emulation (machine=ega) fixed to render 8bpp (256-color mode)
    instead of full 32bpp VGA output. EGA video output is limited to
    64-color (6-bit) by the design of the video connector (2-bit R/G/B)
    therefore the full precision of 32bpp is not needed. This will also
    benefit video capture as the reduced color bit depth will result
    in smaller AVI files when recording gameplay.
  - Added code to correctly detect 15-bit highcolor vs 16-bit highcolor
    display format support, despite SDL falsely indicating 16-bit
    color in both cases, which fixes incorrect colors on 15-bit display
    modes.
  - Fix up VGA DAC/palette mapping to display the emulator screen
    properly on 16-bit true color displays. Fixed off-by-one shift
    mistake in the DOSBox-X render scaler code that caused
    green and purple tints to colors on 16-bit true color displays.
  - Add "Show menu bar" command to the Windows "system menu" so that
    the menu bar can be brought back after selecting "hide menu bar".
  - Losing window focus while fullscreen no longer leaves the emulator
    window blank.
  - Maximize/restore fullscreen cleanup.
  - Removed DDRAW output.
  - Fix FAT filesystem driver to clear "success" flag at all failure
    return points. This fixes problems where unrecognizeable FAT
    filesystems are nonetheless presented as a drive letter with
    garbled filenames, when IMGMOUNT should have displayed an error
    instead.
  - Fix FAT filesystem driver to allow PC-98 HDI images to load that
    have headcount == 0 in the BPB.
  - Fix Adlib emulation not to register a mapper handler if emulation
    will jump to PC-98 mode, and fix mapper handler to check if Adlib
    emulation is loaded to avoid segfault.
  - Add "recording" volume to control the loudness of the audio going
    out to capture (WAV, AVI, etc.)
  - Separate mixer rendering from master volume. Apply master volume
    at the sound card only, leave audio at full volume for recording
    (WAV, AVI, etc. capture).
  - dosbox.conf and command line option to log CON driver output to
    a file. Anything written to STDOUT/CON by a DOS application is
    logged this way.
  - --time-limit <n> command line option to put a time limit on the
    emulator, in seconds.
  - Keyboard shortcut for the mapper UI no longer leaves keys "stuck"
    in the guest to cause problems when you exit the mapper UI.
  - Fixed code mistake that caused OpenGL NB output when dosbox.conf
    specified output=opengl
  - Mapper layout fixes:
    - Shortcut buttons (on the right hand side of the UI) fixed to
      become two columns wide if the button text won't fit in one
      column.
    - Some shortcut button titles shortened.
  - Mapper UI updated to show which bindings are being activated by
    hilighting buttons in the UI.
  - Mapper UI modifier buttons indicate status through hilighting.
  - Mapper UI joystick buttons and axes now use hilighting to indicate
    that there is input from the device.
  - Mapper fix for 4-axis joysticks that may count zero buttons, and
    then crash (divide by zero) when the user pushes a button on the
    joystick device.
  - BIOS emulation now allows you to specify binary blobs to execute
    in the guest system as part of startup. One can be specified to
    execute just after CPU reset/power-on, and the other just before
    booting to the DOS shell. THE BINARY BLOBS EXECUTE IN THE GUEST
    ENVIRONMENT AND NOT AS ARBITRARY CODE ON YOUR HOST. This option
    is provided for both automated testing and for the curious who
    may want to venture into low level ASM hacking.
  - INTRO.COM fixed to accept keyboard input correctly in both
    PC-98 and IBM PC mode. You can now browse the help text properly
    in either mode.
  - DOS shell fixed to accept DOSKEY-like input in both IBM PC and
    PC-98 mode (including arrow keys, F3, tab completion, etc.)
  - DOS CON emulation now provides function keys (F1-F10) in PC-98 mode.
  - DOS CON emulation fixed to process PC-98 BIOS codes and generate
    PC-98 ANSI escapes as real hardware normally does.
  - Mapper no longer shows two sets of the shortcuts (one overlaid
    over the keyboard), registration bug fixed.
  - PC-98 keyboard interrupt handler now handles CTRL key and
    passes most keys as-is down through INT 18h now.
  - Removed non-recursive page fault option. It is now always on,
    except for internal cases where it needs to be off for callback
    instructions to do their work properly.
  - Removed dynamic x86 core. It is old and unmaintained code that
    is incompatible with the non-recursive page fault system.
  - IRQ cascade interrupt fixes and cleanup.
  - BAT files given on the command line fixed to occur AFTER the
    registration of ULTRASND and BLASTER environment variables.
  - PC-98: DOS CON emulation fixed to decode Shift-JIS itself,
    with consideration that some proprietary double-byte encodings
    yield single-wide characters. DOS program using NEC's proprietary
    box/line drawing characters this way should display properly now.
  - DOSBox shell "greeting" now displays a proper box in PC-98 mode
    instead of framing the text in rows and columns of Katakana. (basic2004)

0.82.1 (12/25/2017)
  - Windows builds no longer redirect stdout and stderr to
    stdout.txt and stderr.txt. This also fixes problems
    with crashing or hanging when run from Program Files.
  - Windows releases compiled by TheGreatCodeholio again.
  - SDL 1.x and SDL 2.x support in the same branch, selectable
    by configuration option or VS2017 build target.
  - SC400 emulation fixes
  - Mac OS X pixel format fix to avoid corrupt graphics (Martin Lindhe)
  - MT32 emulation now explains what ROM images it's looking for,
    instead of just stating that it can't find the ROM images.
  - Direct3D shaders from Daum (alex)
  - NukeOPL OPL emulation
  - Basic (experimental) NEC PC-98 emulation (machine=pc98)
    - CG (character generator) emulation will need ANEX86.BMP
      or FREECG98.BMP
  - Some uninitialized state fixes
  - FDI, FDD floppy disk support (especially PC-98 games)
  - HDI hard disk support (especially PC-98 games)
  - DOS FAT filesystem driver: added many sanity, size,
    sector size and overrun checks.
  - Floppy and hard disk image support now supports sector
    sizes other than 512 bytes per sector (up to 1024).
  - DOS FAT filesystem driver can now handle FAT filesystems
    formatted with 256, 512, or 1024 bytes per sector.
  - INT 29h route output to CON driver in PC-98 mode so
    games can clear the screen with ANSI codes (Touhou Project).
  - NEC PC-98 support for proprietary ANSI codes to clear
    screen and show/hide function key row.
  - NEC PC-98 FM emulation (borrowed/ported from Project Neko II).
  - MPU-401 now emulates relative tempo change commands.
  - When mounting folders as a drive letter, filenames are
    now translated between guest and host according to the
    MS-DOS code page. This allows DOS games to use extended
    characters in a way that does not cause invalid filenames
    on the host. The host is always assumed to support unicode.
    Windows builds will use wide char (UTF-16) host names and
    Linux/Mac OS X builds will use UTF-8.
  - Code page translation for 437 (US MS-DOS) and 932 (PC-98 Shift-JIS).
  - Emulate DOS console function key row in PC-98 mode.
  - PC-98 EGC graphics emulation (minimal)
  - PC-98 CG support for custom fonts (RAM portion)
  - PC-98 EGC minimal ROP emulation
  - PC-98 select between 2.5MHZ and 5MHz GDC (for games that demand one or the other)
  - Aspect ratio menu item in Windows works correctly now
  - Capture menu works correctly now
  - Removed "overlay" output
  - Fix Direct3D and OpenGL output to enable linear interpolation (smoothing)
  - Fixed "double aspect ratio" issue with OpenGL output
  - Linux builds compiled against SDL 1.x and running against PulseAudio
    no longer hang/crash after some random amount of time (threading conflict)
  - PC-98 minimal mouse emulation
  - VGA doublescan=false fixed to display correctly, especially with scalers
  - SDL 1.x Windows builds fixed to process mouse motion FIRST before
    mouse buttons so that guest pointer integration with Windows 3.1
    works properly.
  - SDL 1.x Windows builds now enforce a 60Hz cap on mouse motion
    detection because recent versions of Windows have some latency
    when SDL repositions the mouse cursor. This fixes random
    erratic jumps in mouse motion when playing games that respond
    to mouse movement.
  - SDL 2.x fix touchscreen interaction on Windows
  - SDL 2.x mapper now responds to touchscreen as well as mouse.
  - DOSBox Integration device no longer enables it's ISA PnP device
    by default.
  - SDL 2.x fix Windows 3.1 "double-click" accidents by ignoring
    "mouse" events faked by Windows from the touchscreen.
  - "Paper white" HGC/CGA monochrome palette (basic2004)
  - CMS (GameBlaster) frequency correction (basic2004)
  - SID frequency correction (basic2004)
  - Maximize button in Windows now consistently triggers fullscreen mode
  - SDL 2.x builds now use a different mapper file name to
    avoid conflicts with SDL 1.x builds. SDL scan codes are
    completely different between the two.
  - Windows builds now include WinPCAP support and NE2000 emulation.
  - MOUNT / IMGMOUNT convert backslash to forward slash in path on Linux to
    allow dosbox.conf files from Windows to work on Linux.
  - DOSBox-X officially no longer targets Windows XP.
    Unofficially third party builds may support Windows XP.
  - MPU-401 emulation now allows you to choose the IRQ, if desired.
  - Windows builds now include reference dosbox.conf so that you
    have a list of all options.
  - IMGMOUNT and FAT filesystem support now check partition type
    field to ensure that the partition chosen is a FAT filesystem.
  - IMGMOUNT no longer requires -size parameter if mounting
    a HDI disk image.
  - IMGMOUNT and FAT filesystem driver updated to support both
    IBM PC MBR (master boot record) and PC-98 IPL1 partition
    tables.
  - Fixed UMB memory selection not to overlap the EMS page frame.
  - EMS updated to sit at E000h in IBM PC mode and D000h in PC-98 mode.
  - Mapper interface now shows additional buttons for handlers
    registered after initial emulator setup phase.
  - Mapper fixed to load/save or apply default keybindings for
    handlers registered after initial emulator setup phase.
  - Mapper fixes now reveal "capture OPL", "hercules palette"
    options as well. The fixes also allow the default key
    bindings for those functions to work.
  - "CTTY NUL" no longer causes DOSBox-X to hang.
  - MOUNT now supports use of -q to suppress message when
    successfully unmounting a drive.

9/21/2017

Pentium Pro instruction set implementation
https://github.com/joncampbell123/dosbox-x/pull/305

MMX instruction set recompiler for core=dynamic
https://github.com/joncampbell123/dosbox-x/pull/290

0.74
  - Several small game specific fixes/hacks/support. (Offensive,
    Roadhog, GTA installer, Kingdom O' Magic soundcard detection, 
    Pirate booter, Armored Fist installer)
  - Add the S3-specific 640x480 256 color mode. (fixes regression in "Wooden 
    Ships and Iron Men" and "I Have No Mouth  And I Must Scream")
  - Fix a stack overflow that could crash DOSBox.
  - Add fake microphone input. (fixes Talking Parrot)
  - Modify adlib turn off code, so that it doesn't turn off in 
    cases where the same sound is repeated over and over again.
  - Several small fixes to the CDROM audio code. (HOMM2, Redneck 
    Rampage and others)
  - Several improvements to the CDROM emulation code. (fixes Alpha
    Storm and  GT Racing 97)
  - Some small CPU fixes that might fix something.
  - Handle opcode 0xff subcode 7 as invalid instruction. (fixes dif-2 & others)
  - Some hercules fixes. (Testdrive)
  - Improve support for blanked parts that wrap around to the start of
    the screen. (fixes Magic Circle demo and Sid&Al)
  - Remove old OPL cores as the new ones seem to work very nicely.
  - Modify movie recording code so that the movies aren't corrupt when
    you exit dosbox without stopping the movie.
  - Change RGB3x scaler to look more pretty.
  - Improve initial register values compatility of the GUS.
  - Added autodetection for Gameblaster. (games can find it now)
  - Change render preferences a bit to be more compatible with Windows 7.
  - Add DOS fixes to terminate program. (fixes Fortune Teller) 
  - Add FFREEP. (fixes Trucks)
  - Improve FPU ST80 in C mode when writing zero. (fixes Antigok)
  - Add special int10 scanline function. (fixes mz700 and probably lots
    of games that mess with them)
  - Fix scrolling in rarely used video modes. (fixes Orphee)
  - Modify game specific hacks a bit so that Kick off 3 works again.
  - Lots of fixes to the INT10 video parameter table. (Seven spirits 
    of ra and others)
  - Add VGA blanking in machine=vgaonly. (used by Alien Carnage)
  - CGA, PCJr, Tandy: Add video blanking, change display start latch 
    timing, sync pulse width correction.
  - PCJr, Tandy: implement vertical retrace interrupt.
  - PCJr, CGA: line-by-line video emulation.
  - PCJr: support on-screen change of color modes 4medium to 16low. (used
    by Ghostbusters booter)
  - Hercules: Add green and amber monochrome support.
  - All machines: only update the video timing when needed. (Jungle Hunt,
    others that synchronize to the video screen might profit)
  - Several small DOS fixes.
  - Some UMB related fixes. (The Legacy without UMB)
  - Fix version number of DSP for SB 1.5. (fixes a few games)
  - Several VGA emulation improvements. (Allertone football manager)
  - Some Tandy fixes. (Mech Warrior)
  - Small improvements and fixes to the OPL emulation.
  - Add low level Tandy DAC emulation.
  - Some EMS fixes. (fixes Mortal Kombat and others)
  - Change SoundBlaster DSP reset mechanism, add sb irq acknowledge logic.
    (fixes stmik-based applications)
  - Some interrupt pointer location modifications. (fixes Tinker Tales)
  - Some fixes to the BOOT code. (fixes Last Mission)
  - Respect write-only file information. (fixes Champions of Zulala)
  - Some RTC fix. (fixes Tully Bodine and others)
  - Improve mouse emulation to work better with Water World.
  - Hopefully fix the translation of the configuration file.
  - Speed up and fixes for the recompiler core. (pitfall2 pcjr)
  - Change memory start location. (fixes 7th Guest installer)
  - Several fixes to the batch file handling. (Shift and 
    use the typed first %0 instead of the parsed %0)
  - Improve file redirection and redirected line ends. (fixes 
    Phantasmagoria 2 DOS installer)
  - Fix compilation with new MAC os X version.
  - Add 16C550A FIFO support to the serial port emulation.
  - Improve modem emulation to get higher speeds.
  - Change default samplerates to 44100, blocksize to 1024 and prebuffer to 20,
    so that hopefully certain soundcards produce more fluent sound playback.
  - Add some rarely used, but for some games critical flags to 
    the internal commands.
  - Add -userconf flag, so that the userspecific configuration can
    easily be used together with -conf configfile.
  - Improve internal timing with repeating timers (especially with 
    the dynamic core).

0.73
  - Add two new opl2+opl3 emulators. (better speed, different implementation
    approach)
  - Improved DRO recording/better file structure.
  - Add EGA emulation.
  - Add special vga machine mode. Supports more of the exotic tricks like
    changing the palette during screen updates, 9x16 fonts etc.
  - Added special machine modes for the following svga cards:
     - S3
     - Paradise
     - Tseng
  - Fix problems with the vga split line feature.
  - Improve vesa emulation.
  - Add optional selection of old vesa mode for games that don't work
    with certain vesa features.
  - Improve video BIOS emulation to behave more like a real bios.
  - Fixes for emulated 4bpp graphics modes.
  - Fixes to paging system.
  - Various fixes and improvements for the recompiling core.
  - Add arm backend for the recompiling core.
  - Add some mscdex quirks when dealing with files that are exactly 8.3 long.
  - Small fixes to batch file handling.
  - Small fixes to the XMS memory handling.
  - Various fixes for aligned memory on hosts that want it.
  - Various improvements to the mouse.
  - Fixes and small speed ups to the debugger.
  - Fix and improve lot's of compilation problems. (curses detection,
    GCC 3.4 and GCC 4.X fixes)
  - Added some basic auto keyboard layout handling. (windows only currently)
  - Add basic support for evdev keyboard driver.
  - Various fixes to the timer. (improve mode 2 timer changes,
    implement mode 1, improve gate2 handling)
  - Add audio extraction and mci audio support. Should enable CDROM audio
    for Vista and adds volume control.
  - Improve the directory cache speed a lot, especially with mounting slow
    media like network paths.
  - Various fixes to the create temporary file call.
  - Don't keep batchfiles open during execution. Allows rewriting of the
    active batchfile. (menu programs use this trick sometimes)
  - Fix problems with filenames with 2 extensions.
  - Add some more lowlevel dos tables.
  - Fixes to hercules emulation.
  - Fix flag handling for special case of ROR.
  - Make the batchfile handling in regard to IF more flexible.
  - Fixes to scrolling/panning feature.
  - Add prefetch queue emulation.
  - Make the emulated cpu type selectable. This is mainly the
    identification commands and the way paging works.
  - Some special EMS functionality added. (OS handles, zero-page handling)
  - Improve support for EMS when booting a different OS.
  - Improve cdrom speed detection by games.
  - Improve stability of cycle guessing code, when there is background
    activity.
  - Fix various mscdex and cdrom detection schemes.
  - Added Coremidi support on Mac OS X.
  - Improve support for DOS devices when used to detect the existance
    of directories in various ways.
  - Add IRQ 2 emulation on VRET. (ega only)
  - Added video parameter table and video state functionality.
  - Increase default freespace to 250 MB.
  - Some fixes to the fat filesystem handling for disk images.
  - Some soundblaster fixes and command additions.
  - Fix mixer 16bit direct transfers on bigendian hosts.
  
0.72
  - Fixed unitialized variable in joystick. (Fixes crashes on Vista and
    Mac OS X)
  - Some bugfixes and speedups to the 64 bit recompiling core.
  - Fixed sign flag on soundblaster dma transfers (Space Quest 6 intro)
  - Fixed a bug in keyboard layout processing code and fixed certain
    layouts.
  - Fixed Dreamweb.
  - Improved speed unlocking when running cycles=max.
  - Fixed a crash related to the tab completion in the shell.
  - Improved aspect correction code. Should now be like how a real monitor
    handles it.
  - Fixed a bug in the xms status report code. (Blake Stone 1.0 shareware)
  - Added a lot more keyboard layouts.
  - Fix crash related to changing the scaler before a screen was created.
  - Hopefully fixed compilation on *bsd.
  - Enabled auto cpu core selection for recompiling core as well.
  - Made the used joystick selectable when 4axis is specified.
  - Added some hints for inexperienced DOS users to the shell.

0.71
  - Add a new recompiling cpu core, which should be easier to port.
  - Add 64 bit version of the recompiling core.
  - Add mipsel 32 bit version of the recompiling core.
  - Fix a few small problems with FCBs. (fixes Jewels of darkness and
    cyrus chess)
  - Raise some more exceptions. (fixes vbdos)
  - Fix a few problems with the dynamic core. (fixes Inner Words,
    Archmimedean Dynasty and others)
  - Improve/Fix fallback code for certain graphics cards.
  - Fix a few cd audio related bugs.
  - Add an undocumented MSCDEX feature. (Fixes Ultimate Domain)
  - Fix some pcspeaker mode. (fixes Test Drive and similar games)
  - Improve dos keyinput handling. (fixes Wing Commander 3 exit dialog)
  - Remove Exit condition on fully nested mode. (fixes some demo)
  - Add image file size detection.
  - Add/Fix some ansi codes. (fixes PC Larn and certain versions of
    infocom games)
  - Several general DOS fixes. (fixes nba95, hexit and various other games)
  - Add some valid input checks. (fixes 3d body adventure and similar
    games)
  - Fix digital joystick centering problem.
  - Reenable textmode 54 and 55.
  - Fix a pelmask problem with univbe 5.0 lite. (fixes Panzer General)
  - Fix minor mixer underflow.
  - Some general image and bios disk emulation fixes.
  - Hopefully fix compilation on BSD and darwin.
  - Try using ioctl cdrom access by default if possible.
  - Fix some svga detection routine. (fixes Grandest Fleet 2 and Bobby Fischer
    Teaches Chess)
  - You can now close DOSBox using the status window in win32.
  - Add support for NX enabled systems.
  - Fix a casting error which only showed with certain compilers. (fixes
    various games under mac os x and 64 bit linux)
  - Improve timer and add gate 2 support. (fixes various games and
    joystick problems)
  - Improve mouse. Add undocumented backdoor. (fixes Last half of Darkness, 
    PC-BLOX and others)
  - Add/improve support for ~ and ~username in all commands.
  - Fix a font problem with the pcjr/tandy. (fixes personal deskmate 2)
  - Change dma routine a bit. (fixes ticks in sound in various games)
  - Allow read-only diskimages to be booted. (fixes various booter
    games)
  - Add basic hidden file support on cdrom images. (fixes Player
    Manager 2)
  - Add some rarely used functionality to the int10 mode setup. (fixes
    WW2 Battles of the South pacific)
  - Add ability to force scaler usage.
  - Speed up flag generation and make it more 386-like.
  - Some colourful feedback in the mapper.
  - General code cleanup.

0.70
  - Improve register handling and support with XMS.
  - Fix some issues with deleting open files.(windows only issue)
  - Add dummy LPT1 class. (windows only issue)
  - Improve some of the internal dos commands. (choice, copy and shift)
  - Improve ROM area. (for games that use it for random numbers or 
    overwrite it as some sort of detection thing)
  - Improve compatibility of dynamic core by making it handle certain
    pagefaults earlier.
  - Move internal dos tables around so we have more umb memory.
  - Add some dos tables.
  - Dynamic core supports io exceptions.
  - Move some interrupt handlers to XT Bios locations.
  - Add a dynamic fpu on x86.
  - Improve fpu on non-x86.
  - Trapflag gets strict priority over hardware IRQs.
  - Trapflag support for the dynamic core.
  - Add dummy TRx handling.
  - Fix a few rarely used character functions.
  - Improve auto cycle guessing code.
  - Improve and extend the joystick support.
  - Add autofire support.
  - Improve the mapper so you can map keys to the joystick and vice versa.
  - A few game specific video card fixes.
  - Fix some 64 bit cpu bugs.
  - Add support for certain cdrom detection schemes.
  - Improve HSG/Red Book support.
  - Improve MSCDEX.
  - Improve dynamic core support under intel macs.
  - Add basic support for clipper programs.
  - Add support for different keyboard layouts.
  - Add auto core guessing.
  - Fix a few flags bugs.
  - Fix a few small cpu bugs.
  - Improve soundblaster detection rate by various programs.
  - Improve EMS emulation. (allow mapping of non standard regions)
  - Improve keyboard input codes on various OS-es.
  - Fix problems with filenames having stackdata in them.
  - Changed a few basic operations in DOSBox so they take emulated time.
  - Improve dos ioctl functions.
  - Extend cpu core so they are capable of detecting and raising a few
    more exception types.
  - Improve DOS functions when dealing with virtual drive.
  - Improve FAT drives.
  - Better handling of volume-labels in file functions.
  - Image disk cycling capability. (prompt)
  - Try to reduce the impact of using an analog joystick.
  - Several measures to avoid code invalidation on certain types
    of self modification in the dynamic core.
  - Add dynamic core memory function inlining.
  - A few small mouse improvements. (some games are using things they
    shouldn't)
  - Add nullmodem emulation.(h-a-l-9000)
  - Some small cga and hercules fixes.
  - Add more scalers (hq2x/hq3x/sai). (Kronuz)
  - Change configuration file loading support. It now supports
    multiple configuration files.
  - Make dynamic core capable of running some win32s programs.
  - Fix and add some rare soundblaster modes. (Srecko)
  - Better soundblaster mixer controls. (Srecko)
  - Make soundblaster installation under windows much easier.
  - Add device control channel handling. 
  - GEMMIS support (ems under windows).
  - Support more colours in win 3. (vasyl)
  - Don't show unmounted drives in windows filemanager.
  - Fix some bugs in the int13 handler.
  - Simulate some side-effects of bios interrupt handlers on flags.
  - Add IPX functions needed by netbios.
  - Make ports take emulated time.
  - Tabcompletion is now aware of the CD command.
  - Add suppport for the dac pel mask.
  - Fixes to hercules emulation, better detection and bank switching.
  - Fixes to tandy emulation, 640x200x16 mode and different sizes bank.  
  - EGA/VGA memory changes detection for faster rendering.
  - Gus 16 bit fixes.
  - Many timer improvements. 
  - Some pcjr fixes.
  - Some booter fixes.
  - Many small fixes.

0.65
  - Fixed FAT writing.
  - Added some more missing DOS functions.
  - Improved PIC so that it actually honours irq 2/9.
  - Improved intelligent MPU-401 mode so that more games work with it.
  - Some mouse fixes.
  - Changed DMA transfers a bit so they bypass the paging tables.
  - Added S3 XGA functionality.
  - Improved paging so that read and write faults are handled differently.
  - Rewrote exception handling a bit (no exception 0x0B with dos4gw anymore).
  - Added IO exceptions in all but the dynamic core.
  - Some ems improvements.
  - Added midi-device selection code for the windows hosts.
  - Fix crashes/segfaults related to the disabling of the pcspeaker.
  - Added some more FILES=XX detection tricks.
  - Fixed some vga detection schemes.
  - Fixed screenshot corruption when using -noconsole in a read-only directory.
  - Fix wrong scaled screenshots.
  - Added some hidden file functions when using diskimages. (helps with cdrom 
    detection schemes)
  - Fixed a bug in the mixer code, that muted the music in certain games.
  - Added an assembly fpu core.
  - Made the shell more flexible for batch files.
  - Check for unaligned memory acces fixes hangups on ARM processors.
  - Some 64 bit fixes.
  - Added code to change configuration at runtime.
  - Improved ADPCM emulation.
  - Fixed a few cpu instructions.
  - Always report vesa 2.0 and fix some colour issues with vesa games.
  - Fix video mode 0x06 and 0x0a.
  - Improvements to the joystick emulation. 4 buttons are supported as well.
  - Add VCPI emulation for Origin games.
  - Fixed a lot of things in the boot code. Most booters work now.
  - Lots of improvements to the IPX emulation.
  - Rewritten modem emulation. Should work with more games.
  - Improvements to the dos memory managment routines.
  - Add UMB (upper memory blocks) support.
  - Emulate the pause key.
  - Improve Composite CGA mode emulation.
  - Lots of vga compatibility changes.
  - Improved support for chained video modes.
  - Improved mode and palette handling in cga modes.
  - Mount accepts ~ now.
  - Added a few of the EGA RIL functions.
  - Added TandyDAC emulation.
  - OS/2 support.
  - Improved and speed up the dynamic cpu core.
  - Fix some errors in the CD-ROM emulation layer.
  - Added an automatic work-around for some graphics chipsets.
  - Add PCjr support.
  - Allow mousedriver to be replaced. Fixes a few games that come with their
    own (internal) driver.
  - Improved dynamic cpu core so it can handle pagefaults and some obscure 
    types of self-modifying code.
  - Added -noautoexec switch to skip the contents of [autoexec] in the
    configuration file.
  - Improved v86 mode emulation (mainly for Strike Commander).
  - Improved timer behavior.
  - Improved extended keyboard support.
  - Enhanced and added several DOS tables.
  - Made core_full endian safe.
  - Made pagefaults endian safe.
  - Add support for moviecapturing
  - Add support for 15/16/32 bit videomodes.
  - Add some more VESA modi (4 bit).
  - Add 1024x768 output.
  - Changed screenrendering so it only draws changes to the screen.
  - Allow remapping of the EMS page when the dma transfer was started from 
    the page frame
  - Made EMS and DMA work together when playing from a mapped memory page.
  - Renamed several configuration options, so that they are unique.
  - Merged mpu and intelligent into one option.
  - Merged fullfixed and fullresolution.
  - Extended keys should be handled better.
  - F11 and F12 work.
  - Compilation fixes for various platforms.
  - Fix a few crashes when giving bad input.
  - Removed interp2x and added few new scalers.
  - Reintroduce the lockfree mouse. (autolock=false)
  - Add a larger cache for the dynamic cpu core.
  - Improved soundblaster DSP, so it gets detected by creative tools.
  - Lots of bugfixes.
  - Even more bugfixes.
  
0.63
  - Fixed crash with keymapper (ctrl-f1) and output=surface.
  - Added unmounting.
  - Fixed multiple issues with drive labels.
  - Fixed most if not all FILES=XX problems.
  - Added redirection in the shell.
  - Fixed crashes with subst.
  - Fixed multiple crashes with the drive images support.
  - Added a missing fpu instruction.
  - Fixed some cpu and fpu instructions.
  - Fixed a small bug related to font loading.
  - Rewrote the devices support.
  - Added capslock/numlock checks on startup.
  - Fixed wave writing.
  - A few internal DOS fixes.
  - Timer fixes for the hybrid loader.
  - Some small soundblaster fixes.
  - The drive cache can now be cleared by a keycombo. (CTRL-F4)
  - A few keyboard fixes.
  - Compilation fixes on various platforms.
  - Quite some debugger improvements.
  - Fixed dir only showing files after the first run on cdrom drives.
  - Added some cdrom detection checks.
  - Enabled insert in the shell. (Easier editing of commands)
  - Changed order in which executables appear with tab-completion.
  - Fixed some issues with raw opl recording and using a slightly different
    format
  
0.62
  - Added blinking support in the shell and some color fixes.
  - Fixed commandline parsing when .bat files involved (fixes -exit)
  - Fixed issues with tabs in commandline not being processed correctly.
  - Cleaned/improved shutdown sequence.
  - Added some more bios functions (wait and delay functions).
  - Made our XMS driver conform the specs better. (c2woody)
  - Added support for some more ems functions.
  - Added intelligent mpu401 emulation. (Srecko)
  - Added soundblaster 16 emulation.
  - Rewrote GUS emulation to sound more authentic.
  - Improved pc speaker emulation.
  - Added an internal (programmable) mixer.
  - Added support a few soundblaster/adlib detection routines.
  - Fixed lot's of bugs related to DMA transfers.
  - Added interpolating prebuffering mixer routines.
  - Added recording of OPL commands and raw midi.
  - Fixed some bugs with the wave recording.
  - Changed sensitivity settings of the mouse.
  - Added ps2 mouse-emulation in bios interrupts (c2woody).
  - Fixed some bugs with mouse emulation limits.
  - Fixed a bug with an unterminated string in the drivelabel.
  - Changed file search routines a bit to be more compatible.
  - Added support for attribute-searching with fcb's.
  - Added basic SDA.
  - Added TPA and DIB.
  - Added Lot's of missing dos tables (c2woody).
  - Changed psp and dta functions to use dta.
  - Returned filename in ds:dx in create-random-file (c2woody).
  - Fixed a bug with date and time used on open files.
  - Some mscdex fixes.
  - Added the -version switch, which makes dosbox report its version.
  - Added a keymapper.
  - Added basic IPX emulation.
  - Added cdrom iso support and floppy images support.
  - Added the possibity to boot another dos version.
  - Added Serial passthrough support (win32 only).
  - Added the possibility to pause dosbox.
  - Changed OpenGL so that it is initialized only when used.
  - Make dosbox run at higher priority when active and lower when inactive.
  - Added direct draw output support (win32 only).
  - Added current running program to title bar.
  - Rewrote video emulation to support new scalers.
  - Added new graphics scalers like advmame3x,tv2x.
  - Added a support for a few anti-debugger tricks.
  - Improved the handling of the tab-key.
  - Improved support for the numeric keyboard.
  - Fixed a few cpu opcodes.
  - Added cpu core simple (for lowerend machines)
  - Fixed some nasty bugs in the dynamic cpu core.
  - Added a few (rarely used) fpu opcodes.
  - Fixed various issues with GCC 3.4.
  - Many internal timer improvements (PIT and PIC).
  - Added some more PIC commands (c2woody).
  - Added BCD counting to the timers.
  - Fix some vesa functions.
  - Add some basic support for 132x25 and 132x45 textmodes.
  - Improved Tandy emulation a lot.
  - Lowered cpu usage when dosbox is idle.
  - Allow virtualisation of some basic IO-ports (c2woody).
  

0.61
  - Added a beta dynamic cpu for x86 hosts (very unstable)
  - Added opengl and hardware overlay display output
  - Rewrote the vga screen updates to go in lines
  - Added paging and v86 support to cpu emulation
  - Added a config option to simulate a certain type of machine
  - Added hercules graphics emulation
  - Made CGA/TANDY modes more compatible
  - Updated textmode drawing routines to support blinking colors
  - Fixed VESA set page function that was documented wrong
  - Fixed some wrongly emulated cpu opcodes.
  - improved exception handling
  - debugger: fixes; logging of gdt,lgt,idt, new commands(Fizzban)
  - fixed some mscdex issues (drive letter header error, added get directory entry)
  - added/fixed some bios funcs
  - added some rarely used xms functions (thanks c2woody!)
  - implemented GUS emulation
  - Added 16-bit DMA support (for GUS and eventually SB16)
  - Fixed many small bugs in filehandling routines
  - Many small FPU fixes (c2woody/Fizzban)
  - Some keyboard improvements (pharlab games)
  - Some Timer and cmos/rtc fixes (Mirek/Srecko/Others)
  - Lot's of mouse fixes (Help from various people)
  - Enabled internal modem
  - Made the DOS parsing routines a bit more flexible
  - Added Subst (Srecko)
  - Added cdrom ioctl support for linux (prompt)
  - Many internal DOS fixes: memory/files/datastructures.
  - Got some help from c2woody in allowing more than 1 irq being served
  - Disabled DPMI (not needed anymore. DOSBox handles almost every extender)
  - Search configfile in $HOME directory if none present in current directory
  - Added another way to switch to protected mode. (Thanks Morten Eriksen!)
  - Fixed some odd badly documented behaviour with PSP/DTA
  - Added some warnings on opening of readonly files in writemode(DOS default).
  - Many shell enhanchements
  - Fixed a win32 specific bug dealing with filenames starting with a "."
  - Fixed some bugs with the directory structure: not found/can't save errors
  
0.60
  - rewrote memory system for future paging support
  - fixed several EMS and XMS bugs and rewrite for new memory system
  - added some support for tandy video modes
  - added MAME Tandy 3 voice emulation
  - added MAME CMS/GameBlaster emulation
  - added serial port emulation with virtual tcp/ip modem (somewhat buggy)
  - sound blaster emulation is now sb pro 2.0 compatible
  - added basic support for 32-bit protected mode
  - VGA now tries to emulate an S3 Trio 64 card with 2 MB
  - VESA 2.0 support for some 256 color modes
  - rewrote large piece of video bios code for better compatibility
  - added support for the not inheritance flags.
  - created functions for creating child psp.
  - updated errorcodes of findfirst (thanks Mirek!)
  - rewrote loggingsystem to generate less warnings
  - added dos protected mode interface (dpmi)
  - added cdrom label support
  - improved cdrom audio playing
  - fixed and improved directory cache
  - debugger shows selector- and cpu mode info
  - added SELINFO (selector information) command to debugger
  - added reference counting for dos files
  - added tab-completion
  - added basic fpu support.
  - fixed several bugs with case sensitive filesystems.
  - added more shell commands and improved their behaviour.
  - mouse improvements.
  - real time clock improvements.
  - DMA fixes.
  - Improved .BAT file support.

0.58
  - fixed date and time issues with fcbs
  - added more commands to the internal Shell
  - corrected config system when a old configfile was used
  - fixed cga put and get pixel
  - fixed some vga register getting reset to wrong values
  - improved support for foreign keyboards
  - improved joystick support
  - made dosbox multithreaded again
  - lot's of soundblaster fixes
  - dma fixes
  - cdrom support
  - midi support
  - added scale2x
  - reenabled screenshot support
  - joystick support fixes
  - mouse improvements
  - support for writing wavefiles
  - added directory cache and longfilename support (longfilenames will be mangled)
  - mouse fixes
  - date and time updates at z:\
  - added (partial) direct disk support. (works probably only if directory is mounted under a:\)
  - added support for env variables. (must be set before starting dosbox: DOSBOX_SECTION_PROPERTY=value
    like DOSBOX_SBLASTER_IRQ=1)
0.57
  - added support for command /C
  - fixed all fcb-write functions
  - fixed fcb-parseline
  - added debugger under linux/freebsd 
  - added debugger memory breakpoints and autolog function (heavy debug)
  - added loadfix.com program that eats up memory (default 64kb)
    Usage  : loadfix [-option] [programname] [parameters]...
    Example: loadfix mm2      (Allocates 64kb and starts executable mm2)
             loadfix -32 mm2  (Allocates 32kb and starts executable mm2)
             loadfix -128     (Allocates 128kb)
             loadfix -f       (frees all previous allocated memory)
  - added echoing of characters for input function
  - added support for backspace for input function
  - added partial support for int10:01 set cursortype
  - fixed most of the problems/bugs with character input.
  - fixed allocationinfo call.(darksun series)
  - improved dos support for non-existant functions
  - Split screen support
  - prefix 66 67 support
  - rewrote timingscheme so 1000 hz timers don't cause problems anymore
  - update adlib emulation
  - fixed some isues with the mouse (double clicks and visible when it shouldn't be)
  - improved mouse behaviour (mickey/pixel rate) and detection routines.
  - basic ansi.sys support
  - Disney sound system emulation 
  - rewrote upcase/lowcase functions so they work fine with gcc3.2
  - SHELL: added rename and delete
  - added support for command /C. Fixed crashes in the shell
  - fixed various bugs when exiting dosbox
  - fixed a bug in XMS
  - fixed a bug with the joystick when pressing a button
  - create nicer configfiles.
  - bios_disk function improved. 
  - trapflag support
  - improved vertical retrace timing.
  - PIT Timer improvements and many bug fixes
  - Many many bug fixes to the DOS subsystem
  - Support for memory allocation strategy
  - rewrote cpu mainloop to act more like a real cpu
  
0.56
  - added support for a configclass/configfile
  - added support for writing out the configclass into a configfile
  - removed the language file and made it internal
  - added support for writing the language file (will override the internal one)
  - improved mousesupport
  - updated readme
  - support for screenshots
  - some cpu-bug fixes
  - dma changes
  - Real Sound support
  - EMM fixes and new functions.
  - VGA fixes
  - new wildcompare
  - support for size and disktype at mount.
  - added new debugger functionalities: start/trace into INTs, write processor status log, 
    step over rep and loop instructions, breakpoint support without using INT 03 (heavy debugging switch)
  - Added more cpu instructions and changed the string operations.
  - Added classes for most of the internal dos structures.
  - Rewrote most of the fcb calls to use normal dos calls.
  
0.55
  - fixed the errors/warnings in prefix_66.h and prefix_66_of.h (decimal too large becomming unsigned).
  - fixed compilation error on FreeBSD when #disable_joystick was defined
  - int10_writechar has been updated to move the cursor position.
  - changed the basedir routines to use the current working dir instead of argv[0]. This will fix and brake things :)
  - illegal command, now displays the command
  - wildcmp updated to be case insensitive
  - added fcb:open,close,findfirst, findnext.
  - fixed rename in drive_local
  - added new features to the debugger: breakpoint support / data view / command line
  - partial support of list of lists (dos info block)
  - full emm 3.2 support  
  - partial emm 4.0 support
  - fixes to graphics core fonts (text in sierra games is now correct)
  - improved support for user mousehandlers
  - fixed EGA graphics
  - fixed VGA graphics
  - fixed write with size 0
  - changed memory management.
  - fixed and cleaned up the cpu flags.
  - changed interrupt handler.
  - speeded up the graphics.
  - speeded up the cpu-core
  - changed dma 
  - improved dma streams from emm memory
  - added some cga videomodes
  - added more funtions to the keyboard handler
<|MERGE_RESOLUTION|>--- conflicted
+++ resolved
@@ -1,2738 +1,2735 @@
-0.82.19 (next)
-<<<<<<< HEAD
-  - Integrated commits from mainline (Allofich)
-    3854 - "top" is now used as 32 bit in dynrec core
-    3860 - Don't scroll at unspecified video page
-    3862 - Lower the influence of the aspect table correction trick when using high scale factors (320x200 => 2000x1200)
-    3864 - Code reordering to fix build
-    3866 - Correction to Hercules video height parameter
-    3867 - The mapper now uses the wrapper as well
-    3889 - Fix the possible/suggested values for integer properties.
-    3895 - Minor cleanup
-    3896 - Do less to update the frequency of an active SB DMA transfer
-=======
-  - Integrated a commit from mainline:
-     #3860 "Use PCJr specific method to clear the video RAM.
-            Also don't scroll at unspecified video page.
-            Fixes issues with KQ1 and KQ2."
-  - Integrated commits from mainline: 3854, 3860, 3861, 3862,
-    3864, 3866 (Allofich)
->>>>>>> f7d333b8
-  - PEGC emulation will now print a warning if the guest
-    application or OS attempts to use 256-color planar mode.
-  - PC-98 PEGC 256-color linear framebuffer is not mapped by
-    default anymore, except when 256-color mode and the enable
-    bit set, to match real hardware.
-  - PC-98 PEGC 256-color emulation fixed not to respond to
-    MMIO registers related to 256-color planar mode according
-    to real hardware behavior. 256-color planar mode support
-    is planned in the future.
-  - Remove old dynamic x86 core. Dynamic core is exclusively
-    dynrec now.
-0.82.18
-  - Added debugger command "VGA CRTC" for the CRTC section of
-    VGA emulation.
-  - Added debugger command "VGA DAC" for the DAC and "VGA DACPAL"
-    command to view the VGA color palette.
-  - Added debugger command "VGA GC" for the graphics controller
-    section of VGA emulation.
-  - Added debugger command "VGA SEQ" for the sequencer section
-    of VGA emulation.
-  - Added debugger commands "VGA DRAW" and "VGA AC" to view
-    drawing and attribute controller state in the VGA emulation.
-  - Integrated commits from mainline (Allofich)
-    3834 - Fix typos
-    3839 - CD audio status now returns zero start and end times when no track is playing. Fixes "The Manhole".
-    3840 - Add "ADDLOG" debug command to manually add a message to the log.
-    3843 - "Strip off leading zeroes from the IP", a fix for the serial modem.
-    3845 - Add a small delay when raising the Sound Blaster 8-bit IRQ to emulate the slowness of the DSP, fixes Llamatron 2012 and Lemmings 3D.
-    3849 - Add ability to set debugger breakpoint on AL values.
-    3850 - The SB DMA callback now ignores previously selected, but not currently selected, DMA channels. Fixes Visual Player 2 with SB16.
-    3853 - Minor cleanup to joystick code.
-  - PSG noise channel emulation (PC-98 FM board) apparently
-    broke on Mac OS X due to type promotion by Clang/LLVM.
-    Modified the code to behave as originally intended, to
-    restore the PSG noise channel on Mac OS X.
-  - Added debugger command "DOS FNKEY" to view PC-98 scan code
-    escape mapping.
-  - PC-98 EGC ROP 9Ch added, apparently used by Windows 3.1
-    CALC.EXE
-  - PC-98 INT DCh CL=0Ch/CL=0Dh AX=01h through AX=28h added,
-    which allows individual function/edit keys to be read or
-    modified.
-  - Dynrec dynamic core is now default even on 32-bit builds.
-    Dynx86 dynamic core is still an option at this time if you
-    compile from source.
-  - PC-98 INT DCh CL=0Fh AX=0h/1h added.
-  - PC-98 INT DCh CL=0Ch/CL=0Dh added AX=0 handling as well.
-  - PC-98 INT DCh emulation now support INT DCh CL=0Ch/CL=0Dh
-    AX=FFh so that some programs (including SEDIT.EXE) can set,
-    re-define, and restore the function key row.
-  - PC-98 MS-DOS emulation now injects escape codes from a table
-    for the function keys instead of hard-coded as it does on
-    real MS-DOS.
-  - PC-98 MS-DOS emulation now supports Shift+Fn (shift+Function)
-    to inject shortcuts into the CON device.
-  - PC-98 MS-DOS now accepts CTRL+F8 to clear the screen.
-  - PC-98 MS-DOS function key row now accepts CTRL+F7 to toggle
-    between none, function keys, and shortcuts.
-  - PC-98 INT 18h AH=42h display area setup now cancels pending
-    vsync interrupt. This fixes display issues with Quarth when
-    interrupting the game's demo mode to enter the main menu.
-  - PC-98 emulation now emulates port 6Ah command that controls
-    128KB/256KB VRAM wraparound.
-  - INT DCh CL=10h AH=04h through AH=09h added.
-  - INT DCh CL=10h AH=03h call to set cursor position (backdoor for
-    ESC = ANSI code) added.
-  - Added parsing for ESC M / ESC D and ESC E in the DOS ANSI driver.
-  - New debugger "VGA" command added to view additional emulator
-    state.
-  - Debugger input bar (at the bottom) fixed to position correctly,
-    mistake in the code that caused it fixed.
-  - PC98 debugger command now supports viewing text, graphics, CG,
-    GRCG, and EGC state.
-  - New debugger command "PC98" to view PC-98 emulation state in
-    the debugger.
-  - New debugger command "EMU" added to view additional emulator
-    state.
-  - Debugger data view now shows linear and physical memory address
-    for the memory address you're viewing when the CPU is in
-    protected mode. The physical memory address display is useful
-    when 386 paging is enabled.
-  - Debugger command "SM" now accept B: W: and D: prefixes to
-    write BYTE, WORD, and DWORD values to memory.
-  - Debugger command "SR" now accept multiple pairs of registers
-    and values in one command.
-  - Debugger commands "EV" and "SM" will no longer hang DOSBox-X
-    on invalid (unrecognized) input.
-  - Added "EV" debugger command to allow viewing CPU registers
-    at the command line, including CPU registers not shown
-    in one of the windows of the debugger UI.
-  - Debugger will now explicitly tell you if it does not
-    recognize the command.
-  - Debugger fixed not to leave your command uppercased on the
-    command line if it does not recognize it.
-  - Debugger "SR" command updated to allow setting upper/lower
-    halves of AX/BX/CX/DX, additional CPU flags and the whole
-    flags register.
-  - Added INP/OUTP commands to debugger to aid debugging
-    I/O ports.
-  - 8086 and 286 cores now emulate a known bug where an
-    instruction with multiple prefixes that is interrupted
-    will resume at only the most recent prefix.
-  - PC-98 planar emulation optimized and cleaned up.
-  - Configuration GUI no longer crashes at startup if run
-    from the command line using the --startui or --startgui
-    command line options.
-  - Configuration GUI fixed not to allow multiple instances
-    of the same settings window.
-  - Emulator speed controls added, if for any reason you'd
-    want to play a game faster or slower.
-  - Configuration GUI AUTOEXEC editor fixed so that
-    "Append History" button actually works.
-  - Fixed configuration GUI to show keyboard options instead
-    of the mapper interface when you click the "Keyboard"
-    button.
-  - "Show details" menu option now also enables the realtime
-    percentage display.
-  - Mac OS X builds fixed to use older convertRectToScreen
-    function instead of convertPointToScreen, which allows
-    others to compile DOSBox-X on Mac OS X versions older than
-    Mojave (despite Apple documentation claiming that
-    convertPointToScreen was added in 10.12).
-  - Shift and Alt key modifier handling within the configuration
-    GUI now works properly in SDL2 builds.
-  - Fixed prefetch queue emulation to allow 8086, 80186, and
-    286 CPU types to run with prefetch queue without crashing.
-  - CPU type selection menu will now cause guest to reboot
-    if new cpu type is incompatible with the BIOS prologue
-    and epilogue code that was generated at startup, to
-    avoid crashes.
-  - PC-98 NEC copyright string option now also installs
-    another set of data in another location in the BIOS,
-    that Windows 2.1 checks for.
-  - Minimum MCB free value now has a higher default value in
-    PC-98 mode to reflect the fact the platform usually has
-    more loaded into lower memory at runtime. You are allowed
-    to specify a lower value in dosbox.conf for anything that
-    needs more memory.
-  - GUS and Sound Blaster environment variable installation
-    is now quiet, does not echo the variable on screen at
-    startup.
-  - INT 21h country-specific info now returns correct info
-    for PC-98 mode.
-  - INT 21h DBCS lead table now contains correct values in
-    PC-98 mode.
-  - Added more PC-98 EGC raster opcode emulation. The PC-98
-    version of Windows 3.1 now displays properly without
-    issues, except for line drawing.
-  - Added INT 10h VESA BIOS function AH=08h "SET DAC WIDTH"
-    so that, when enabled, DOS applications can switch the
-    DAC from 6-bit to 8-bit.
-  - Added basic 256-color mode emulation to PC-98 mode.
-    Linear framebuffer, needed by PC-98 ports of DOOM and
-    Wolfenstein 3D, is implemented. Bank switching, needed
-    by a few PC-98 games, is implemented. 
-  - MPU-401 emulation now accepts dosbox.conf option "mpubase"
-    to control the base I/O port of the MPU-401 interface.
-    The option can be set to "0" to tell DOSBox-X to pick the
-    best default. Works in either IBM PC or NEC PC-98 mode.
-    See dosbox.reference.conf for more details.
-  - Fixed Sound Blaster 16 mixer IRQ/DMA select registers
-    to work in PC-98 mode as they apparently do on real
-    hardware.
-  - Sound Blaster 16 and Adlib emulation now available in
-    NEC PC-98 mode. I/O port mapping is based on a real
-    SB16 card for PC-98 and some documentation. Only OPL3
-    emulation is supported for Adlib. sbtype must be set
-    to sb16.
-  - NEC PC-98 emulation mode now emulates DMA controller.
-  - Gravis Ultrasound emulation now allows game to read back
-    the channel's Pan Pot register.
-  - Sound Blaster 16 now implements 0xF9/0xFA fully, even if
-    the RAM contents they expose are not fully implemented.
-  - Sound Blaster DSP command E2h (DMA identification/test)
-    code cleaned up and simplified.
-0.82.17
-  - Fixed yellowish tint of tv3x scaler on SDL1 builds of
-    Mac OS X.
-  - Fixed hq2x/hq3x and the various sai render scalers to
-    render correctly on SDL1 builds of Mac OS X (where the
-    odd BGRA color order is used). Prior to this fix the
-    scaler output had a very strong yellow tint (missing
-    or misrendered blue channel).
-  - Fixed basic scaler template code to render correct RGBA
-    colors in SDL1 builds for Mac OS X.
-  - New grayscale scaler option, to emulate monochrome VGA
-    monitors (frank-deng)
-  - Menu handling cleanup from within Pause loop, including
-    Mac OS X menu problems when invoking pause from the
-    menu bar.
-  - Shell welcome text fixed to show consistent first line in
-    both IBM PC and PC-98 mode.
-  - Pause mode fixed to handle mouse input while paused, so that
-    SDL drawn menus (on Linux or HX DOS) continue to work while
-    paused.
-  - Added dosbox.conf option (off by default) to add the
-    NEC PC-98 copyright string at E800:0DD8 for games and
-    applications that require it.
-  - Debugger can now show guest MS-DOS kernel MCB chain if you
-    boot an MS-DOS floppy or hard disk image using
-    BOOT --boothax msdos. For use with MS-DOS 3.3 or higher
-    including the real mode MS-DOS environment of Windows 95.
-
-    WARNING: Use boothax msdos ONLY with real mode MS-DOS, do
-    not use with the protected mode environment (desktop) of
-    Windows 95 especially a DOS VM within Windows. Use with
-    MS-DOS and a DOS extender (DOS4GW, etc) should be OK.
-
-  - Added "--boothax <mode>" option to BOOT command. At this
-    time <mode> is limited to "msdos" to instruct the emulation
-    to intercept specific INT 21h calls to locate the MS-DOS
-    kernel's List of List and MCB chain structures for use with
-    the debugger.
-  - "TV" scaler updated to render dimmer alternate scanlines
-    in CGA graphics modes (frank-deng)
-  - Direct3D output no longer leaves DOS screen frozen when
-    Direct3D device is "lost" (such as hitting CTRL+ALT+DEL
-    to bring up the Windows C+A+D screen).
-  - Page fault handling on by default now for dynamic core,
-    DOS games and Windows 3.1 seem to handle it OK.
-  - Page fault handling no longer use non-recursive page fault
-    method with dynamic core, no matter what. It's too unreliable.
-  - PC-98 mode now switches PIT Timer 2 clock gate ON by default
-    to satisfy delay loops in Sunsoft "Photo Genic" and allow it
-    to run. Note that PIT Timer 2 drives the baud rate clock of
-    the RS-232C port.
-  - IDE emulation bug fixed that prevented BIOS to IDE
-    geometry translation when BIOS head count == 255. This
-    fix also allows Windows 95 to use it's IDE driver with
-    >= 4GB hard drives instead of running in MS-DOS compatibility
-    mode.
-  - Disk image support fixed to allow 4GB or larger hard disk
-    images to work again.
-  - FPU x86 core no longer calls E_Exit if the FPU stack
-    overflows or underflows.
-  - Updated build-debug scripts to accept "32" on the command
-    line as a sign to compile 32-bit (i686) on a 64-bit (x86_64)
-    system. You will need a multilib-capable GCC and 32-bit
-    libraries installed on your system for this to work.
-  - SDL2 OpenGL fixed color order issue
-  - OpenGL is now supported in SDL2 builds.
-  - Changed MPU-401 reset duration (DOSBox SVN).
-0.82.16
-  - SDL1 support fixed to gracefully handle a case where,
-    under Windows XP, with a audio device that is not cycling
-    any audio DMA, DOSBox-X can hang on shutdown.
-  - SDL drawn menus now shift and adjust popup menu position
-    to ensure the popup is entirely within the screen in cases
-    where the window is too small. Redraw issues related to
-    that (overlapping item and popup menus) have been fixed.
-    Minimum window resolution has been reduced to 500x300,
-    enough to permit EGA 640x350 displays without a black
-    border.
-  - Fixed INT 18h AH=13h not to automatically show the cursor
-    (PC-98 fix), which fixes the visible blinking cursor
-    problem during games.
-  - VS2017 project files can now compile DOSBox-X to run on
-    ARM versions of Windows RT (driver1998)
-  - Local filesystem support fixed to sanitize DOS dates
-    before applying them to files on the host filesystem
-    so that invalid dates within DOSBox-X do not make invalid
-    dates on the host filesystem.
-  - VS2017 project files can now compile DOSBox-X to run on
-    ARM64 versions of Windows 10 (driver1998)
-  - Fixed FAT driver progamming mistake (inherited from
-    DOSBox SVN) that used the Windows 95 "Created" date/time
-    stamp rather than the original MS-DOS "Modified" date/time
-    stamp field.
-  - FAT driver now allows setting file date/time properly
-    on create or INT 21h call to set date/time, and updates
-    date/time on close after writing the file. Copy a file
-    to a disk image should preserve the date, and new files
-    created on the disk image should no longer have the
-    date/time stamp Jan 1st, 1980 12:00:00 AM midnight.
-  - Configuration GUI now allows user to exit dialog boxes
-    and windows by hitting the ESC key.
-  - Entering the mapper UI on Mac OS X will now hide all but
-    the Host Key button on the touch bar. Entering the
-    Configuration GUI will hide all buttons.
-  - If DOSBox-X is run on a platform where the GUI provides
-    a menu resource, bringing up the mapper will replace the
-    main menu with a mapper-specific menu until you exit the
-    mapper. Same for the configuration GUI.
-  - Mapper now allows user to exit by hitting ESC key three
-    times in a row.
-  - Windows MinGW builds now properly support and enable the
-    Direct3D output
-  - Mac OS X builds now contain the correct version number in
-    the application plist. Using the Finder's Information window
-    on the compiled application bundle will now show correct
-    version information.
-  - SDL1 builds fixed to always compile with internal SDL_net
-    library instead of public library on the system
-  - Mac OS X SDL1 builds fixed to always clip the desktop
-    dimensions against the available video modes provided
-    by the system to avoid problems with the 1080i/1080p
-    modes listed in the System Preferences dialog and older
-    HDTV LCD TVs with lower than 1920x1080 native resolution.
-  - "unmask keyboard on int 16 read" option is on by default,
-    to allow DOSBox-X to keep the keyboard working with
-    Windows 3.11 Windows for Workgroups.
-  - Added multi-monitor support and detection for Mac OS X.
-  - Fixed problem on multi-monitor Linux/X11 setups where going
-    fullscreen on the primary monitor leaves the non-fullscreen
-    window sticking out on the adjacent monitor.
-  - Windows SDL1 builds fixed so that on multi-monitor setups,
-    going fullscreen will fill the monitor the window is
-    placed on.
-  - Added support for multi-monitor and DPI determination for
-    Microsoft Windows.
-  - SDL1 and SDL2 builds now examine multi-monitor setups and
-    so that they can go fullscreen properly on one monitor
-    instead of going fullscreen across all monitors, in
-    Linux/X11.
-  - SDL1 OpenGL code fixed not to leave a blank space at the
-    top of the screen when going fullscreen (if the menus are
-    SDL drawn menus).
-  - SDL1 library modified to center cursor properly no matter
-    where on the overall desktop the fullscreen window exists.
-  - Multi-monitor and fullscreen support added for Linux/X11
-    versions of SDL1 DOSBox-X.
-  - For non-x86 targets, or x86 targets where the user prefers
-    not to use the x86 FPU core, code has been added to emulate
-    the FPU instructions and registers using the "long double"
-    data type for full 80-bit precision. This fixes 3D glitches
-    in "Explora" though it still doesn't pass the Intel i387
-    test program.
-  - PC-98 INT 18h AH=04h: Added software delay to slow down some
-    older PC-98 games that poll keyboard/mouse while animating
-    cutscenes. The games seem to be timed around the assumption
-    that this call has some delay to it. This fixes problems with
-    "Shangrlia" by Elf corporation and animation that runs way
-    too fast.
-0.82.15
-  - Incorporated x86 FPU emulation from DOSBox SVN to improve FPU
-    precision at least on x86 and x86_64 targets.
-  - PC-98 port 6Ah fixed not to allow setting EGC enable unless
-    another EGC enable bit has been set, as specified in the PC-9801
-    bible.
-  - SVGA mode 0x10A (text mode) fixed to display properly instead
-    of only the top half.
-  - BIOS keyboard handling fixed in PC-98 mode so that Shift+Ro
-    types an underscore as expected.
-  - SVGA emulation (Tseng ET4000 and S3) fixed to reflect real
-    hardware behavior where BYTE/WORD/DWORD VGA bits in the CRTC
-    are ignored in SVGA modes.
-  - Added "debug page flip" and "debug retrace poll" options to
-    the menu.
-  - Added "Swap Floppy" and "Swap CD" commands to the menu.
-  - INT 2Eh (MS-DOS command interpreter interrupt) fixed so that
-    the segment value of the interrupt vector matches the PSP
-    segment of COMMAND.COM. Some DOS applications rely on that
-    segment value as a starting point to enumerate the MCB
-    chain.
-  - PC speaker emulation fixed not to print "queue overrun"
-    messages if the game or demo is attempting to use the PC
-    speaker while pcspeaker=off. 
-  - PC speaker emulation fixed to improve accuracy and to ensure
-    the square wave is synchronized to the 8254 PIT output.
-    This change appears to have improved sound quality with
-    PWM "digitized speech" output.
-  - 8254 emulation fixed to improve overall accuracy
-  - 8254 PIT timer emulation fixed not to report writes to PIT 0
-    Timer counters if the game is writing the same value
-    repeatedly.
-  - 8254 PIT timer connected to PC speaker now handles new counter
-    value without causing full reset of the square wave (mode 3),
-    which allows DOSBox-X to pass all tests in DOSLIB.
-  - Added dosbox.conf option to control bus speed (and therefore
-    I/O delay) of the C-BUS in PC-98 mode. Added defaults
-    appropriate to PC-98 mode according to bus speeds documented
-    for PC-98.
-  - Timer clock gate emulation fixed to work properly in PC-98
-    mode as well as IBM PC mode, when the PC speaker clock is
-    enabled or disabled. This includes resetting the counter
-    on the 8254 when the clock gate (trigger pin) is turned off
-    [DOSLIB test TPCRAPI6.EXE]
-  - Introductory text now indicates whether the build was
-    compiled against SDL1 or SDL2 (emendelson)
-  - Windows SDL1 builds now remember window position even when
-    entering/leaving fullscreen mode.
-  - "Restart DOSBox-X" menu and command code removed.
-  - Linux/X11 window focus fixup. The change in 0.82.14 broke
-    main window focus handling entirely by forgetting to check
-    for the "window manager" window handle.
-0.82.14
-  - Windows builds, if run on Windows 7 or higher, will now direct
-    the task bar preview to show only the part of the window
-    containing the DOS screen.
-  - SDL1 Mac OS X builds fixed to remember window position even
-    if going to or from fullscreen mode.
-  - Fixed mistakes with SDL2 surface output that caused serious
-    UI problems with fullscreen mode and fullresolution=original.
-  - Fixed problems with SDL1 Mac OS X and the window/dock menu
-    filling up with multiple windows that have long ceased to
-    exist.
-  - SDL1 Mac OS X startup code replaced with startup code from
-    SDL2 in order to run from main() cleanly instead of running
-    SDL_main from an OS X event callback. This also fixes the
-    problem of an unresponsive menu on startup if run from the
-    terminal.
-  - SDL1 Mac OS X builds fixed not to destroy and recreate the
-    window every time it is resized.
-  - SDL1 Mac OS X builds fixed to keep the window position
-    stable every time you resize or do anything to trigger
-    window recreation. Resizing the window no longer causes it
-    to re-center to your screen.
-  - SDL initializion fixed not to bail out on startup if
-    DOSBox-X is unable to initialize SDL1 CD-ROM support (ccawley2011)
-  - Segfault fixed (NULL pointer de-reference) that
-    occurs when running DOSBox SVN on anything older than
-    Mojave. DOSBox-X was not affected but the fix was applied
-    just the same because the possibility is there.
-  - Configuration GUI fixed to fade out with the right color
-    RGBA order on Mac OS X.
-  - Mac OS X SDL1 builds fixed to ignore mouse movement that
-    occurs outside the window, unless any buttons are held
-    down.
-  - Mac OS X RGBA color order error with output=opengl fixed.
-    EGA/CGA/MDA/Hercules/etc. modes should display properly
-    now on OS X with OpenGL output.
-  - SDL1 builds for Mac OS X now use the full Application
-    menu generated by SDL1 instead of just an About command.
-  - SDL1 builds under Mac OS X now support the "touch bar"
-    on Macbook Pro and offer a few basic shortcuts,
-    including a few that the touch bar makes much more
-    inconvenient to use since the function key row is
-    virtual on the touch bar instead of physical.
-  - SDL1 builds under Mac OS X now offer a few basic
-    DOSBox-X shortcuts if you command-click or double-tap
-    the application icon in the dock.
-  - Added support for taskbar extensions offered by
-    Windows 7 and higher that allow DOSBox-X to put
-    additional buttons in the preview pane that appears
-    when you hover over DOSBox-X in the taskbar.
-  - Centos 7 SDL1 builds (Linux X11) can now go fullscreen
-    properly, instead of making the user input devices
-    unusable running in an endless loop.
-  - Windows builds now include Mapper and Configuration GUI
-    commands in the system menu.
-0.82.13
-  - Mac OS X SDL2 builds now use the native OS X menu
-    system instead of the "SDL drawn" menus.
-  - Mac OS X SDL1 builds now default to the OpenGL
-    output (if compiled with OpenGL support). Under
-    recent versions of OS X, OpenGL output gives
-    better performance than surface (CGBitmap) based
-    display.
-  - SDL2 builds now have working XBRZ scaler support.
-  - Mac OS X SDL2 builds updated to completely ignore
-    touch events, because SDL2 sees the touchpad on
-    Macbooks as a touchscreen. Prior to this fix, the
-    DOSBox-X UI was unusable due to mixed input events
-    from both the touchpad and the mouse input from the
-    touchpad.
-  - SDL1 High DPI support for Mac OS X users with Retina
-    displays.
-  - SDL1 fix for display problems (blank windows) on Mac
-    OS X 10.14.x (Mojave).
-  - Windows builds (compiled with VS2017) now have working
-    MT32 (Munt) emulation.
-  - Adjusting CPU cycles with F12 + - / F12 + + (Increment
-    and Decrement Cycles shortcuts) now updates cpu cycles
-    property. This fixes a problem where adjusting the cycle
-    count then changing the CPU core caused DOSBox-X to reset
-    the cycle count back to the original value.
-  - Linux/X11 support fixed not to assume XRandR extensions
-    are present, but to instead ask the X11 server first.
-  - Simple scaler rendering has altered the RENDER start line
-    state so that detection of a changed line triggers a block
-    of rendering without compare within a limited count before
-    checking again. This means a reduced CPU load with scalers
-    because it only detects frame changes every line before
-    changes detected, and then on average every 12th line
-    when running the scaler code. Hopefully this helps the
-    Raspberry Pi keep up with DOS gaming better.
-  - Simple scalers now offer compile-time (not run-time)
-    option to omit per-pixel compare in scaler and process
-    the entire scanline instead as a performance adjustment
-    for slower and embedded systems.
-  - Video debug menu added. First item is one that blanks the
-    display to test screen updating.
-  - Simple scalers (normal 2x-5x and SAI) revised to process
-    changes and scaler rendering in larger blocks for possible
-    performance improvement.
-  - Simple scalers fixed to properly compare all pixels to
-    detect changes properly, instead of only the first 4-8
-    pixels.
-  - EGA/VGA text rendering combined to reduce code copypasta
-    and reduce bugs.
-  - VGA 16-color planar modes now obey CRTC byte/word/dword
-    bits.
-0.82.12
-  - MinGW HX DOS builds fixed to accept mouse input properly
-    even beyond the 640x480 of the original SDL window
-    dimensions. HX DOS seems to use the original dimensions
-    of the window even if the window is maximized, thus the
-    mouse input issue.
-  - Configuration GUI fixed not to restore (unmaximize)
-    the window, it's unnecessary.
-  - New build scripts for Mac OS X, MinGW, and MinGW HX-DOS,
-    under build-scripts in the source tree, to help make
-    DOSBox-X releases more timely and consistent.
-  - MinGW HX DOS builds now use WS_POPUP style instead
-    of WS_OVERLAPPED to avoid window caption redraw
-    glitches when in Windows XP.
-  - MinGW HX DOS builds fixed to force the SDL window
-    maximized at all times. Mapper and Configuration GUI
-    interfaces fixed not to call on Windows to SW_RESTORE
-    the window, in order to keep it maximized.
-  - Steel Gun Nyan PIT/Timer hack revised so that polling
-    the timer does not cause an interrupt storm. This
-    fixes "God of Thunder" MS-DOS game where entering or
-    leaving a house causes the Adlib music to play
-    REALLY FAST during the transition effect.
-  - Dynrec core ported from DOSBox SVN (Daniel-Trevitz)
-  - Configuration GUI will pack settings closer together
-    if the window/screen size is below 800x600.
-  - Configuration GUI fixed to size dialog boxes as
-    large as needed to show all options, to allow tabbing
-    between options, to show a focus rectangle on the
-    items.
-  - Configuration GUI top level windows no longer show
-    inactive title bar whenever you access a menu.
-  - About dialog in configuration GUI updated to
-    reflect that this is DOSBox-X in 2018, not
-    DOSBox in 2014.
-  - Configuration GUI now works with touchscreens in
-    SDL2 builds.
-  - INT 33h fixed to regard cursor as hidden if hidden
-    for at least 100ms, which fixes host cursor flickering
-    when running the built-in FreeDOS EDIT.COM program.
-  - Mouse input and guest pointer integration limited
-    to send input only if within the display region or
-    within a 10% border around the display region.
-  - SDL2 tapping the SDL drawn menu bar (on a touch
-    screen) no longer triggers mouse click in the
-    guest application (bugfix).
-  - SDL2 Linux/X11 hack, added to compensate for bugs
-    in SDL2 v2.0.5 regarding Linux/X11 touchscreen
-    events, removed. SDL2 v2.0.9 fixed it.
-  - Linux/X11 SDL2 builds will now encourage the user
-    to update the SDL2 library installation if
-    SDL2 library v2.0.5 is installed.
-  - Fullscreen mode fixed in SDL2 builds.
-  - Fixed configuration GUI fade out/in effect after
-    exiting mapper GUI bug.
-  - Configuration GUI now available and working in
-    SDL2 builds as well as SDL1.
-  - SDL2 builds now have a working "Fit aspect ratio"
-    option.
-  - SDL1 fullscreen mode fixed to use either the desktop
-    size or the desired output size, and fallback to
-    non-fullscreen on failure, to fix a segfault that
-    would otherwise happen.
-  - CONFIG -set sdl showmenu= now changes menu visibility.
-  - CONFIG -set render scaler= fixed to apply changes
-    to scaler and force setting, and update menu items,
-    instead of ignoring it.
-  - CONFIG -set render aspect= now keeps menu synchronized
-    with setting.
-0.82.11
-  - SDL GUI fixed to make fade/sepia effect fit the
-    actual display rectangle instead of filling the
-    window.
-  - PC-98 BIOS keyboard handling now returns capitals
-    for A-Z if SHIFT xor CAPS LOCK is engaged.
-  - PC-98 BIOS keyboard handling now uses modifier bits
-    of keyboard bitmap to process scan codes, hackish
-    IBM PC/AT data area status handling in PC-98 mode
-    removed.
-  - PC-98 BIOS keyboard emulation now maps numeric keypad
-    to produce the correct keyboard input to the console
-    and games. This fixes games that rely on the numeric
-    keypad and the DOS console driver
-  - Command line parsing fixed to add any BAT, COM, and
-    EXE file references given at DOSBox-X's command line
-    to the autoexec.bat file run at startup.
-  - BOOT command bug fixed that made it impossible to
-    specify both disk images and the --debug and --force
-    options.
-  - Debug output fixed to make it easier to break into
-    the debugger even during a flood of debug output.
-  - Added dosbox.conf option to enable/disable the
-    PC-98 bus mouse interface
-  - PC-98 boot disks with 128 bytes/sector boot sectors
-    now load 4 sectors instead of 2. Seems to be
-    required by some games.
-  - INT 13h read/write functions fixed to refuse the
-    command if the floppy disk has a sector size too
-    large for the implementation (such as a PC-98
-    disk image mounted in IBM PC mode with 1024 bytes
-    per sector).
-  - INT 13h AH=2 (read sector) updated to return disk
-    change error on first read after disk change, to
-    match real BIOS behavior.
-  - Floppy emulation now tracks "disk change" signal.
-  - PIC event handling fixed, IRQ breakpoints now stop
-    at the beginning of the interrupt handler.
-  - MPU-401 MIDI default IRQ is now IRQ 6 in PC-98 mode,
-    to match factory default setting.
-  - MPU-401 MIDI IRQ masked by default in PC-98.
-  - PC-98 port BFDB implemented, which allows control
-    of the mouse interrupt rate.
-  - Eliminated mouse periodic interrupt hack, the mouse
-    interrupt on PC-98 is periodic when enabled.
-  - 256-byte/sector hard disk images fixed to ensure the
-    proper boot drive identifier is presented for MS-DOS
-    when booting a hard disk image.
-  - Added IMGMOUNT -o partidx=N option. N is an integer
-    value that indicates which partition to mount, counting
-    up from zero. This allows mounting disk images that
-    the FAT driver otherwise can't identify which partition
-    to mount.
-  - New general -o name=value option for IMGMOUNT, to pass
-    various options to the FAT driver.
-  - Update Metal Force mouse hack to become a more general
-    "fire interrupt on Port C write" with a dosbox.conf
-    option to enable. This fixes the requirement to move
-    the mouse constantly for "Amaranth" when enabled.
-  - Add to cascade interrupt hacks by offering an option
-    to ignore the "in service" bit of the PIC for the
-    cascade interrupt, while still tracking it for
-    the DOS game or interrupt. Handy for PC-98 games
-    that check the cascade "in service" bit before
-    acting on the interrupt (IRQ 8-15).
-  - DOS kernel fixed to limit it's private area and
-    UMB region to avoid overlapping the PC-98 SOUND
-    BIOS.
-  - PC-98 SOUND BIOS dummy stub added for games that
-    call into it.
-  - Emulator hanging problem fixed when inputs are
-    processed while running at a very low cycle count.
-  - Added PC-98 LIO BIOS list and stub for games that
-    require it.
-  - Timer and PIC updated to emulate Mode 3 Square Wave
-    output through the IRR register. Needed for Steel
-    Gun Nyan.
-  - PC-98 INT 18h fixed to reenable and process any
-    keyboard data waiting when the DOS game or application
-    calls INT 18h to read keyboard input. This fixes
-    keyboard problems with Quarth.
-  - PC-98 FDC BIOS emulation no longer reprograms the
-    timer interrupt, but uses an alternate hack to
-    avoid divide by zero fault with Ys II.
-  - PC-98 GDC command to read back cursor position
-    added.
-  - PC-98 DOS CON device emulation now maintains ANSI
-    attribute byte at 60:11D as documented.
-  - BOOT now hides hardware cursor when booting a guest
-    OS in PC-98 mode.
-  - INT 1Dh vector now points at segment FD80 to satisfy
-    some games that autodetect PC-98 vs other platforms.
-  - INT 18h AH=42 implement display "bank" bit for games
-    that need it.
-  - PC-98 text scroll region implemented (I/O ports
-    76h-7Ah even).
-  - PC-98 CRTC mode set regarding 20/25-line mode fixed
-    to update line height, text vertical position/height,
-    and cursor shape.
-  - PC-98 emulation of text height/vertical position
-    registers 70h-74h even added.
-  - PC-98 text hardware cursor fixed to cover both halves
-    of doublewide characters if cursor positioned on left
-    half, to match real hardware.
-  - Fixed music/interrupt slowdown whenever I/O and INT 10h
-    BIOS emulation is involved.
-  - PC-98 minimal (non-functional at this time) printer
-    port emulation added, as well as system configuration
-    port.
-  - PC-98 CG memory region fixed to match real hardware
-    behavior, responding to A4000-A4FFF.
-  - FAT filesystem driver now supports 2048 bytes per
-    sector filesystems.
-  - FAT filesystem driver logical/physical sector matching
-    fixed to improve flexibility.
-  - Fixed crash that occurs if you maximize the window
-    and then adjust scalers to produce output that is
-    larger than the maximized window.
-  - INT 33h emulation now offers hiding the host cursor
-    if the guest has provided an interrupt subroutine
-    for the mouse driver to call, since it usually means
-    the DOS game wishes to draw the cursor itself.
-  - INT 33h emulation now offers hiding the host cursor
-    if the guest is polling the cursor position, to
-    better support guest/host integration with DOS games
-    that draw their own cursor.
-  - AUX and PS/2 emulation no longer allowed if machine
-    type is PCjr.
-  - PS/2 mouse emulation fixed to disable itself if the
-    slave PIC needed for IRQ 12 is not present.
-  - INT 33h pointer integration improved to support some
-    additional DOS games, and to handle DeluxePaint II
-    enhanced.
-  - IMGMOUNT now supports NFD disk images.
-  - DOSBox Integration Device now available for PC-98.
-  - Added support for T98Next NHD hard disk images.
-  - Added support for T98Next NFD R1 disk images.
-  - Fixed crash with VGA BIOS allocation if video memory
-    allows the full modelist to overflow the available
-    ROM space.
-  - SDL2 mapper redraw issue resolved.
-  - Added dosbox.conf option to determine whether INT 10h
-    VESA BIOS emulation points at the modelist in ROM or
-    copies the modelist into the DOS application's info
-    structure when asked.
-0.82.10
-  - PC-98 INT 1Bh floppy emulation now fakes success for
-    calls to format track.
-  - Initial keyboard pause fixed
-  - PC-98 INT 1Bh floppy disk BIOS call now resets timer
-    interval per call. This fixes Ys II after disk swap.
-  - BIOS fixed to put normal "unhandled INT call" handler
-    for INT 0-7 even in PC-98 mode to avoid confusion
-    between game crashes and unknown INT calls.
-  - VFD image support fixed to properly handle disk images
-    where a sector is marked with fill byte 0xFF and the
-    data field is 0xFFFFFFFF, which means the sector contents
-    are all 0xFF.
-  - DOSBox-X now supports T98 NFD disk images (R0).
-  - BIOS data area now properly reports a high-resolution
-    CRT display.
-  - INT DCh AH=1 CL=10h added, which is apparently a print
-    string function.
-  - BIOS data area now reports 188+ user-definable CG slots,
-    which makes GAJET happy.
-  - FDI image support fixed to read the header instead of
-    treating it as a plain disk image with 4096 of junk.
-  - PC-98 character generator is now accessible through both
-    I/O ports A1h-A9h and through memory-mapped I/O range
-    A4000-A401F. This fixes missing text in Eve Burst Error.
-  - Gravis Ultrasound emulation will no longer log GUS reset
-    writes in cases where the same value is being written
-    repeatedly, to reduce log clutter. Some demoscene
-    productions have music routines that trigger GUS reset
-    repeatedly without changing the register.
-  - Added "gus master volume" setting to deal with games or
-    demoscene productions where the music is too loud and clipping.
-  - Added "Pause with interrupts". When enabled, the CPU is directed
-    into a CALLBACK_Idle() loop to halt the game's main
-    logic while allowing interrupts to run. This is useful
-    for recording the game or demo's music because most DOS
-    games/demos run the music and sound effects from interrupt
-    handlers instead of the main loop.
-  - Audio/video capture fixed to render audio even if muted,
-    instead of rendering garbage to the capture file when
-    audio is muted.
-  - Experimental Emscripten + Node target (not reliable yet).
-  - Added option to control how unhandled IRQs are dealt with.
-    One option, mask_isr, is derived from em-dosbox.
-  - Code added to read the screen dimensions in Linux/X11,
-    either through XRandR or through the base X11 API.
-  - Code added to read and store the dimensions, size, and
-    DPI (Dots per Inch) of the screen.
-  - Fixed bug that enabled IBM style APM BIOS in PC-98 mode.
-  - For PC-98 mode, PIC emulation by default (but controllable
-    through dosbox.conf) now initializes the PIC at startup to
-    return the ISR (interrupt in-service) register instead of
-    the IRR (interrupt request) register. This fixes FM
-    music problems with Blackbird by Vivian caused by a
-    programming mistake in the FM interrupt handler.
-  - PIC emulation now accepts a dosbox.conf option not to mark
-    the cascade interrupt as in service, for troublesome games.
-  - VESA BIOS emulation now supports a packed 16-color (4bpp)
-    mode as seen on a Toshiba Libretto (Chips & Tech) system.
-    The packed format is different than the normal planar 16-color
-    SVGA modes seen on most systems.
-  - INT 33h no longer reports relative mouse motion unless the
-    user captures the cursor.
-  - Fixed EGA 16-color display modes (M_EGA) to honor CGA and
-    Hercules compatible mapping modes (bits 0 and 1 of the
-    CRTC mode control) and limit memory display to 8KB or 16KB
-    accordingly. This fixes the mode select screen in the game
-    "Prehistorik 2".
-  - Removed Sound Blaster goldplay mode + sample accurate mode
-    warning, goldplay mode no longer has issues with sample
-    accurate mode.
-  - Mixer "sample accurate" mode fixed to work again.
-  - Windows SDL1 builds fixed to work around Windows SDK-level API
-    limitation that normally prevents Win32 applications from
-    fully receiving WM_KEYDOWN events for the left/right shift
-    keys independently. Left and right shift keys are now fully
-    usable on Windows builds (i.e. for use with pinball games).
-  - INSTALL.MD guide and test files (Aybe)
-  - CONFIG -get now populates %CONFIG% environment variable with
-    configuration setting (follow DOSBox SVN behavior)
-0.82.9
-  - "Always on top" mode is now available for Mac OS X builds.
-  - PS/2 mouse emulation fixed not to send relative mouse motion
-    unless mouse cursor is captured.
-  - Shell no longer provides MEM.COM if machine=pc98 or cputype=8086.
-    MEM.COM is not compatible with either case.
-  - INT 10h emulation will now set the S3 LFB enable bit for VESA
-    SVGA modes, unless machine=vesa_nolfb was specified.
-  - VGA emulation revised to report possible known problems with
-    Windows 3.1 with regard to LFB base address or memalias setting.
-  - VGA emulation fixed to emit warning if memalias=24, for S3 LFB,
-    if machine=svga_s3, to inform the user that the configuration is
-    known to cause the Windows 3.x driver to crash.
-  - VGA emulation will no longer report S3 linear framebuffer address
-    unless machine=svga_s3. The LFB address doesn't matter for anything
-    other than SVGA S3 emulation.
-  - S3 emulation will now automatically disable PCI VGA emulation if
-    constraints prevent DOSBox-X from setting a linear framebuffer
-    address aligned to 32MB (as required for PCI emulation).
-  - VGA emulation fixed to pick a more appropriate linear framebuffer
-    (S3) address if memalias is set to a value below 32.
-  - Added dosbox.conf option "pci vga" to control whether the VGA
-    emulation appears as a PCI or ISA device.
-  - ROM BIOS now forces reported RAM down to make room for BIOS
-    alias at top of memory instead of throwing an E_Exit error.
-  - Fixed Hercules emulation (and MDA) so that the Hercules palette
-    is always enforced. This fixes a bug where switching to HGC
-    graphics mode resulted in monochrome blue/black graphics instead
-    of the intended white/green/amber color expected.
-  - Added MDA emulation (machine=mda). It functions like
-    machine=hercules minus the graphics mode and Hercules-specific
-    extensions to the base MDA card.
-  - DOSBox shell no longer accepts dosbox.conf settings as commands
-    by default, unless enabled in dosbox.conf. Typing "cycles" will
-    no longer show cycle count. The dosbox.conf setting allows the
-    user to enable it again i.e. for compatibility with DOSBox SVN.
-    This is to prevent dosbox.conf settings from polluting the
-    available commands at the shell and conflicting with shell and
-    executable names.
-  - EGA emulaton fixed to obey Color Plane Enable register in
-    16-color planar modes.
-  - Fixed BIOS model byte to report PS/2 model 30 correctly when
-    machine=mcga, to allow certain DOS games to detect MCGA that way.
-  - CGA mode/color select registers are readable on MCGA, fix 3D8-3D9h
-    to reflect that.
-  - INT 10h fixed to properly allow/deny AH=10h, AH=11h, and AH=12h calls
-    according to machine= type instead of mistakes that blocked too many
-    calls.
-  - CGA composite mode should not be available when machine=mcga.
-  - Fixed INT 10h to report MCGA color display if machine=mcga.
-  - MCGA (IBM PS/2 Multi-Color Graphics Adapter) emulation added.
-  - bitop C++11 self-test disabled for Microsoft Visual Studio builds.
-    Microsoft's compiler can't handle them for some reason.
-  - Added DOSLIB DSXMENU.EXE to the built-in executable list.
-    DSXMENU.EXE allows DOS CONFIG.SYS style menus to be set up to
-    run commands based on menu selection.
-  - PC-98 ANSI emulation fixed to use the number of rows on the screen,
-    not cursor position, to range-clip ANSI cursor positioning.
-  - Added code to have DX-CAPTURE wait 3 seconds (or until ENTER/SPACE
-    is pressed) after the program exits, before stopping capture.
-  - DOSBox-X menus now allow runtime selection of capture format
-    (AVI+ZMBV or MPEG-TS H.264). Changing while capturing will stop/start
-    capture correctly.
-  - Added switches to DX-CAPTURE to allow specifying audio, multitrack audio,
-    and video as well.
-  - DX-CAPTURE shell command added. The command to run is specified
-    after DX-CAPTURE and DX-CAPTURE will start video capture, run the
-    program, then stop capture when the program exits.
-  - VGA/SVGA emulation fixed to enforce 256KB (64KB planar) wraparound
-    when emulating stock VGA modes (not SVGA/VESA BIOS). Some
-    demoscene productions rely on the 256KB wraparound when showing
-    scrolling credits.
-  - Gravis Ultrasound emulation now uses I/O callout system, with
-    I/O port handling to emulate ISA bus 10-bit decoding (but with
-    consideration of GUS MAX 7xx registers) so that GUS I/O ports
-    are visible every 1000h I/O ports. A demoscene production was
-    found that relies on an alias of GUS ports at 5xxxh rather than
-    using the I/O ports directly.
-  - Mouse emulation no longer sends motion to serial and PC-98 mouse
-    emulation unless mouse cursor has been captured.
-  - Mouse emulation fixed to set sensitivity and mickey count even if
-    int33=false on mouse emulation reset.
-  - Debugger fixed to paginate commands with a lot of output, including
-    HELP, PIC, and various commands to dump interrupts and GDT/IDT tables.
-  - CPU core no longer triggers Double Fault if Divide Overflow
-    occurs within Divide Overflow. This is needed for bizarre anti-debugger
-    obfuscated code seen in a demoscene production, where the program
-    wraps the demo in a mini-filesystem emulated by trapping INT 21h.
-  - cputype= dosbox.conf setting fixed to allow selecting between
-    new 486 emulation (cputype=486) and old 486 emulation (cputype=486old).
-    The "old" 486 core emulates older 486 CPUs that differ significantly
-    from the newer 486 CPUs that inherited features from the Pentium.
-  - IRQ hack setting for GUS and Sound Blaster is now a list so that
-    multiple hacks can be specified, but in a way that is backwards
-    compatible with existing dosbox.conf files.
-  - IRQ hack option for Gravis Ultrasound added.
-  - INT 20h emulation fixed to work with demoscene productions that
-    call INT 20h in a way that the interrupt frame wraps around the
-    64KB limit of the stack.
-  - XMS emulation now has a dosbox.conf setting to control the number
-    of XMS handles available.
-  - Added INT 33h option not to round mouse cursor coordinates to text
-    cell boundaries in text mode. Some demoscene productions were found
-    that detects mouse movement, but reads initial position from text mode
-    before switching to graphics.
-  - Removed IRQ0 error measurement hack, to match DOSBox SVN. This fixes
-    timing problems with some demoscene productions. The error measurement
-    hack was apparently added for Microsoft Flight simulator, but has not
-    been needed since and has been causing timing issues since.
-  - Fixed INT 10h VGA save state function to program the Attribute Controller
-    properly so that the screen is not left blank after the call.
-  - 8042 keyboard emulation now initializes port 60h to 0xAA on hardware
-    reset and initialization. Some DOS games and demoscene productions
-    need something with bit 7 set in the register at startup in order not
-    to act as if a key was immediately pressed.
-  - Add printer emulation from Daum's branch of DOSBox, add FreeType 2.9.1
-    to go with it (Alex/AT)
-  - Add keyboard type setting, for use in future development.
-  - PCjr emulation fixed to emulate PC/XT style NMI mask at port A0h
-    rather than emulate the secondary PIC.
-  - Code of Conduct revised to make it clear that forks/derivatives CAN
-    have their own Code of Conduct but that it only applies to that fork
-    or derivative version. No forking DOSBox-X, changing the code of
-    conduct, and enforcing it on anyone outside your fork.
-  - CPU normal core fixed to clear ZF flag after MUL when cputype=8086,
-    which fixes problems with MSD.EXE mis-detecting the CPU as a NEC V20.
-  - Fixed PCjr emulation not to allow UMB (upper memory blocks) since
-    that seems to cause stability issues with emulation. Also, PCjr
-    does not have UMB as far as I know.
-  - Fixed PCjr not to re-read port 60h from IRQ1 handler.
-  - Fixed PCjr not to emulate INT 15h keyboard hook.
-  - PCjr keyboard emulation fixed to trigger NMI and reflect to IRQ1
-    the way it actually works on IBM PCjr systems, which also fixes
-    keyboard control issues with the PCjr version of "Pitfall".
-  - configure.ac now provides an option for compiler optimization (Yksoft1)
-  - Code of Conduct, initial version, added to source tree
-  - PC-98 palette save/load state
-  - CPU, memory, VGA palette and attribute controller save/load state
-  - DOS SHELL now implements INT 0x2E to allow DOS programs to invoke
-    shell commands through COMMAND.COM (borrowed from DOSBox SVN).
-  - Added dosbox.conf option to control the physical memory address of the
-    S3 SVGA linear framebuffer.
-  - Save/load state system added, currently very minimal and experimental.
-  - Appveyor XML added to source tree (Allofich)
-  - Fixed *most* SDL2 refresh problems.
-  - Sound Blaster Pro mixer volume fixed to return reserved bits SET rather
-    than CLEAR. Some demoscene productions detect Sound Blaster Pro by whether
-    these bits remain set when written. This fix allows them to detect Sound
-    Blaster Pro as Sound Blaster Pro.
-  - VGA emulation fixed not to add 2 scanlines twice, which fixes VGA vertical
-    timing and scanline count and fixes the scroller in "Inconexia".
-  - Gravis Ultrasound emulation now prints a warning if the game/demo attempts
-    a DMA transfer while leaving the DMA channel masked.
-  - Fixed Gravis Ultrasound emulation to mask DRAM peek/poke I/O to the 1MB
-    offered by the card, which fixes GUS problems with a demoscene production
-    that has random values in DRAM address bits 23-20.
-  - Added dosbox.conf option that, if set, lets Gravis Ultrasound emulation
-    start a DMA transfer if the game/demo is polling the DMA control register
-    when DMA is unmasked and DMA terminal count has not occured, which helps
-    some demoscene productions.
-  - Added "PIC unmask IRQ" option for Gravis Ultrasound emulation.
-  - Gravis Ultrasound emulation now has a dosbox.conf setting to initialize
-    the hardware at startup as if ULTRINIT had been run.
-  - Added dosbox.conf option for VESA BIOS emulation that, if set, instructs
-    non-LFB modes to report 64KB windows but map 128KB from the start of
-    the window, which helps (but does not fully solve) some Demoscene
-    productions with redraw problems handling non-LFB as if LFB.
-  - Fixed ET4000 emulation to support the hretrace "wobble" needed for
-    "Copper"
-  - VGA DAC/attribute controller behavior updated to reflect actual behavior
-    as seen on an IBM PS/2 VGA model, as well as almost any SVGA clone.
-  - VGA DAC behavior unique to Tseng ET4000 implemented when machine=svga_et4000.
-    256-color mode on the ET4000 seems to map the low 4 bits through the
-    attribute controller and, if enabled, the upper 4 bits through the
-    color select register. Note this behavior is REQUIRED for the
-    "copper" demo to display properly.
-  - VGA palette, DAC, and attribute controller emulation updated to
-    reflect actual VGA behavior, including the way that 256-color mode
-    is mapped through the attribute controller.
-  - Sierra highcolor DAC can now be enabled for any VGA/SVGA emulation
-  - Cleanup and reorganization of scaler, aspect ratio handling (Alex/AT)
-  - MinGW config.h builds fixed to enable Direct3D (Alex/AT)
-  - Build fixes for SDL1 and Linux and extended functions (JP Cimalando)
-  - Fixed ALSA MIDI mistake preventing the creation of subscription
-    ports (JP Cimalando)
-  - Previous release broke SVGA 16-color planar modes by masking video
-    memory to 64KB planar boundaries at all times, fixed code to do so
-    only for non-VESA modes. 1024x768 16-color mode works again.
-  - Fixed user-defined VESA BIOS modes to validate the required video
-    memory against the available memory on the emulated SVGA hardware.
-  - VESA BIOS modelist generaton moved into it's own function. Modelist
-    is regenerated upon editing/deletion of modes.
-  - VESA BIOS modes added as suggested by hail-to-the-ryzen
-  - VESA BIOS emulation now allows scriptable editing, deletion, and
-    mode renaming of VESA BIOS modes for use with picky DOS games and
-    demoscene productions that assume mode numbers.
-  - Added VESA BIOS mode 0x136 as an alias for 320x200x16bpp mode
-  - Enhancements to GFX_CaptureMouse and CaptureMouseNotify added
-  - Fixed scaler change detection to use sizeof(int) properly than assume
-    a certain byte count
-  - Fixed undefined sse2_available reference issue in certain builds
-0.82.8
-  - New xBRZ scaler (with bilinear mode) (Alexat)
-  - Fixed aspect ratio correction to use the ratio given by VGA emulation
-    instead of assuming 4:3
-  - output=surface and xBRZ now permit filling the window just like
-    output=opengl and output=direct3d
-  - Added critical section around Windows SDL 1.x resize code to solve
-    the remaining 0.5% probability that resizing the window causes move
-    and resize to stop working in Windows 10.
-  - INT 10h AH=10h now ignores AL=3 in PCjr mode.
-  - Fixed keyboard handler bug in PCjr mode that caused some CPU
-    register corruption and general crashiness in games.
-  - Improved shell: (Aybe, Joncampbell123)
-    - Ctrl+Left and Ctrl+Right permits word-navigation.
-    - Added emulation of 'Ins' key behavior.
-  - Num Lock, Caps Lock, Scroll Lock are now synchronized at startup
-    and when DOSBox-X window gains focus again (Windows). (Aybe)
-  - Added visual feedback to Hat/D-pad buttons in mapper. (Aybe)
-  - Added documentation for 'dir' command sorting switches. (Aybe)
-  - Menu 'Show console' is now checked with '-console' (SDL1). (Aybe)
-  - Improved joystick support (see README.joystick): (Aybe)
-    - Added deadzone and response for joystick axes.
-    - Axes can be remapped for devices with questionable layout.
-    - User-settable deadzones for joystick bindings in mapper,
-      mappings like WSAD keys to axes is less frustrating.
-  - Improved mouse integration (Aybe):
-    - Now by default DOSBox-X does not emulate mouse movement when the mouse
-      is not locked. This gives a consistent experience when compared to host OS.
-      For the old behavior, use [sdl] mouse_emulation=always.
-    - Added visual or auditive feedback about auto-lock state (Windows).
-      This feature can be switched off, use [sdl] autolock_feedback=none.
-  - Added CAPMOUSE program for capturing/releasing mouse from command line. (Aybe)
-    
-0.82.7
-  - Mac OS X builds now honor showmenu=false by leaving the
-    stock SDL menu in place at startup.
-  - Default minimum MCB free/base is now 0x100, to sidestep
-    unknown unstable DOS application behavior when DOS
-    applications are loaded at around segment 0x800.
-    This also puts DOSBox-X at parity with the base memory
-    behavior of DOSBox SVN.
-  - Add dosbox.conf option to set Sound BIOS enable
-    bit in non-volatile RAM (PC-98) that tells older
-    PC-98 games the FM card is present (Yksoft)
-  - BOOT updated to boot D88 except for 2D format which
-    is generally used by PC-88 disk images.
-  - Added D88 disk image support
-  - CMake files added (Aybe)
-  - PIC timing updated to use "double" float type for
-    more precision, but as a typedef for future support
-    as a compile time option.
-  - Removed geometry checks from INT 1Bh FDC functions,
-    to allow non-uniform disks to work.
-  - MinGW builds now allowed to use Direct3D.
-  - Direct3D output fixed to use the same texture
-    coordinate, window fitting, and positioning
-    logic as OpenGL.
-  - Update zlib and libpng libraries in-tree.
-  - Fixed VFD disk image support to correctly signal
-    failure to detect geometry, to avoid divide by
-    zero crash with FAT driver.
-  - showmenu= now taken into consideration whether to
-    show the menu bar at startup
-  - Fixed get_item() E_Exit crash if menus asked to
-    show from dosbox.conf
-  - SDL drawn menus fixed to integrate with Direct3D
-    output on Windows.
-  - PC-98 mode can now boot floppy disk images where the
-    boot sector is 128 or 256 bytes/sector despite
-    track 1 and higher having 1024 bytes/sector.
-  - General codebase cleanup, compiler warning cleanup.
-  - Enable XInput support on Windows (Aybe)
-  - Fixed SDL drawn menus to use std::vector properly,
-    not to hold onto iterators while resizing the vector
-    and popping things off the top.
-  - PC-98 INT 1Bh "read id" floppy disk call fixed to
-    cycle through sector numbers. Some bootable PC-98
-    games use "MEGDOS" which polls this BIOS call before
-    attempting to read the disk. If the sector numbers
-    never cycle, "MEGDOS" will not attempt to read the
-    disk.
-  - Fixed bug that prevented some menu options (such as
-    "aspect ratio") from working if still in the BIOS or
-    booted into a guest OS.
-  - PC-98 mode fixed to ignore "mainline compatible mapping".
-    That mapping mode refers to DOSBox SVN which never
-    supported PC-98 mode anyway.
-  - Fix PC-98 INT 1Bh "test read" call, which then allows
-    "cherry bomb" to run.
-  - Remove geometry checks in PC-98 INT 1Bh BIOS call, so
-    that FDD images with odd sector sizes can work.
-  - ROM BIOS now automatically occupies E8000-FFFFF instead
-    of F0000-FFFFF when in PC-98 mode.
-  - Most 128 byte/sector FDD images appear to jump to
-    E800:0002. I'm guessing that's ROM BASIC, so add a
-    callback at that location to catch these boot disks
-    and show a message instead of allowing the boot
-    sector to jump to nothing and crash.
-  - PC-98 BOOT fixed to check for and support booting from
-    FDD images where track 0 contains 128 byte/sector
-    boot sectors.
-  - PC-98 INT 1Bh support fixed to support reading/writing
-    sector sizes other than the one sector size reported
-    by the image. It is now possible to read the other
-    sector sizes from an FDD/VFD image.
-  - Fixed somewhat serious bug that, when compiled against
-    Microsoft C++, causes the AVI writer to use the 32-bit
-    lseek() function instead of the 64-bit lseek64() function.
-    Prior to this fix, AVI captures would begin to corrupt
-    themselves after growing past 2GB in size.
-  - Cleanup code, fix compiler warnings, typecast problems,
-    C/C++ conformance problems as reported by GCC 4.8,
-    GCC 7.3.0 (MinGW), Visual Studio 2017, and Clang/LLVM
-    on Mac OS X.
-  - FM Towns machine type stub, for anyone interested in
-    forking DOSBox-X to implement FM Towns emulation.
-  - Code cleanup, refactor, according to compiler warnings.
-  - SDL drawn menus fixed to copy Direct3D backbuffer to
-    the SDL surface when popup occurs. This allows the
-    menus to overlap the Direct3D display correctly.
-  - Fixed Direct3D output so that when composing the next
-    frame in the backbuffer, it also copies the SDL drawn
-    menu from the SDL surface in order to keep it on
-    screen.
-  - Direct3D output updated to follow SDL clip rectangle
-    struct, in the same exact manner as the OpenGL output.
-    This also permits the Direct3D output to correctly size
-    itself and leave space at the top for the SDL drawn
-    menus.
-  - Fixed dynamic core entry point to push/pop EBP because
-    debug builds need the compiler to track the stack frame.
-  - Updated in-tree zlib and libpng libraries to the latest
-    provided by both projects.
-  - Fixed VFD (FDD) disk image support to signal to FAT driver
-    properly an error if it could not determine a geometry.
-  - Fixed code breakage with SDL2 that prevented compilation
-    with Munt (MT32) emulation enabled. SDL2 builds now allow
-    MT32 emulation.
-  - Mac OS X builds now compile against the in-tree zlib and
-    libpng libraries for consistency.
-  - MinGW builds now compile against the MinGW provided zlib
-    and the in-tree libpng library for consistency.
-  - Enabled MinGW builds to use Direct3D and Direct3D shaders.
-  - Added code to auto-detect the VirtualBox display driver
-    in Windows build, because OpenGL output doesn't work
-    in Windows XP under VirtualBox. The change will switch
-    the default output to "surface" if VirtualBox is detected,
-    else will retain the "opengl" default. This change applies
-    only to MinGW builds and not HX DOS or main VS2017 builds.
-  - Added PC-98 INT DCh emulation for function call that
-    writes a char to the screen, allowing Eve Burst Error
-    to clear the function row
-  - Added command line option to allow skipping the 1-second
-    wait in the BIOS startup screen.
-  - SDL2 builds now support use of the SDL drawn menu with
-    a touchscreen device.
-  - Fixed up SDL2 support code to compile correctly on
-    Mac OS X.
-  - Fixed up SDL2 compilation to automatically use the
-    SDL2 library on the system, or if that is not available,
-    use the SDL2 library in-tree. There are no plans to make
-    modifications to the in-tree SDL2 code.
-  - Added code to read and discard OpenGL error code before
-    creating font texture, to avoid false failure handling.
-    This fixes font rendering on Windows MinGW builds when
-    output=opengl.
-  - OpenGL SDL drawn menus fixed to ensure the menu contents
-    have been redrawn at least twice. One for each OpenGL
-    buffer because DOSBox-X uses the double-buffered mode.
-  - SDL drawn menus implemented for output=opengl. The menu
-    bar in Linux builds is now available in OpenGL mode.
-  - SDL drawn menus fixed to redraw only when state changes,
-    and to clean up menu drawing code.
-  - US keyboards can now enter the "Ro" key in PC-98 mode.
-    Default binding is set up to map the Windows Menu key
-    as Ro in PC-98 mode.
-  - VGA option change code fixed to trigger scaler redraw
-    correctly. Changing video modes or changing between
-    8/9-pixel VGA text no longer leaves artifacts on the
-    screen.
-  - Added code to force redrawing additional frames when
-    output=opengl, in order to correct a bug with Linux/X11
-    and MesaGL where the first OpenGL buffer swap after
-    SDL_SetVideoMode() is misplaced when the window size
-    changes.
-  - Renderer SSE line comparison fixed to use correct sizeof()
-    of the integer type during compare.
-  - Renderer fixed not to use SSE and non-SSE line comparision
-    at the same time, if SSE was enabled at compile time.
-  - Fixed in-tree SDL 1.x library to allow DOSBox-X to disable
-    auto-refresh of the window in Linux/X11 after SDL_SetVideoMode
-    to prevent visible flickering when resizing the window.
-  - Conditional support for Direct3D (9) output enabled for
-    MinGW builds, if the MinGW headers are available (yksoft1).
-    Option is disabled by default.
-  - Configuration GUI dialog box widened to accomodate buttons
-    that were previously cut off on the right.
-  - Replace E_Exit() with LOG_MSG() for key codes from the mapper
-    that a keyboard scan code generator does not recognize. This
-    fixes E_Exit() crashes if typing certain keys on a Japanese
-    keyboard with no equivalent in IBM PC/AT mode.
-  - Added code to double the size of the menu and menu items if
-    the window is 1280x800 or larger, for users with high
-    definition laptop displays and screens.
-  - Enforce minimum window size of 640x400 if the menu bar is
-    visible and DOSBox-X is drawing them, to make sure the menus
-    are accessible on screen.
-  - Removed auto-scalar-size code when output=surface that was
-    causing problems when resizing the window.
-  - Do not show "screenshot" menu item if screenshot support not
-    available at compile time.
-  - Remove "always on top" for anything but Windows at this time.
-  - Disable "Show debugger" option on Linux and Mac OS X if no
-    console attached to STDIN/STDOUT/STDERR.
-  - Disable "Show console" option on Linux and Mac OS X since
-    the console is not under our control.
-  - Windows "Always on top" fixed to remember selection and
-    enforce it between SDL_SetVideoMode and fullscreen entry/exit.
-  - Windows builds fixed NOT to change window Z-order on the
-    screen when updating the window on SDL_SetVideoMode.
-  - HX DOS builds fixed to keep window maximized at all times
-    to fill the otherwise unused space on the screen since
-    HXGUI only supports one window.
-  - Menu framework support for any other platform (including
-    Linux) added. The menus are drawn by DOSBox-X itself
-    using the 8x16 VGA font. This also gives SDL 2.x builds
-    a working menu. These menus are used if no other platform
-    specific menus are available. These menus are NOT AVAILABLE
-    at this time if output=opengl.
-  - Cycle count edit dialog box fixed to immediately place
-    keyboard focus in the text field, and to process
-    ENTER and ESCAPE keyboard input as OK and CANCEL
-    button input. You can type a new cycles count without
-    having to click on the text field first.
-  - Menu framework and mapper fixed so that menus always
-    reflect the mapper binding in the menu.
-  - Windows SDL 1.x fixed async hack to properly destroy
-    and shut down the parent window again.
-  - Fixed output=opengl crash on Mac OS X.
-  - Menu framework support for Mac OS X NSMenu objects added.
-    This gives DOSBox-X the same useful menu on Mac OS X
-    instead of the useless default menu SDL 1.x offers.
-  - Menu framework support for Windows win32 menu resources
-    added. The Windows menu is now generated at runtime,
-    the static IDR_MENU resource is no longer used.
-  - New platform independent menu framework added. Menus
-    that were once Windows-only are now available on
-    any other platform including Linux and Mac OS X.
-  - In-tree SDL 1.x library fixed to #define a special
-    variable that the code now requires to compile
-    SDL 1.x builds. The option to use your host SDL 2.x
-    library is left open.
-  - C++11 is now mandatory to compile DOSBox-X
-0.82.6
-  - Resizing the window in SDL 1.x Windows builds
-    fixed to work correctly in the latest build
-    (1803) of Windows 10. Prior to this fix, resizing
-    the window on that build would quickly hit a deadlock
-    that prevented the user from moving or resizing the
-    window again after that point.
-  - PC-98 dosbox.conf option added to select between
-    accurate key/shift mapping, vs an alternate mapping
-    appropriate for US keyboards (Yksoft1)
-  - SDL 1.x for Linux/X11 modified to differentiate
-    Ro and Yen keys despite X11 xkbmap apparently
-    mapping both to the backslash. The keymap is
-    queried to detect the scancodes at startup
-    in order to return the correct SDLK constant.
-  - SDL 1.x and DOSBox-X mapper code updated to
-    correctly map Ro, Yen, @ ^ ; : keys on a JP
-    keyboard in Windows and Linux.
-  - PC-98 keyboard BIOS handling updated to generate
-    ASCII codes according to PC-98 layout, instead
-    of by US keyboard layout.
-  - Mapper updated to support @ (at sign) key,
-    ^ (caret) key, and a few other keys that
-    exist on JP keyboards.
-  - "Hold" modifier for mapper bindings fixed.
-    It is now possible to tap the key again to
-    release the hold.
-  - VHD differencing disk support added (Shane32)
-  - INT 18h AH=0Ah updated to support 20-line
-    text mode. Some games use the 20-line text
-    mode to space the text out vertically.
-    Such games will display correctly now.
-  - INT 18h now maintains text layer state
-    in BIOS data area byte 0x53C, just as
-    the actual BIOS does.
-  - Added PC-98 INT 18h function AH=0Ah and
-    AH=0Bh to support BIOS calls that enable
-    "Simple Graphics" mode. This fixes
-    problems with other games having vertical
-    lines over the graphics, even though
-    these games do not appear to use the
-    simple graphics at all. (yksoft1)
-  - Added support for PC-98 "Simple Graphics"
-    mode of text layer attribute bit 4. When
-    enabled, the attribute bit 4 changes
-    meaning from vertical line to a bit
-    indicating that the 8-bit character is
-    a low resolution 2x4 bitmap to be
-    displayed in the text layer. This fixes
-    score and status display in Carat.
-  - PC-98 INT 18h now implements AH=31h to
-    report CRTC, text and graphics state and
-    24khz/31khz video mode selection. This
-    fix allows some games including Touhou
-    Project to pace it's gameplay correctly
-    in either video mode.
-  - MinGW HX DOS builds default to host key
-    F12 again
-  - PC-98 mode now offers selection between
-    24khz and 31khz video modes (yksoft1)
-  - KEYB.COM fixed to load only the fonts the
-    ROM BIOS has allocated. This fixes a guest
-    system crash if using KEYB.COM with
-    machine=ega
-  - Moved host key to F11 for Windows. F12 is
-    already taken by some internal debugging
-    voodoo within Windows itself.
-  - DOSBox-X codebase now strongly encourages
-    compilation with C++11, will become
-    required soon.
-  - BOOT command fixed to make it possible to
-    IMGMOUNT multiple floppies to drive 1, and
-    boot from another disk in drive 0. This
-    should enable the use of DOSBox-X with
-    PC-98 games that expect to boot from drive
-    A and the user to rotate through floppies
-    in drive B.
-  - IMGMOUNT fixed to support mounting with no
-    filesystems and multiple disk images, and
-    using the "swap floppy" command to rotate
-    through them.
-  - Added options to BOOT command that allows
-    specifying multiple disk images and an option
-    that says to swap disk images only through
-    one drive.
-  - VHD dynamic support added (shane32)
-  - INT 10 AH=9 background color fixed in 256-color
-    VGA modes.
-  - Intro text updated to reflect new default
-    key bindings.
-  - Mapper shortcuts not in common use now exist
-    without any default binding, and most existing
-    default bindings are now associated with the
-    "host" key.
-  - Added 4th modifier "host" key to the mapper.
-    This "host" key is F12 by default. The intent
-    is to eventually move most mapper shortcuts
-    to some combination of F12 and another key,
-    rather than many shortcuts scattered over the
-    keyboard. Existing dosbox mapper files should
-    continue to work.
-  - Renderer and 32bpp VGA display code fixed to
-    reorder RGBA order for correct display on Intel
-    Mac OS X systems. Mac OS X, on Intel systems,
-    uses a strange BGRA 32bpp format that requires
-    some adjustment on our part to display correctly.
-  - Added more 24bpp INT 10h VESA BIOS modes.
-  - Removed per-sector debug messages from VFD/FDD
-    image support code.
-0.82.5 (04/18/2018)
-  - Expanded memory manager memory copy fixed to
-    enable A20 gate temporarily so that the copy
-    works correctly.
-  - PC-98 FM board emulation now defaults to IRQ 12
-    instead of IRQ 3. A lot of PC-98 games seem to
-    have a strong preference for that IRQ with regard
-    to FM music.
-  - PC-98 reset I/O port (F0h) fixed to emulate CPU
-    reset according to the SHUT0 and SHUT1 state set
-    by the guest. Normally writing port F0h is a
-    signal to reset but SHUT0 and SHUT1 can be set to
-    indicate alternate behavior. This fixes VEMM486.EXE
-    (an expanded memory manager) and allows it to run,
-    since this manager appears to reset by port F0h
-    then resume execution normally. Prior to this fix,
-    booting a MS-DOS disk image that loads VEMM486.EXE
-    at startup yielded nothing but an infinite reboot
-    loop.
-  - XMS and EMS emulation fixed not to leave A20 gate
-    enabled unless EMS emulation is set to EMM386 and
-    dosbox.conf is set to run the system in virtual
-    8086 mode. There are plenty of DOS games that
-    malfunction if loaded too low in memory with the
-    A20 gate enabled.
-  - PC-98 mouse emulation, at the 8255 level, now uses
-    new C++ abstraction that seems to work fairly well
-    even with the common PC-98 MOUSE.COM driver.
-  - "BOOT" command in PC-98 mode updated to no longer
-    require the --force switch. Booting MS-DOS from a
-    hard disk or floppy disk image in PC-98 mode is
-    generally functional now.
-  - Added PC-98 SCSI/SASI hard disk emulation, and fixed
-    BOOT to enable booting PC-98 MS-DOS from a hard drive
-    (HDI image)
-  - FAT driver fixed to read/write logical sectors vs
-    actual drive sectors and removed geometry remapping
-    hack.
-  - FAT driver fixed to avoid memory corruption that
-    may occur if reading a partition table from a drive
-    that has more than 512 bytes/sector.
-  - .BAT file parsing fixed to handle BAT files not
-    in the current directory (yksoft1)
-  - Fixed floppy controller emulation bug that failed
-    to advance sectors during multi-sector read/write.
-  - Fixed floppy emulation bug that prevented seeking.
-    The "head" would get stuck at track 0 and never move.
-  - Dynamic core allows running with paging enabled again,
-    IF dosbox.conf says to allow it (yksoft1)
-  - DOS file I/O functions AH=3Fh and AH=40h updated to
-    reflect undocumented MS-DOS behavior that silently
-    truncates read/written byte count if the offset
-    and byte count reach beyond the end of a 64KB segment.
-    This fixes some demoscene productions that read 64KB-1
-    bytes but apparently rely on this behavior to avoid
-    display errors.
-  - FluidSynth fixes and API updates. DOSBox-X no longer
-    uses a private API within FluidSynth. (heftig)
-  - Added dosbox.conf option to control the size of the
-    DOS "Swappable Data Area" which is said to help with
-    shelling and task swapping in WordPerfect 5.x and 6.x
-  - Added "minimum mcb free", and set minimum mcb segment to
-    value same or similar to DOSBox SVN. The "free" option
-    directs DOSBox-X to allocate memory before that segment
-    value to fill memory.
-  - Fixed COMMAND.COM PSP segment to correctly identify it's
-    resident size in memory.
-  - COMMAND.COM in the DOSBox shell now allocates itself
-    normally instead of from a special segment so that it
-    appears normally in the MCB allocation chain.
-  - BIOS now clears it's stack before booting the DOS shell.
-  - Fix Pause (CTRL+Pause or ALT+Pause) to release all keys
-    in the mapper so that CTRL, ALT, or Shift are not left
-    "stuck" when emulation resumes.
-  - Initial host keyboard recognition, and base framework
-    for general keyboard language/layout handling. Keyboard
-    layout recognition added for Windows and Linux/X11.
-  - Fixed 350-line INT 10h VESA modes not to apply EGA mode
-    adjustments, which fixes display distortion.
-  - INT 10h VESA modes 720x480 and 848x480 fixed.
-  - Fixed INT 10h VESA emulation to round up bytes/scanline
-    so that 4bpp planar modes display properly.
-  - Fixed INT 10h VESA mode 1400x1050 16-color (4bpp planar)
-    mode to resolve overlapping mode number.
-  - Pulled in VGA vtotal + 2 fix from DOSBox SVN
-  - Pulled in EGA display mode fixes from DOSBox SVN to fix
-    EGA graphics emulation.
-  - Fixed INT 10h AH=1Ch (save/restore VGA state) to handle
-    VGA attribute controller properly so that the display is
-    not left blank.
-  - PC-98 GDC emulation fixed to handle START DISPLAY properly
-    by un-blanking the display (fixes "Ellena")
-  - Fixed possible format string vulnerabilities (gnustomp)
-  - Added menu options to enable/disable EGC and GRCG
-    emulation (yksoft1)
-  - Added options to enable/disable EGC and GRCG emulation
-    (to emulate older hardware).
-  - Added PC-98 BIOS function to read 8x16 character bitmaps,
-    which fixes "Power Dolls 2"
-  - BIOS now reports 16-color and EGC graphics. Some games
-    that check the BIOS for capabilities may now begin to
-    use 16-color graphics and EGC functions.
-  - Added PC-98 INT 18h function to read character font.
-    This also resolves garbled text in TH01.
-  - PC-98 GDC emulation now uses cursor specification
-    (line per character row) to determine whether graphics
-    are doubled vertically or not. Several PC-98 games
-    switch between 200-line (doubled) and 400-line graphics
-    by programming the GDC directly, rather than through
-    the BIOS.
-  - Added various video-related BIOS variables to the data
-    in PC-98 mode.
-  - GDC RESET/SYNC debug text updated to indicate which GDC
-    is undergoing the RESET/SYNC.
-  - Debugger "LOG" command (CPU execution logging) fixed to
-    automatically stop logging when the BIOS begins the
-    POST routine after system reset. The user who invoked
-    "LOG" probably cares more about what happened up to the
-    game crash, fault and reset rather than normal BIOS startup.
-  - BIOS now properly unmasks the PC-98 cascade IRQ, which
-    allows IRQ 8-15 to function, including the mouse (IRQ13)
-  - Debugger interface now indicates whether 80386 paging is
-    enabled or not at any time.
-  - Help text updates to reflect DOSBox-X changes (Shane32)
-  - BIOS INT 13h emulation updated to support up to 4 hard
-    drives (Shane32)
-  - IMGMOUNT and BOOT code cleanup (Shane32)
-  - IMGMOUNT RAM drive support: Additional fixes and geometry
-    work done, and some hangs resolved (Shane32)
-  - CPU emulation fixed to allow setting a breakpoint on
-    ANY interrupt of a specific number, not just software
-    interrupts. It is now possible to use BPINT to break
-    upon hardware (IRQ) interrupts.
-  - DOS kernel fixed to drop to the debugger if the MCB
-    (memory control block) chain is corrupted, so that
-    the corrupted state can be examined. When the debugger
-    continues execution, a full restart of the DOS kernel
-    is run. If DOSBox-X was compiled without the debugger,
-    then the normal E_Exit() path is still taken.
-  - Added debugger command to show, and modify, the state
-    of the PIC (interrupt controller).
-  - Added debugger command to view or change the A20 gate.
-  - Added debugger command to view the state of EMS, memory
-    handles, allocation, and EMS page frame mapping.
-  - Added debugger command to view the state of XMS, memory
-    handles, and allocation.
-  - Added debugger command to view the layout of the ROM
-    BIOS region (0xF0000-0xFFFFF) chosen by emulation.
-  - DOS kernel now logs kernel allocations, which can be
-    seen in the debugger using the "DOS KERN" command.
-  - Added "RUN" command as an alternative to hitting F5.
-  - Added "RUNWATCH" to the debugger, so that watching the
-    system run in the debugger is possible.
-  - Debugger data window can now be used to view memory in
-    segmented, virtual (through paging), and physical (bus
-    address) modes.
-  - Debugger window data and code view windows now indicate
-    regions of memory that are beyond the end of the segment.
-  - Debugger window data and code view windows now indicate
-    regions of memory that are paged out (will cause a page
-    fault if accessed)
-  - PC-98 A20 gate I/O port F6h fixed to work properly as an
-    enable or disable, rather than just an enable. The PC-98
-    version of HIMEM.SYS no longer complains about not being
-    able to control the A20 gate.
-  - IMGMOUNT RAM drive support: Ramdrive bug fixes and changed
-    drive limits from ATA limits to BIOS/MBR (Shane32)
-  - INT 21h fixed to use BIOS INT 1Ch to read date and time in
-    PC-98 mode. Arrowgun now runs properly.
-  - Fixed EMS emulation not to claim XMS memory (and zero BIOS
-    extended memory size) if EMS emulation is in EMS board mode
-    (and therefore not allocating extended memory through HIMEM.SYS).
-  - PC-98 INT 1Fh extended memory copy implemented. DOS games in
-    PC-98 mode can now use this API to access extended memory.
-  - Fixed HIMEM.SYS emulation in PC-98 mode to zero BIOS extended
-    memory values when claiming extended memory.
-  - PC-98 mode now sets BIOS data area values correctly regarding
-    conventional and extended memory.
-  - Added rudimentary emulation of non-volatile RAM at the
-    trailing edge of text RAM (A3FE0-A3FFF).
-  - PC-98 mode now adds additional BIOS data values at boot time
-    so that guest OSes like PC-98 MS-DOS can see the floppy drive,
-    see keyboard input, and determine the boot drive properly.
-    It is now possible to boot MS-DOS in PC-98 mode.
-  - Added rudimentary PC-98 INT 1Bh BIOS interrupt, at least for
-    floppy disk emulation.
-  - Cleanup and formatting enhancements to IMGMOUNT ramdisk (Shane32)
-  - DOS CON emulation in PC-98 mode now emulates two additional
-    ANSI escapes to clear the screen that are specific to NEC's
-    MS-DOS implementation, which fixes text layer problems with
-    Rusty.
-  - PC-98 GDC dip switch 2-8 emulation fixed. It was backwards.
-    This may break existing dosbox.conf configurations, apologies
-    in advance.
-  - Added -xms option to LOADFIX command. When given, the command
-    consumes extended memory instead of conventional memory.
-  - HIMEM.SYS emulation fixed to behave more like Microsoft's
-    HIMEM.SYS implementation regarding global & local A20 gate
-    control.
-  - Mac OS X builds fixed to work from the user's home directory
-    if run from the Finder, instead of trying to operate at the
-    root of the filesystem as directed by the Finder.
-  - Mac OS X builds now put the FREECG98.BMP file inside of the
-    .app bundle, and fall back to it if not found in the current
-    directory.
-  - RPM builds now install FREECG98.BMP in /usr/share/dosbox-x
-    and refer to it if not in your local directory, in order to
-    better provide PC-98 emulation.
-  - PC-98 BOOT command: Loading addresses and CPU register layout
-    updated to match actual hardware behavior, in which the boot
-    sector is loaded at just under 128KB.
-  - Build updates to support compiling for Windows with MinGW.
-  - BOOT now accepts a --debug switch that causes DOSBox-X to break into
-    the debugger when the boot sector begins to execute.
-  - BOOT now accepts a --force switch to override the PC-98 lockout,
-    if the user wants to better understand why I locked it out in PC-98 mode.
-  - PC-98 support now supports reading font from FONT.ROM, if available.
-  - Code, data, and output now respond to arrow, page up/down and
-    home/end keys as a user would normally expect.
-  - Arrow and page up/down keyboard input now goes to active window
-    instead of mapping directly to any specific window.
-  - Debugger interface now has the concept of an "active" window, and
-    the title bar of each window hilights if it is active.
-  - Debugger interface now hides the "variables" window by default.
-  - Fixed window "titles" in debugger interface to fill the terminal
-    line they're on and use ncurses horizontal line character which
-    on modern systems looks better than hyphens.
-  - Removed one line padding around data window in debugger interface.
-  - Debugger interface redesigned to permit more flexible layout
-  - Debugger interface no longer crashes when terminal window is sized
-    down too small (when there is no room for the output window)
-  - EMM386 (ems) emulation fixed to always turn on the A20 gate when
-    the DOS application requests to map pages into the EMS page frame.
-    This fixes crashes with Creative's Sound Blaster 16 installer when
-    run with the A20 gate turned off.
-0.82.4 (02/28/2018)
-  - Updated ramdisk formatting code to better match FAT12/FAT16
-    specifications and limits (Shane32)
-  - Menu items related to Gravis Ultrasound, Glide emulation, Innova SID,
-    and other IBM PC-specific options are now grayed out in PC-98 mode.
-  - Updated Windows menus to gray out CPU core and type options that
-    are invalid. Selecting a prefetch CPU type while core dynamic is
-    no longer possible, and selecting dynamic core while using a
-    prefetch cpu type is no longer possible.
-  - CPU type submenu in Windows updated to reflect all types supported
-    by DOSBox-X including 8086 and 286 cores.
-  - Fixed E_Exit() crash on Windows in PDCurses endwin() that only
-    happens if you had never brought up the debugger console window.
-  - Minor oddities with OPNA stereo panning resolved.
-  - Sound Blaster, Adlib, and PC-98 FM emulation now reset state
-    correctly when the reset signal is given to avoid stuck notes.
-  - Fixed BIOS logo in PC-98 mode to properly reset the graphics mode
-    so that the logo is visible.
-  - Added Windows menu items to control PC-98 GDC speed, 4-partition enable,
-    200-line "scanline" effect enable, and PIT timer clock control.
-  - Added "Restart DOS" command to the Windows menu, with code to
-    allow it only if at the initial DOS shell.
-  - Added "multi-track WAV" command to the Windows menu, under Capture
-  - Added "reset system" command to the Windows menu
-  - "Restart" menu command updated to clarify that it restarts DOSBox-X entirely.
-  - OpenGL HQ output removed.
-  - Commands to force driver (DirectX or WINDIB) removed.
-  - Default disk I/O limit raised to more reasonable speeds.
-  - FM code borrowed from Neko Project II now compiles on Mac OS X
-  - IMGMOUNT now supports mounting a RAM drive (using -t ram) (Shane32)
-  - Direct3D fullscreen aspect ratio fixes, especially for
-    monitors with a 5:4 aspect ratio (such as 1280x1024) (Shane32)
-  - "Show menu" in Windows builds system menu is now a toggle
-    to show/hide the menu bar (Shane32)
-  - Fixed broken color palette with CGA composite and EGA
-    machine emulation. Composite CGA and machine=ega displays
-    properly again.
-  - According to documentation, IBM PC and PC-98 use different
-    initial PC speaker frequencies. Update the code to match.
-  - 8254 I/O port alias at 3FD9h-3FDFh added, which is needed
-    for several PC-98 games that program the PC speaker
-    frequency through those ports instead of through 71h-77h
-  - New Intel 8255 emulation. PC-98 system 8255 emulation
-    now uses this emulation, along with PC speaker emulation.
-  - Fixed XMS memory copy functions to enable the A20
-    gate so extended memory copies work correctly whether
-    or not the DOS application in question made the call
-    with A20 enabled. This fixes crashes and memory
-    corruption while installing Windows 3.1 using SETUP.EXE.
-  - "CLS" now sends the proper ANSI escapes to clear the
-    console in PC-98 mode.
-  - BIOS logo in PC-98 fixed to clear graphics RAM and
-    set graphics back to 8-color digital mode when booting
-    to DOS. This should fix palette errors and color issues
-    with older PC-98/PC-88 games that use the 8-color
-    graphics modes.
-  - Added PC-98 INT 1Ch timer interval BIOS function,
-    and timer countdown routine in IRQ 0.
-  - Windows builds now incorporate pdcurses and enable
-    the debugger interface (bulletshot60)
-  - DOSBox-X now tracks the systemwide keyboard layout
-    on Windows, and acts on user changes to the keyboard
-    and language in the system.
-  - Removed hack code in SDL 1.x that sets DOSBox-X's
-    keyboard layout to the US layout even if the host
-    uses anything else.
-  - Fix CPU cycles count increment not to nag you to use
-    core=dynamic if a) dynamic core is not available or
-    b) you're already using dynamic core.
-  - Added dynamic core back, it seems to be very stable
-    again.
-  - PC-98 FM board now allows changing the base I/O port
-    and IRQ (interrupt) line used by the card.
-  - PC-98 mode now supports joystick emulation. Joystick
-    input is mapped through the DOSBox mapper to the
-    PC-98 FM board where DOS games expect to see it.
-  - Added dosbox.conf option to select which PC-98 FM
-    board to emulate.
-  - Fixed PC-98 FM code to enable the ADPCM and Rhythm
-    FM channels.
-  - Re-ported Neko Project II FM board emulation, this
-    time keeping the code intact and keeping the separate
-    board emulations intact for PC-98 mode.
-  - VGA palette errors with Crystal Dream II fixed.
-  - PC-98 FM synthesis fixed not to initialize itself
-    again when rebooting, which fixes a problem with
-    garbled FM synthesis after rebooting.
-  - Removed some now-unnecessary SDL Video quit/init
-    calls from Windows builds.
-  - machine=pc98 now starts entire emulation in PC-98
-    mode instead of booting up in IBM PC mode and
-    switching to PC-98 mode.
-  - Initial "BIOS" startup screen now operates in
-    PC-98 mode when machine=pc98.
-  - Prefetch core debug code now disabled at compile
-    time. Seems to be stable so far.
-  - Prefetch core now emulates partial load of the
-    prefetch buffer on miss, and completing the buffer
-    fill on hit, to better emulate (probable) 80486
-    behavior.
-  - 486_prefetch is now a valid cputype setting, despite
-    the setting having existed for years in the source
-    code. Prior to this fix, 486_prefetch was ignored.
-0.82.3 (02/13/2018)
-  - Removed DOSBox SVN-style "fast" A20 gate emulation.
-    Recent changes make it infeasible to keep. "fast" is
-    now mapped to "mask" mode.
-  - RAM aliasing is now always on, even if memalias is not
-    set, in order to help enforce A20 gate behavior, and
-    to fix emulator crashes when a non-aliased RAM page
-    is referenced through an alias.
-  - Cleanup and rewrite of prefetch core, to make the code
-    cleaner and more readable and maintainable.
-  - DOS file I/O updated to apply a proper delay rather
-    than the old DOSBox SVN code's cycle count dependent
-    method. The delay by default will slow disk I/O down
-    to mid 1990's IDE PIO speeds, which can resolve issues
-    with MS-DOS demoscene or game executables that can
-    malfunction when disk I/O is too fast.
-  - PIC code updated to enforce a proper IRQ delay on ALL
-    IRQ signals, which fixes issues with MS-DOS executables
-    that have race conditions between their code and their
-    interrupt handlers.
-  - DOS Shell now shows the full intro text only at first
-    run, instead of every shell invocation.
-  - Use FCB record size of 128 bytes if the FCB record size
-    is zero (from DOSBox SVN).
-  - PC speaker fix not to generate a continuous tone if
-    the PIT timer was set to mode 0. This fixes issues with
-    many early 1990s demoscene executables leaving the PC
-    speaker enabled (BEEEEEEP).
-  - Register DEBUGBOX.COM at DOS environment start instead
-    of boot, which allows the command to work again.
-  - EXE loader sets stack pointer (SS:SP) into PSP segment
-    (from DOSBox SVN)
-  - EXE loader fixed to use the larger of the minimum and
-    maximum memory sizes listed in the EXE header, which
-    fixes some demoscene executables with a minimum size
-    larger than maximum.
-  - VGA DAC (palette) emulation updated to better match
-    actual SVGA chipset (Paradise SVGA) behavior, which
-    fixes some VGA palette errors in some demoscene
-    productions.
-  - Added -nocachedir option to internal MOUNT command, to
-    disable directory caching for a local folder mounted
-    to a drive letter. When mounted this way, changes on
-    the host filesystem are immediately visible in the
-    guest DOS environment.
-  - Added -ro and -rw options to internal MOUNT command, to
-    allow mounting local folders to a drive letter as a
-    read-only volume.
-  - MIDI Fluidsynth fixed to initialize and free state properly
-    so that switching to and from Fluidsynth doesn't cause
-    a segfault or crash.
-  - MPU-401 fixed to allow changes to MIDI configuration from
-    CONFIG.COM.
-  - DOS filename handling fixed to maintain ASCII conversion
-    to uppercase, while not converting Shift-JIS double-byte
-    characters in PC-98 mode. This fixes Shift-JIS filename
-    corruption when the trailing byte can be mistaken for
-    lowercase ASCII a to z.
-  - Windows fixes to keep menu bar items updated with
-    DOSBox-X state.
-  - Remove WM_DROPFILES handling, for now. The code remains
-    to allow re-enabling later.
-  - SDL 1.x builds fixed to process only WM_COMMAND (menu
-    bar) and WM_SYSCOMMAND (system menu) events so that
-    the general chatter in modern Windows system does not
-    drown out the messages. This fixes issues where the
-    menu bar doesn't work on some systems.
-  - SDL 1.x builds fixed to handle menu bar input using
-    SDL's WM events instead of fighting with SDL's message
-    pump to receive menu events. This fixes potential
-    issues with losing menu bar events.
-  - dosbox.conf reference included with Windows builds
-    now uses MS-DOS line endings so that the file can be
-    edited in NOTEPAD.EXE
-  - New dosbox.conf option to control whether the menu is
-    shown by default in Windows builds.
-  - titlebar= SDL dosbox.conf option, to allow showing a more
-    user friendly name for the program instead of just using
-    the EXE name.
-  - E_Exit() on Windows now displays the message using
-    MessageBox() in addition to sending to STDERR, so that
-    Windows users see the error even if they are running
-    it from the desktop instead of the command line.
-  - PC-98 EGC bit shifter emulation fixed to correctly support
-    ascending and descending bit shifting in either direction.
-    This fixes screen shake emulation errors with Touhou Project
-    TH04 and TH05.
-  - Linux/X11 fixes to SDL 1.x to better match and compare
-    Visuals (descriptions of the screen) since X11 libraries
-    don't seem to use the same pointer values for the same
-    Visuals.
-  - ALT+TAB or loss of focus from fullscreen in Windows now
-    restores the window instead of minimizing it.
-  - 3Dfx OpenGL will hide the minimize and maximize buttons
-    in Windows while active.
-  - Windows menu bar items are now grayed out when 3Dfx OpenGL
-    emulation is active (items that cannot be used at that time).
-  - Fix Windows system menu to always keep "show menu".
-  - GFX rendering fixed not to render any output while 3Dfx
-    OpenGL emulation is active.
-  - 3Dfx OpenGL bug fixes to properly restore the DOS console
-    when the 3Dfx card is de-initialized and the game returns
-    to the DOS prompt.
-  - Linux/X11 window output fixed to keep the window on the
-    screen even when switching between OpenGL and non-OpenGL,
-    and when setting the SDL video mode.
-  - Remove some init hacks and SDL forced reinitialized hacks,
-    so that the window is stable on the screen.
-  - Added code to do more OpenGL state initialization (both
-    output=opengl and when initializing 3Dfx OpenGL emulation)
-    to make more consistent output.
-  - 3Dfx voodoo OpenGL based emulation fixed to switch out of
-    fullscreen mode IF DOSBox-X was fullscreen at the time the
-    card is initialized.
-  - 3Dfx voodoo OpenGL based emulation no longer allows fullscreen
-    mode, and does everything it can to prevent window resizing.
-  - Linux/X11 disable XRandR, XV, and X modeset functions. Do not
-    change monitor resolution.
-  - MPU-401 MIDI emulation fixed to look at all conductor message
-    bytes for code 0xFC (ALL END) instead of just the first byte.
-    This fixes hangs in games that send additional bytes prior to
-    0xFC and then expect the MPU-401 to signal 0xFC back when the
-    games are waiting for music to stop.
-  - Fix DOS CON driver not to signal data ready for PC-98 scan
-    codes that have no corresponding ANSI code. Tapping numeric
-    keypad keys during the title screen in Touhou Project should
-    no longer cause the game to pause waiting for keyboard input
-    when going into demo mode.
-  - Fix DOS CON driver to signal data ready for buffered escape
-    code.
-  - Fix PC-98 keyboard emulation not to apply IBM PC "extended"
-    keyboard scancode filtering.
-  - Window maximization does not count as a user resize preference.
-  - Fix Windows builds to enable DirectSerial, Direct LPT, modem,
-    emulation.
-  - New mapper shortcut to restore the window's original size.
-  - Fix bug with SHL instruction and OF flag, which corrects some
-    games and their decompression routines.
-  - Fullscreen (monitor) modesetting removed. DOSBox-X either runs
-    in a window, or scales up to fill the monitor, but will not change
-    the monitor resolution.
-  - Resize handling fixed to differentiate user resize verses resize
-    caused by DOSBox-X changing the window dimensions.
-  - Linux/X11 fixes to avoid flickering when resizing the window, and
-    to avoid redrawing unless necessary.
-  - Window resize management, to scale/arrange the output to fit the
-    window (for output= surface, opengl, direct3d)
-  - Enable resizing again, except when the GUI or mapper is active.
-  - Fix Linux/X11 to always take resize events, instead of ignoring
-    all further resize events just because one resize event is forever
-    "pending"
-  - Linux/X11 builds now track the size of the window on the desktop,
-    to keep track of resizing and maximizing.
-0.82.2 (01/29/2018)
-  - Linux builds no longer enable window resizing. The ability to
-    resize will be added back when the emulator can better handle
-    the user resizing the window.
-  - Windows and Linux now have synchronized build date and version
-    strings.
-  - Codebase begin transition to C++11
-  - The Windows maximize button no longer triggers fullscreen mode.
-  - Direct3D, OpenGL, and Surface outputs updated to fill the window
-    in Windows builds when the window is maximized. If aspect
-    correction is enabled, the Direct3D and OpenGL outputs will
-    scale the DOS screen (with pillarbox/letterbox padding) to the
-    correct aspect ratio and center within the maximized window.
-  - Fixed minor memory leak in MT32 (MUNT) synthesizer usage.
-  - Fixed uninitialized state issues with DMA channel 4 (cascade).
-  - IMGMOUNT now allows mounting the El Torito bootable floppy image
-    of a CD-ROM drive as a drive letter and accessible (read only)
-    filesystem. The FAT filesystem driver was fixed to support working
-    from sources other than a direct file.
-  - PC-98 mode fixed not to register certain built-in commands and
-    binaries to drive Z:\ that are not compatible with PC-98 mode.
-    MEM.EXE in particular uses IBM PC-specific techniques to gather
-    it's information, and is therefore incompatible with PC-98 mode.
-    This can be verified from the source code as MEM.EXE was evidently
-    borrowed from the FreeDOS project.
-  - EGA emulation (machine=ega) fixed to render 8bpp (256-color mode)
-    instead of full 32bpp VGA output. EGA video output is limited to
-    64-color (6-bit) by the design of the video connector (2-bit R/G/B)
-    therefore the full precision of 32bpp is not needed. This will also
-    benefit video capture as the reduced color bit depth will result
-    in smaller AVI files when recording gameplay.
-  - Added code to correctly detect 15-bit highcolor vs 16-bit highcolor
-    display format support, despite SDL falsely indicating 16-bit
-    color in both cases, which fixes incorrect colors on 15-bit display
-    modes.
-  - Fix up VGA DAC/palette mapping to display the emulator screen
-    properly on 16-bit true color displays. Fixed off-by-one shift
-    mistake in the DOSBox-X render scaler code that caused
-    green and purple tints to colors on 16-bit true color displays.
-  - Add "Show menu bar" command to the Windows "system menu" so that
-    the menu bar can be brought back after selecting "hide menu bar".
-  - Losing window focus while fullscreen no longer leaves the emulator
-    window blank.
-  - Maximize/restore fullscreen cleanup.
-  - Removed DDRAW output.
-  - Fix FAT filesystem driver to clear "success" flag at all failure
-    return points. This fixes problems where unrecognizeable FAT
-    filesystems are nonetheless presented as a drive letter with
-    garbled filenames, when IMGMOUNT should have displayed an error
-    instead.
-  - Fix FAT filesystem driver to allow PC-98 HDI images to load that
-    have headcount == 0 in the BPB.
-  - Fix Adlib emulation not to register a mapper handler if emulation
-    will jump to PC-98 mode, and fix mapper handler to check if Adlib
-    emulation is loaded to avoid segfault.
-  - Add "recording" volume to control the loudness of the audio going
-    out to capture (WAV, AVI, etc.)
-  - Separate mixer rendering from master volume. Apply master volume
-    at the sound card only, leave audio at full volume for recording
-    (WAV, AVI, etc. capture).
-  - dosbox.conf and command line option to log CON driver output to
-    a file. Anything written to STDOUT/CON by a DOS application is
-    logged this way.
-  - --time-limit <n> command line option to put a time limit on the
-    emulator, in seconds.
-  - Keyboard shortcut for the mapper UI no longer leaves keys "stuck"
-    in the guest to cause problems when you exit the mapper UI.
-  - Fixed code mistake that caused OpenGL NB output when dosbox.conf
-    specified output=opengl
-  - Mapper layout fixes:
-    - Shortcut buttons (on the right hand side of the UI) fixed to
-      become two columns wide if the button text won't fit in one
-      column.
-    - Some shortcut button titles shortened.
-  - Mapper UI updated to show which bindings are being activated by
-    hilighting buttons in the UI.
-  - Mapper UI modifier buttons indicate status through hilighting.
-  - Mapper UI joystick buttons and axes now use hilighting to indicate
-    that there is input from the device.
-  - Mapper fix for 4-axis joysticks that may count zero buttons, and
-    then crash (divide by zero) when the user pushes a button on the
-    joystick device.
-  - BIOS emulation now allows you to specify binary blobs to execute
-    in the guest system as part of startup. One can be specified to
-    execute just after CPU reset/power-on, and the other just before
-    booting to the DOS shell. THE BINARY BLOBS EXECUTE IN THE GUEST
-    ENVIRONMENT AND NOT AS ARBITRARY CODE ON YOUR HOST. This option
-    is provided for both automated testing and for the curious who
-    may want to venture into low level ASM hacking.
-  - INTRO.COM fixed to accept keyboard input correctly in both
-    PC-98 and IBM PC mode. You can now browse the help text properly
-    in either mode.
-  - DOS shell fixed to accept DOSKEY-like input in both IBM PC and
-    PC-98 mode (including arrow keys, F3, tab completion, etc.)
-  - DOS CON emulation now provides function keys (F1-F10) in PC-98 mode.
-  - DOS CON emulation fixed to process PC-98 BIOS codes and generate
-    PC-98 ANSI escapes as real hardware normally does.
-  - Mapper no longer shows two sets of the shortcuts (one overlaid
-    over the keyboard), registration bug fixed.
-  - PC-98 keyboard interrupt handler now handles CTRL key and
-    passes most keys as-is down through INT 18h now.
-  - Removed non-recursive page fault option. It is now always on,
-    except for internal cases where it needs to be off for callback
-    instructions to do their work properly.
-  - Removed dynamic x86 core. It is old and unmaintained code that
-    is incompatible with the non-recursive page fault system.
-  - IRQ cascade interrupt fixes and cleanup.
-  - BAT files given on the command line fixed to occur AFTER the
-    registration of ULTRASND and BLASTER environment variables.
-  - PC-98: DOS CON emulation fixed to decode Shift-JIS itself,
-    with consideration that some proprietary double-byte encodings
-    yield single-wide characters. DOS program using NEC's proprietary
-    box/line drawing characters this way should display properly now.
-  - DOSBox shell "greeting" now displays a proper box in PC-98 mode
-    instead of framing the text in rows and columns of Katakana. (basic2004)
-
-0.82.1 (12/25/2017)
-  - Windows builds no longer redirect stdout and stderr to
-    stdout.txt and stderr.txt. This also fixes problems
-    with crashing or hanging when run from Program Files.
-  - Windows releases compiled by TheGreatCodeholio again.
-  - SDL 1.x and SDL 2.x support in the same branch, selectable
-    by configuration option or VS2017 build target.
-  - SC400 emulation fixes
-  - Mac OS X pixel format fix to avoid corrupt graphics (Martin Lindhe)
-  - MT32 emulation now explains what ROM images it's looking for,
-    instead of just stating that it can't find the ROM images.
-  - Direct3D shaders from Daum (alex)
-  - NukeOPL OPL emulation
-  - Basic (experimental) NEC PC-98 emulation (machine=pc98)
-    - CG (character generator) emulation will need ANEX86.BMP
-      or FREECG98.BMP
-  - Some uninitialized state fixes
-  - FDI, FDD floppy disk support (especially PC-98 games)
-  - HDI hard disk support (especially PC-98 games)
-  - DOS FAT filesystem driver: added many sanity, size,
-    sector size and overrun checks.
-  - Floppy and hard disk image support now supports sector
-    sizes other than 512 bytes per sector (up to 1024).
-  - DOS FAT filesystem driver can now handle FAT filesystems
-    formatted with 256, 512, or 1024 bytes per sector.
-  - INT 29h route output to CON driver in PC-98 mode so
-    games can clear the screen with ANSI codes (Touhou Project).
-  - NEC PC-98 support for proprietary ANSI codes to clear
-    screen and show/hide function key row.
-  - NEC PC-98 FM emulation (borrowed/ported from Project Neko II).
-  - MPU-401 now emulates relative tempo change commands.
-  - When mounting folders as a drive letter, filenames are
-    now translated between guest and host according to the
-    MS-DOS code page. This allows DOS games to use extended
-    characters in a way that does not cause invalid filenames
-    on the host. The host is always assumed to support unicode.
-    Windows builds will use wide char (UTF-16) host names and
-    Linux/Mac OS X builds will use UTF-8.
-  - Code page translation for 437 (US MS-DOS) and 932 (PC-98 Shift-JIS).
-  - Emulate DOS console function key row in PC-98 mode.
-  - PC-98 EGC graphics emulation (minimal)
-  - PC-98 CG support for custom fonts (RAM portion)
-  - PC-98 EGC minimal ROP emulation
-  - PC-98 select between 2.5MHZ and 5MHz GDC (for games that demand one or the other)
-  - Aspect ratio menu item in Windows works correctly now
-  - Capture menu works correctly now
-  - Removed "overlay" output
-  - Fix Direct3D and OpenGL output to enable linear interpolation (smoothing)
-  - Fixed "double aspect ratio" issue with OpenGL output
-  - Linux builds compiled against SDL 1.x and running against PulseAudio
-    no longer hang/crash after some random amount of time (threading conflict)
-  - PC-98 minimal mouse emulation
-  - VGA doublescan=false fixed to display correctly, especially with scalers
-  - SDL 1.x Windows builds fixed to process mouse motion FIRST before
-    mouse buttons so that guest pointer integration with Windows 3.1
-    works properly.
-  - SDL 1.x Windows builds now enforce a 60Hz cap on mouse motion
-    detection because recent versions of Windows have some latency
-    when SDL repositions the mouse cursor. This fixes random
-    erratic jumps in mouse motion when playing games that respond
-    to mouse movement.
-  - SDL 2.x fix touchscreen interaction on Windows
-  - SDL 2.x mapper now responds to touchscreen as well as mouse.
-  - DOSBox Integration device no longer enables it's ISA PnP device
-    by default.
-  - SDL 2.x fix Windows 3.1 "double-click" accidents by ignoring
-    "mouse" events faked by Windows from the touchscreen.
-  - "Paper white" HGC/CGA monochrome palette (basic2004)
-  - CMS (GameBlaster) frequency correction (basic2004)
-  - SID frequency correction (basic2004)
-  - Maximize button in Windows now consistently triggers fullscreen mode
-  - SDL 2.x builds now use a different mapper file name to
-    avoid conflicts with SDL 1.x builds. SDL scan codes are
-    completely different between the two.
-  - Windows builds now include WinPCAP support and NE2000 emulation.
-  - MOUNT / IMGMOUNT convert backslash to forward slash in path on Linux to
-    allow dosbox.conf files from Windows to work on Linux.
-  - DOSBox-X officially no longer targets Windows XP.
-    Unofficially third party builds may support Windows XP.
-  - MPU-401 emulation now allows you to choose the IRQ, if desired.
-  - Windows builds now include reference dosbox.conf so that you
-    have a list of all options.
-  - IMGMOUNT and FAT filesystem support now check partition type
-    field to ensure that the partition chosen is a FAT filesystem.
-  - IMGMOUNT no longer requires -size parameter if mounting
-    a HDI disk image.
-  - IMGMOUNT and FAT filesystem driver updated to support both
-    IBM PC MBR (master boot record) and PC-98 IPL1 partition
-    tables.
-  - Fixed UMB memory selection not to overlap the EMS page frame.
-  - EMS updated to sit at E000h in IBM PC mode and D000h in PC-98 mode.
-  - Mapper interface now shows additional buttons for handlers
-    registered after initial emulator setup phase.
-  - Mapper fixed to load/save or apply default keybindings for
-    handlers registered after initial emulator setup phase.
-  - Mapper fixes now reveal "capture OPL", "hercules palette"
-    options as well. The fixes also allow the default key
-    bindings for those functions to work.
-  - "CTTY NUL" no longer causes DOSBox-X to hang.
-  - MOUNT now supports use of -q to suppress message when
-    successfully unmounting a drive.
-
-9/21/2017
-
-Pentium Pro instruction set implementation
-https://github.com/joncampbell123/dosbox-x/pull/305
-
-MMX instruction set recompiler for core=dynamic
-https://github.com/joncampbell123/dosbox-x/pull/290
-
-0.74
-  - Several small game specific fixes/hacks/support. (Offensive,
-    Roadhog, GTA installer, Kingdom O' Magic soundcard detection, 
-    Pirate booter, Armored Fist installer)
-  - Add the S3-specific 640x480 256 color mode. (fixes regression in "Wooden 
-    Ships and Iron Men" and "I Have No Mouth  And I Must Scream")
-  - Fix a stack overflow that could crash DOSBox.
-  - Add fake microphone input. (fixes Talking Parrot)
-  - Modify adlib turn off code, so that it doesn't turn off in 
-    cases where the same sound is repeated over and over again.
-  - Several small fixes to the CDROM audio code. (HOMM2, Redneck 
-    Rampage and others)
-  - Several improvements to the CDROM emulation code. (fixes Alpha
-    Storm and  GT Racing 97)
-  - Some small CPU fixes that might fix something.
-  - Handle opcode 0xff subcode 7 as invalid instruction. (fixes dif-2 & others)
-  - Some hercules fixes. (Testdrive)
-  - Improve support for blanked parts that wrap around to the start of
-    the screen. (fixes Magic Circle demo and Sid&Al)
-  - Remove old OPL cores as the new ones seem to work very nicely.
-  - Modify movie recording code so that the movies aren't corrupt when
-    you exit dosbox without stopping the movie.
-  - Change RGB3x scaler to look more pretty.
-  - Improve initial register values compatility of the GUS.
-  - Added autodetection for Gameblaster. (games can find it now)
-  - Change render preferences a bit to be more compatible with Windows 7.
-  - Add DOS fixes to terminate program. (fixes Fortune Teller) 
-  - Add FFREEP. (fixes Trucks)
-  - Improve FPU ST80 in C mode when writing zero. (fixes Antigok)
-  - Add special int10 scanline function. (fixes mz700 and probably lots
-    of games that mess with them)
-  - Fix scrolling in rarely used video modes. (fixes Orphee)
-  - Modify game specific hacks a bit so that Kick off 3 works again.
-  - Lots of fixes to the INT10 video parameter table. (Seven spirits 
-    of ra and others)
-  - Add VGA blanking in machine=vgaonly. (used by Alien Carnage)
-  - CGA, PCJr, Tandy: Add video blanking, change display start latch 
-    timing, sync pulse width correction.
-  - PCJr, Tandy: implement vertical retrace interrupt.
-  - PCJr, CGA: line-by-line video emulation.
-  - PCJr: support on-screen change of color modes 4medium to 16low. (used
-    by Ghostbusters booter)
-  - Hercules: Add green and amber monochrome support.
-  - All machines: only update the video timing when needed. (Jungle Hunt,
-    others that synchronize to the video screen might profit)
-  - Several small DOS fixes.
-  - Some UMB related fixes. (The Legacy without UMB)
-  - Fix version number of DSP for SB 1.5. (fixes a few games)
-  - Several VGA emulation improvements. (Allertone football manager)
-  - Some Tandy fixes. (Mech Warrior)
-  - Small improvements and fixes to the OPL emulation.
-  - Add low level Tandy DAC emulation.
-  - Some EMS fixes. (fixes Mortal Kombat and others)
-  - Change SoundBlaster DSP reset mechanism, add sb irq acknowledge logic.
-    (fixes stmik-based applications)
-  - Some interrupt pointer location modifications. (fixes Tinker Tales)
-  - Some fixes to the BOOT code. (fixes Last Mission)
-  - Respect write-only file information. (fixes Champions of Zulala)
-  - Some RTC fix. (fixes Tully Bodine and others)
-  - Improve mouse emulation to work better with Water World.
-  - Hopefully fix the translation of the configuration file.
-  - Speed up and fixes for the recompiler core. (pitfall2 pcjr)
-  - Change memory start location. (fixes 7th Guest installer)
-  - Several fixes to the batch file handling. (Shift and 
-    use the typed first %0 instead of the parsed %0)
-  - Improve file redirection and redirected line ends. (fixes 
-    Phantasmagoria 2 DOS installer)
-  - Fix compilation with new MAC os X version.
-  - Add 16C550A FIFO support to the serial port emulation.
-  - Improve modem emulation to get higher speeds.
-  - Change default samplerates to 44100, blocksize to 1024 and prebuffer to 20,
-    so that hopefully certain soundcards produce more fluent sound playback.
-  - Add some rarely used, but for some games critical flags to 
-    the internal commands.
-  - Add -userconf flag, so that the userspecific configuration can
-    easily be used together with -conf configfile.
-  - Improve internal timing with repeating timers (especially with 
-    the dynamic core).
-
-0.73
-  - Add two new opl2+opl3 emulators. (better speed, different implementation
-    approach)
-  - Improved DRO recording/better file structure.
-  - Add EGA emulation.
-  - Add special vga machine mode. Supports more of the exotic tricks like
-    changing the palette during screen updates, 9x16 fonts etc.
-  - Added special machine modes for the following svga cards:
-     - S3
-     - Paradise
-     - Tseng
-  - Fix problems with the vga split line feature.
-  - Improve vesa emulation.
-  - Add optional selection of old vesa mode for games that don't work
-    with certain vesa features.
-  - Improve video BIOS emulation to behave more like a real bios.
-  - Fixes for emulated 4bpp graphics modes.
-  - Fixes to paging system.
-  - Various fixes and improvements for the recompiling core.
-  - Add arm backend for the recompiling core.
-  - Add some mscdex quirks when dealing with files that are exactly 8.3 long.
-  - Small fixes to batch file handling.
-  - Small fixes to the XMS memory handling.
-  - Various fixes for aligned memory on hosts that want it.
-  - Various improvements to the mouse.
-  - Fixes and small speed ups to the debugger.
-  - Fix and improve lot's of compilation problems. (curses detection,
-    GCC 3.4 and GCC 4.X fixes)
-  - Added some basic auto keyboard layout handling. (windows only currently)
-  - Add basic support for evdev keyboard driver.
-  - Various fixes to the timer. (improve mode 2 timer changes,
-    implement mode 1, improve gate2 handling)
-  - Add audio extraction and mci audio support. Should enable CDROM audio
-    for Vista and adds volume control.
-  - Improve the directory cache speed a lot, especially with mounting slow
-    media like network paths.
-  - Various fixes to the create temporary file call.
-  - Don't keep batchfiles open during execution. Allows rewriting of the
-    active batchfile. (menu programs use this trick sometimes)
-  - Fix problems with filenames with 2 extensions.
-  - Add some more lowlevel dos tables.
-  - Fixes to hercules emulation.
-  - Fix flag handling for special case of ROR.
-  - Make the batchfile handling in regard to IF more flexible.
-  - Fixes to scrolling/panning feature.
-  - Add prefetch queue emulation.
-  - Make the emulated cpu type selectable. This is mainly the
-    identification commands and the way paging works.
-  - Some special EMS functionality added. (OS handles, zero-page handling)
-  - Improve support for EMS when booting a different OS.
-  - Improve cdrom speed detection by games.
-  - Improve stability of cycle guessing code, when there is background
-    activity.
-  - Fix various mscdex and cdrom detection schemes.
-  - Added Coremidi support on Mac OS X.
-  - Improve support for DOS devices when used to detect the existance
-    of directories in various ways.
-  - Add IRQ 2 emulation on VRET. (ega only)
-  - Added video parameter table and video state functionality.
-  - Increase default freespace to 250 MB.
-  - Some fixes to the fat filesystem handling for disk images.
-  - Some soundblaster fixes and command additions.
-  - Fix mixer 16bit direct transfers on bigendian hosts.
-  
-0.72
-  - Fixed unitialized variable in joystick. (Fixes crashes on Vista and
-    Mac OS X)
-  - Some bugfixes and speedups to the 64 bit recompiling core.
-  - Fixed sign flag on soundblaster dma transfers (Space Quest 6 intro)
-  - Fixed a bug in keyboard layout processing code and fixed certain
-    layouts.
-  - Fixed Dreamweb.
-  - Improved speed unlocking when running cycles=max.
-  - Fixed a crash related to the tab completion in the shell.
-  - Improved aspect correction code. Should now be like how a real monitor
-    handles it.
-  - Fixed a bug in the xms status report code. (Blake Stone 1.0 shareware)
-  - Added a lot more keyboard layouts.
-  - Fix crash related to changing the scaler before a screen was created.
-  - Hopefully fixed compilation on *bsd.
-  - Enabled auto cpu core selection for recompiling core as well.
-  - Made the used joystick selectable when 4axis is specified.
-  - Added some hints for inexperienced DOS users to the shell.
-
-0.71
-  - Add a new recompiling cpu core, which should be easier to port.
-  - Add 64 bit version of the recompiling core.
-  - Add mipsel 32 bit version of the recompiling core.
-  - Fix a few small problems with FCBs. (fixes Jewels of darkness and
-    cyrus chess)
-  - Raise some more exceptions. (fixes vbdos)
-  - Fix a few problems with the dynamic core. (fixes Inner Words,
-    Archmimedean Dynasty and others)
-  - Improve/Fix fallback code for certain graphics cards.
-  - Fix a few cd audio related bugs.
-  - Add an undocumented MSCDEX feature. (Fixes Ultimate Domain)
-  - Fix some pcspeaker mode. (fixes Test Drive and similar games)
-  - Improve dos keyinput handling. (fixes Wing Commander 3 exit dialog)
-  - Remove Exit condition on fully nested mode. (fixes some demo)
-  - Add image file size detection.
-  - Add/Fix some ansi codes. (fixes PC Larn and certain versions of
-    infocom games)
-  - Several general DOS fixes. (fixes nba95, hexit and various other games)
-  - Add some valid input checks. (fixes 3d body adventure and similar
-    games)
-  - Fix digital joystick centering problem.
-  - Reenable textmode 54 and 55.
-  - Fix a pelmask problem with univbe 5.0 lite. (fixes Panzer General)
-  - Fix minor mixer underflow.
-  - Some general image and bios disk emulation fixes.
-  - Hopefully fix compilation on BSD and darwin.
-  - Try using ioctl cdrom access by default if possible.
-  - Fix some svga detection routine. (fixes Grandest Fleet 2 and Bobby Fischer
-    Teaches Chess)
-  - You can now close DOSBox using the status window in win32.
-  - Add support for NX enabled systems.
-  - Fix a casting error which only showed with certain compilers. (fixes
-    various games under mac os x and 64 bit linux)
-  - Improve timer and add gate 2 support. (fixes various games and
-    joystick problems)
-  - Improve mouse. Add undocumented backdoor. (fixes Last half of Darkness, 
-    PC-BLOX and others)
-  - Add/improve support for ~ and ~username in all commands.
-  - Fix a font problem with the pcjr/tandy. (fixes personal deskmate 2)
-  - Change dma routine a bit. (fixes ticks in sound in various games)
-  - Allow read-only diskimages to be booted. (fixes various booter
-    games)
-  - Add basic hidden file support on cdrom images. (fixes Player
-    Manager 2)
-  - Add some rarely used functionality to the int10 mode setup. (fixes
-    WW2 Battles of the South pacific)
-  - Add ability to force scaler usage.
-  - Speed up flag generation and make it more 386-like.
-  - Some colourful feedback in the mapper.
-  - General code cleanup.
-
-0.70
-  - Improve register handling and support with XMS.
-  - Fix some issues with deleting open files.(windows only issue)
-  - Add dummy LPT1 class. (windows only issue)
-  - Improve some of the internal dos commands. (choice, copy and shift)
-  - Improve ROM area. (for games that use it for random numbers or 
-    overwrite it as some sort of detection thing)
-  - Improve compatibility of dynamic core by making it handle certain
-    pagefaults earlier.
-  - Move internal dos tables around so we have more umb memory.
-  - Add some dos tables.
-  - Dynamic core supports io exceptions.
-  - Move some interrupt handlers to XT Bios locations.
-  - Add a dynamic fpu on x86.
-  - Improve fpu on non-x86.
-  - Trapflag gets strict priority over hardware IRQs.
-  - Trapflag support for the dynamic core.
-  - Add dummy TRx handling.
-  - Fix a few rarely used character functions.
-  - Improve auto cycle guessing code.
-  - Improve and extend the joystick support.
-  - Add autofire support.
-  - Improve the mapper so you can map keys to the joystick and vice versa.
-  - A few game specific video card fixes.
-  - Fix some 64 bit cpu bugs.
-  - Add support for certain cdrom detection schemes.
-  - Improve HSG/Red Book support.
-  - Improve MSCDEX.
-  - Improve dynamic core support under intel macs.
-  - Add basic support for clipper programs.
-  - Add support for different keyboard layouts.
-  - Add auto core guessing.
-  - Fix a few flags bugs.
-  - Fix a few small cpu bugs.
-  - Improve soundblaster detection rate by various programs.
-  - Improve EMS emulation. (allow mapping of non standard regions)
-  - Improve keyboard input codes on various OS-es.
-  - Fix problems with filenames having stackdata in them.
-  - Changed a few basic operations in DOSBox so they take emulated time.
-  - Improve dos ioctl functions.
-  - Extend cpu core so they are capable of detecting and raising a few
-    more exception types.
-  - Improve DOS functions when dealing with virtual drive.
-  - Improve FAT drives.
-  - Better handling of volume-labels in file functions.
-  - Image disk cycling capability. (prompt)
-  - Try to reduce the impact of using an analog joystick.
-  - Several measures to avoid code invalidation on certain types
-    of self modification in the dynamic core.
-  - Add dynamic core memory function inlining.
-  - A few small mouse improvements. (some games are using things they
-    shouldn't)
-  - Add nullmodem emulation.(h-a-l-9000)
-  - Some small cga and hercules fixes.
-  - Add more scalers (hq2x/hq3x/sai). (Kronuz)
-  - Change configuration file loading support. It now supports
-    multiple configuration files.
-  - Make dynamic core capable of running some win32s programs.
-  - Fix and add some rare soundblaster modes. (Srecko)
-  - Better soundblaster mixer controls. (Srecko)
-  - Make soundblaster installation under windows much easier.
-  - Add device control channel handling. 
-  - GEMMIS support (ems under windows).
-  - Support more colours in win 3. (vasyl)
-  - Don't show unmounted drives in windows filemanager.
-  - Fix some bugs in the int13 handler.
-  - Simulate some side-effects of bios interrupt handlers on flags.
-  - Add IPX functions needed by netbios.
-  - Make ports take emulated time.
-  - Tabcompletion is now aware of the CD command.
-  - Add suppport for the dac pel mask.
-  - Fixes to hercules emulation, better detection and bank switching.
-  - Fixes to tandy emulation, 640x200x16 mode and different sizes bank.  
-  - EGA/VGA memory changes detection for faster rendering.
-  - Gus 16 bit fixes.
-  - Many timer improvements. 
-  - Some pcjr fixes.
-  - Some booter fixes.
-  - Many small fixes.
-
-0.65
-  - Fixed FAT writing.
-  - Added some more missing DOS functions.
-  - Improved PIC so that it actually honours irq 2/9.
-  - Improved intelligent MPU-401 mode so that more games work with it.
-  - Some mouse fixes.
-  - Changed DMA transfers a bit so they bypass the paging tables.
-  - Added S3 XGA functionality.
-  - Improved paging so that read and write faults are handled differently.
-  - Rewrote exception handling a bit (no exception 0x0B with dos4gw anymore).
-  - Added IO exceptions in all but the dynamic core.
-  - Some ems improvements.
-  - Added midi-device selection code for the windows hosts.
-  - Fix crashes/segfaults related to the disabling of the pcspeaker.
-  - Added some more FILES=XX detection tricks.
-  - Fixed some vga detection schemes.
-  - Fixed screenshot corruption when using -noconsole in a read-only directory.
-  - Fix wrong scaled screenshots.
-  - Added some hidden file functions when using diskimages. (helps with cdrom 
-    detection schemes)
-  - Fixed a bug in the mixer code, that muted the music in certain games.
-  - Added an assembly fpu core.
-  - Made the shell more flexible for batch files.
-  - Check for unaligned memory acces fixes hangups on ARM processors.
-  - Some 64 bit fixes.
-  - Added code to change configuration at runtime.
-  - Improved ADPCM emulation.
-  - Fixed a few cpu instructions.
-  - Always report vesa 2.0 and fix some colour issues with vesa games.
-  - Fix video mode 0x06 and 0x0a.
-  - Improvements to the joystick emulation. 4 buttons are supported as well.
-  - Add VCPI emulation for Origin games.
-  - Fixed a lot of things in the boot code. Most booters work now.
-  - Lots of improvements to the IPX emulation.
-  - Rewritten modem emulation. Should work with more games.
-  - Improvements to the dos memory managment routines.
-  - Add UMB (upper memory blocks) support.
-  - Emulate the pause key.
-  - Improve Composite CGA mode emulation.
-  - Lots of vga compatibility changes.
-  - Improved support for chained video modes.
-  - Improved mode and palette handling in cga modes.
-  - Mount accepts ~ now.
-  - Added a few of the EGA RIL functions.
-  - Added TandyDAC emulation.
-  - OS/2 support.
-  - Improved and speed up the dynamic cpu core.
-  - Fix some errors in the CD-ROM emulation layer.
-  - Added an automatic work-around for some graphics chipsets.
-  - Add PCjr support.
-  - Allow mousedriver to be replaced. Fixes a few games that come with their
-    own (internal) driver.
-  - Improved dynamic cpu core so it can handle pagefaults and some obscure 
-    types of self-modifying code.
-  - Added -noautoexec switch to skip the contents of [autoexec] in the
-    configuration file.
-  - Improved v86 mode emulation (mainly for Strike Commander).
-  - Improved timer behavior.
-  - Improved extended keyboard support.
-  - Enhanced and added several DOS tables.
-  - Made core_full endian safe.
-  - Made pagefaults endian safe.
-  - Add support for moviecapturing
-  - Add support for 15/16/32 bit videomodes.
-  - Add some more VESA modi (4 bit).
-  - Add 1024x768 output.
-  - Changed screenrendering so it only draws changes to the screen.
-  - Allow remapping of the EMS page when the dma transfer was started from 
-    the page frame
-  - Made EMS and DMA work together when playing from a mapped memory page.
-  - Renamed several configuration options, so that they are unique.
-  - Merged mpu and intelligent into one option.
-  - Merged fullfixed and fullresolution.
-  - Extended keys should be handled better.
-  - F11 and F12 work.
-  - Compilation fixes for various platforms.
-  - Fix a few crashes when giving bad input.
-  - Removed interp2x and added few new scalers.
-  - Reintroduce the lockfree mouse. (autolock=false)
-  - Add a larger cache for the dynamic cpu core.
-  - Improved soundblaster DSP, so it gets detected by creative tools.
-  - Lots of bugfixes.
-  - Even more bugfixes.
-  
-0.63
-  - Fixed crash with keymapper (ctrl-f1) and output=surface.
-  - Added unmounting.
-  - Fixed multiple issues with drive labels.
-  - Fixed most if not all FILES=XX problems.
-  - Added redirection in the shell.
-  - Fixed crashes with subst.
-  - Fixed multiple crashes with the drive images support.
-  - Added a missing fpu instruction.
-  - Fixed some cpu and fpu instructions.
-  - Fixed a small bug related to font loading.
-  - Rewrote the devices support.
-  - Added capslock/numlock checks on startup.
-  - Fixed wave writing.
-  - A few internal DOS fixes.
-  - Timer fixes for the hybrid loader.
-  - Some small soundblaster fixes.
-  - The drive cache can now be cleared by a keycombo. (CTRL-F4)
-  - A few keyboard fixes.
-  - Compilation fixes on various platforms.
-  - Quite some debugger improvements.
-  - Fixed dir only showing files after the first run on cdrom drives.
-  - Added some cdrom detection checks.
-  - Enabled insert in the shell. (Easier editing of commands)
-  - Changed order in which executables appear with tab-completion.
-  - Fixed some issues with raw opl recording and using a slightly different
-    format
-  
-0.62
-  - Added blinking support in the shell and some color fixes.
-  - Fixed commandline parsing when .bat files involved (fixes -exit)
-  - Fixed issues with tabs in commandline not being processed correctly.
-  - Cleaned/improved shutdown sequence.
-  - Added some more bios functions (wait and delay functions).
-  - Made our XMS driver conform the specs better. (c2woody)
-  - Added support for some more ems functions.
-  - Added intelligent mpu401 emulation. (Srecko)
-  - Added soundblaster 16 emulation.
-  - Rewrote GUS emulation to sound more authentic.
-  - Improved pc speaker emulation.
-  - Added an internal (programmable) mixer.
-  - Added support a few soundblaster/adlib detection routines.
-  - Fixed lot's of bugs related to DMA transfers.
-  - Added interpolating prebuffering mixer routines.
-  - Added recording of OPL commands and raw midi.
-  - Fixed some bugs with the wave recording.
-  - Changed sensitivity settings of the mouse.
-  - Added ps2 mouse-emulation in bios interrupts (c2woody).
-  - Fixed some bugs with mouse emulation limits.
-  - Fixed a bug with an unterminated string in the drivelabel.
-  - Changed file search routines a bit to be more compatible.
-  - Added support for attribute-searching with fcb's.
-  - Added basic SDA.
-  - Added TPA and DIB.
-  - Added Lot's of missing dos tables (c2woody).
-  - Changed psp and dta functions to use dta.
-  - Returned filename in ds:dx in create-random-file (c2woody).
-  - Fixed a bug with date and time used on open files.
-  - Some mscdex fixes.
-  - Added the -version switch, which makes dosbox report its version.
-  - Added a keymapper.
-  - Added basic IPX emulation.
-  - Added cdrom iso support and floppy images support.
-  - Added the possibity to boot another dos version.
-  - Added Serial passthrough support (win32 only).
-  - Added the possibility to pause dosbox.
-  - Changed OpenGL so that it is initialized only when used.
-  - Make dosbox run at higher priority when active and lower when inactive.
-  - Added direct draw output support (win32 only).
-  - Added current running program to title bar.
-  - Rewrote video emulation to support new scalers.
-  - Added new graphics scalers like advmame3x,tv2x.
-  - Added a support for a few anti-debugger tricks.
-  - Improved the handling of the tab-key.
-  - Improved support for the numeric keyboard.
-  - Fixed a few cpu opcodes.
-  - Added cpu core simple (for lowerend machines)
-  - Fixed some nasty bugs in the dynamic cpu core.
-  - Added a few (rarely used) fpu opcodes.
-  - Fixed various issues with GCC 3.4.
-  - Many internal timer improvements (PIT and PIC).
-  - Added some more PIC commands (c2woody).
-  - Added BCD counting to the timers.
-  - Fix some vesa functions.
-  - Add some basic support for 132x25 and 132x45 textmodes.
-  - Improved Tandy emulation a lot.
-  - Lowered cpu usage when dosbox is idle.
-  - Allow virtualisation of some basic IO-ports (c2woody).
-  
-
-0.61
-  - Added a beta dynamic cpu for x86 hosts (very unstable)
-  - Added opengl and hardware overlay display output
-  - Rewrote the vga screen updates to go in lines
-  - Added paging and v86 support to cpu emulation
-  - Added a config option to simulate a certain type of machine
-  - Added hercules graphics emulation
-  - Made CGA/TANDY modes more compatible
-  - Updated textmode drawing routines to support blinking colors
-  - Fixed VESA set page function that was documented wrong
-  - Fixed some wrongly emulated cpu opcodes.
-  - improved exception handling
-  - debugger: fixes; logging of gdt,lgt,idt, new commands(Fizzban)
-  - fixed some mscdex issues (drive letter header error, added get directory entry)
-  - added/fixed some bios funcs
-  - added some rarely used xms functions (thanks c2woody!)
-  - implemented GUS emulation
-  - Added 16-bit DMA support (for GUS and eventually SB16)
-  - Fixed many small bugs in filehandling routines
-  - Many small FPU fixes (c2woody/Fizzban)
-  - Some keyboard improvements (pharlab games)
-  - Some Timer and cmos/rtc fixes (Mirek/Srecko/Others)
-  - Lot's of mouse fixes (Help from various people)
-  - Enabled internal modem
-  - Made the DOS parsing routines a bit more flexible
-  - Added Subst (Srecko)
-  - Added cdrom ioctl support for linux (prompt)
-  - Many internal DOS fixes: memory/files/datastructures.
-  - Got some help from c2woody in allowing more than 1 irq being served
-  - Disabled DPMI (not needed anymore. DOSBox handles almost every extender)
-  - Search configfile in $HOME directory if none present in current directory
-  - Added another way to switch to protected mode. (Thanks Morten Eriksen!)
-  - Fixed some odd badly documented behaviour with PSP/DTA
-  - Added some warnings on opening of readonly files in writemode(DOS default).
-  - Many shell enhanchements
-  - Fixed a win32 specific bug dealing with filenames starting with a "."
-  - Fixed some bugs with the directory structure: not found/can't save errors
-  
-0.60
-  - rewrote memory system for future paging support
-  - fixed several EMS and XMS bugs and rewrite for new memory system
-  - added some support for tandy video modes
-  - added MAME Tandy 3 voice emulation
-  - added MAME CMS/GameBlaster emulation
-  - added serial port emulation with virtual tcp/ip modem (somewhat buggy)
-  - sound blaster emulation is now sb pro 2.0 compatible
-  - added basic support for 32-bit protected mode
-  - VGA now tries to emulate an S3 Trio 64 card with 2 MB
-  - VESA 2.0 support for some 256 color modes
-  - rewrote large piece of video bios code for better compatibility
-  - added support for the not inheritance flags.
-  - created functions for creating child psp.
-  - updated errorcodes of findfirst (thanks Mirek!)
-  - rewrote loggingsystem to generate less warnings
-  - added dos protected mode interface (dpmi)
-  - added cdrom label support
-  - improved cdrom audio playing
-  - fixed and improved directory cache
-  - debugger shows selector- and cpu mode info
-  - added SELINFO (selector information) command to debugger
-  - added reference counting for dos files
-  - added tab-completion
-  - added basic fpu support.
-  - fixed several bugs with case sensitive filesystems.
-  - added more shell commands and improved their behaviour.
-  - mouse improvements.
-  - real time clock improvements.
-  - DMA fixes.
-  - Improved .BAT file support.
-
-0.58
-  - fixed date and time issues with fcbs
-  - added more commands to the internal Shell
-  - corrected config system when a old configfile was used
-  - fixed cga put and get pixel
-  - fixed some vga register getting reset to wrong values
-  - improved support for foreign keyboards
-  - improved joystick support
-  - made dosbox multithreaded again
-  - lot's of soundblaster fixes
-  - dma fixes
-  - cdrom support
-  - midi support
-  - added scale2x
-  - reenabled screenshot support
-  - joystick support fixes
-  - mouse improvements
-  - support for writing wavefiles
-  - added directory cache and longfilename support (longfilenames will be mangled)
-  - mouse fixes
-  - date and time updates at z:\
-  - added (partial) direct disk support. (works probably only if directory is mounted under a:\)
-  - added support for env variables. (must be set before starting dosbox: DOSBOX_SECTION_PROPERTY=value
-    like DOSBOX_SBLASTER_IRQ=1)
-0.57
-  - added support for command /C
-  - fixed all fcb-write functions
-  - fixed fcb-parseline
-  - added debugger under linux/freebsd 
-  - added debugger memory breakpoints and autolog function (heavy debug)
-  - added loadfix.com program that eats up memory (default 64kb)
-    Usage  : loadfix [-option] [programname] [parameters]...
-    Example: loadfix mm2      (Allocates 64kb and starts executable mm2)
-             loadfix -32 mm2  (Allocates 32kb and starts executable mm2)
-             loadfix -128     (Allocates 128kb)
-             loadfix -f       (frees all previous allocated memory)
-  - added echoing of characters for input function
-  - added support for backspace for input function
-  - added partial support for int10:01 set cursortype
-  - fixed most of the problems/bugs with character input.
-  - fixed allocationinfo call.(darksun series)
-  - improved dos support for non-existant functions
-  - Split screen support
-  - prefix 66 67 support
-  - rewrote timingscheme so 1000 hz timers don't cause problems anymore
-  - update adlib emulation
-  - fixed some isues with the mouse (double clicks and visible when it shouldn't be)
-  - improved mouse behaviour (mickey/pixel rate) and detection routines.
-  - basic ansi.sys support
-  - Disney sound system emulation 
-  - rewrote upcase/lowcase functions so they work fine with gcc3.2
-  - SHELL: added rename and delete
-  - added support for command /C. Fixed crashes in the shell
-  - fixed various bugs when exiting dosbox
-  - fixed a bug in XMS
-  - fixed a bug with the joystick when pressing a button
-  - create nicer configfiles.
-  - bios_disk function improved. 
-  - trapflag support
-  - improved vertical retrace timing.
-  - PIT Timer improvements and many bug fixes
-  - Many many bug fixes to the DOS subsystem
-  - Support for memory allocation strategy
-  - rewrote cpu mainloop to act more like a real cpu
-  
-0.56
-  - added support for a configclass/configfile
-  - added support for writing out the configclass into a configfile
-  - removed the language file and made it internal
-  - added support for writing the language file (will override the internal one)
-  - improved mousesupport
-  - updated readme
-  - support for screenshots
-  - some cpu-bug fixes
-  - dma changes
-  - Real Sound support
-  - EMM fixes and new functions.
-  - VGA fixes
-  - new wildcompare
-  - support for size and disktype at mount.
-  - added new debugger functionalities: start/trace into INTs, write processor status log, 
-    step over rep and loop instructions, breakpoint support without using INT 03 (heavy debugging switch)
-  - Added more cpu instructions and changed the string operations.
-  - Added classes for most of the internal dos structures.
-  - Rewrote most of the fcb calls to use normal dos calls.
-  
-0.55
-  - fixed the errors/warnings in prefix_66.h and prefix_66_of.h (decimal too large becomming unsigned).
-  - fixed compilation error on FreeBSD when #disable_joystick was defined
-  - int10_writechar has been updated to move the cursor position.
-  - changed the basedir routines to use the current working dir instead of argv[0]. This will fix and brake things :)
-  - illegal command, now displays the command
-  - wildcmp updated to be case insensitive
-  - added fcb:open,close,findfirst, findnext.
-  - fixed rename in drive_local
-  - added new features to the debugger: breakpoint support / data view / command line
-  - partial support of list of lists (dos info block)
-  - full emm 3.2 support  
-  - partial emm 4.0 support
-  - fixes to graphics core fonts (text in sierra games is now correct)
-  - improved support for user mousehandlers
-  - fixed EGA graphics
-  - fixed VGA graphics
-  - fixed write with size 0
-  - changed memory management.
-  - fixed and cleaned up the cpu flags.
-  - changed interrupt handler.
-  - speeded up the graphics.
-  - speeded up the cpu-core
-  - changed dma 
-  - improved dma streams from emm memory
-  - added some cga videomodes
-  - added more funtions to the keyboard handler
+0.82.19 (next)
+  - Integrated commits from mainline (Allofich)
+    3854 - "top" is now used as 32 bit in dynrec core
+    3860 - Don't scroll at unspecified video page
+    3862 - Lower the influence of the aspect table correction trick when using high scale factors (320x200 => 2000x1200)
+    3864 - Code reordering to fix build
+    3866 - Correction to Hercules video height parameter
+    3867 - The mapper now uses the wrapper as well
+    3889 - Fix the possible/suggested values for integer properties.
+    3895 - Minor cleanup
+    3896 - Do less to update the frequency of an active SB DMA transfer
+  - Integrated a commit from mainline:
+     #3860 "Use PCJr specific method to clear the video RAM.
+            Also don't scroll at unspecified video page.
+            Fixes issues with KQ1 and KQ2."
+  - Integrated commits from mainline: 3854, 3860, 3861, 3862,
+    3864, 3866 (Allofich)
+  - PEGC emulation will now print a warning if the guest
+    application or OS attempts to use 256-color planar mode.
+  - PC-98 PEGC 256-color linear framebuffer is not mapped by
+    default anymore, except when 256-color mode and the enable
+    bit set, to match real hardware.
+  - PC-98 PEGC 256-color emulation fixed not to respond to
+    MMIO registers related to 256-color planar mode according
+    to real hardware behavior. 256-color planar mode support
+    is planned in the future.
+  - Remove old dynamic x86 core. Dynamic core is exclusively
+    dynrec now.
+0.82.18
+  - Added debugger command "VGA CRTC" for the CRTC section of
+    VGA emulation.
+  - Added debugger command "VGA DAC" for the DAC and "VGA DACPAL"
+    command to view the VGA color palette.
+  - Added debugger command "VGA GC" for the graphics controller
+    section of VGA emulation.
+  - Added debugger command "VGA SEQ" for the sequencer section
+    of VGA emulation.
+  - Added debugger commands "VGA DRAW" and "VGA AC" to view
+    drawing and attribute controller state in the VGA emulation.
+  - Integrated commits from mainline (Allofich)
+    3834 - Fix typos
+    3839 - CD audio status now returns zero start and end times when no track is playing. Fixes "The Manhole".
+    3840 - Add "ADDLOG" debug command to manually add a message to the log.
+    3843 - "Strip off leading zeroes from the IP", a fix for the serial modem.
+    3845 - Add a small delay when raising the Sound Blaster 8-bit IRQ to emulate the slowness of the DSP, fixes Llamatron 2012 and Lemmings 3D.
+    3849 - Add ability to set debugger breakpoint on AL values.
+    3850 - The SB DMA callback now ignores previously selected, but not currently selected, DMA channels. Fixes Visual Player 2 with SB16.
+    3853 - Minor cleanup to joystick code.
+  - PSG noise channel emulation (PC-98 FM board) apparently
+    broke on Mac OS X due to type promotion by Clang/LLVM.
+    Modified the code to behave as originally intended, to
+    restore the PSG noise channel on Mac OS X.
+  - Added debugger command "DOS FNKEY" to view PC-98 scan code
+    escape mapping.
+  - PC-98 EGC ROP 9Ch added, apparently used by Windows 3.1
+    CALC.EXE
+  - PC-98 INT DCh CL=0Ch/CL=0Dh AX=01h through AX=28h added,
+    which allows individual function/edit keys to be read or
+    modified.
+  - Dynrec dynamic core is now default even on 32-bit builds.
+    Dynx86 dynamic core is still an option at this time if you
+    compile from source.
+  - PC-98 INT DCh CL=0Fh AX=0h/1h added.
+  - PC-98 INT DCh CL=0Ch/CL=0Dh added AX=0 handling as well.
+  - PC-98 INT DCh emulation now support INT DCh CL=0Ch/CL=0Dh
+    AX=FFh so that some programs (including SEDIT.EXE) can set,
+    re-define, and restore the function key row.
+  - PC-98 MS-DOS emulation now injects escape codes from a table
+    for the function keys instead of hard-coded as it does on
+    real MS-DOS.
+  - PC-98 MS-DOS emulation now supports Shift+Fn (shift+Function)
+    to inject shortcuts into the CON device.
+  - PC-98 MS-DOS now accepts CTRL+F8 to clear the screen.
+  - PC-98 MS-DOS function key row now accepts CTRL+F7 to toggle
+    between none, function keys, and shortcuts.
+  - PC-98 INT 18h AH=42h display area setup now cancels pending
+    vsync interrupt. This fixes display issues with Quarth when
+    interrupting the game's demo mode to enter the main menu.
+  - PC-98 emulation now emulates port 6Ah command that controls
+    128KB/256KB VRAM wraparound.
+  - INT DCh CL=10h AH=04h through AH=09h added.
+  - INT DCh CL=10h AH=03h call to set cursor position (backdoor for
+    ESC = ANSI code) added.
+  - Added parsing for ESC M / ESC D and ESC E in the DOS ANSI driver.
+  - New debugger "VGA" command added to view additional emulator
+    state.
+  - Debugger input bar (at the bottom) fixed to position correctly,
+    mistake in the code that caused it fixed.
+  - PC98 debugger command now supports viewing text, graphics, CG,
+    GRCG, and EGC state.
+  - New debugger command "PC98" to view PC-98 emulation state in
+    the debugger.
+  - New debugger command "EMU" added to view additional emulator
+    state.
+  - Debugger data view now shows linear and physical memory address
+    for the memory address you're viewing when the CPU is in
+    protected mode. The physical memory address display is useful
+    when 386 paging is enabled.
+  - Debugger command "SM" now accept B: W: and D: prefixes to
+    write BYTE, WORD, and DWORD values to memory.
+  - Debugger command "SR" now accept multiple pairs of registers
+    and values in one command.
+  - Debugger commands "EV" and "SM" will no longer hang DOSBox-X
+    on invalid (unrecognized) input.
+  - Added "EV" debugger command to allow viewing CPU registers
+    at the command line, including CPU registers not shown
+    in one of the windows of the debugger UI.
+  - Debugger will now explicitly tell you if it does not
+    recognize the command.
+  - Debugger fixed not to leave your command uppercased on the
+    command line if it does not recognize it.
+  - Debugger "SR" command updated to allow setting upper/lower
+    halves of AX/BX/CX/DX, additional CPU flags and the whole
+    flags register.
+  - Added INP/OUTP commands to debugger to aid debugging
+    I/O ports.
+  - 8086 and 286 cores now emulate a known bug where an
+    instruction with multiple prefixes that is interrupted
+    will resume at only the most recent prefix.
+  - PC-98 planar emulation optimized and cleaned up.
+  - Configuration GUI no longer crashes at startup if run
+    from the command line using the --startui or --startgui
+    command line options.
+  - Configuration GUI fixed not to allow multiple instances
+    of the same settings window.
+  - Emulator speed controls added, if for any reason you'd
+    want to play a game faster or slower.
+  - Configuration GUI AUTOEXEC editor fixed so that
+    "Append History" button actually works.
+  - Fixed configuration GUI to show keyboard options instead
+    of the mapper interface when you click the "Keyboard"
+    button.
+  - "Show details" menu option now also enables the realtime
+    percentage display.
+  - Mac OS X builds fixed to use older convertRectToScreen
+    function instead of convertPointToScreen, which allows
+    others to compile DOSBox-X on Mac OS X versions older than
+    Mojave (despite Apple documentation claiming that
+    convertPointToScreen was added in 10.12).
+  - Shift and Alt key modifier handling within the configuration
+    GUI now works properly in SDL2 builds.
+  - Fixed prefetch queue emulation to allow 8086, 80186, and
+    286 CPU types to run with prefetch queue without crashing.
+  - CPU type selection menu will now cause guest to reboot
+    if new cpu type is incompatible with the BIOS prologue
+    and epilogue code that was generated at startup, to
+    avoid crashes.
+  - PC-98 NEC copyright string option now also installs
+    another set of data in another location in the BIOS,
+    that Windows 2.1 checks for.
+  - Minimum MCB free value now has a higher default value in
+    PC-98 mode to reflect the fact the platform usually has
+    more loaded into lower memory at runtime. You are allowed
+    to specify a lower value in dosbox.conf for anything that
+    needs more memory.
+  - GUS and Sound Blaster environment variable installation
+    is now quiet, does not echo the variable on screen at
+    startup.
+  - INT 21h country-specific info now returns correct info
+    for PC-98 mode.
+  - INT 21h DBCS lead table now contains correct values in
+    PC-98 mode.
+  - Added more PC-98 EGC raster opcode emulation. The PC-98
+    version of Windows 3.1 now displays properly without
+    issues, except for line drawing.
+  - Added INT 10h VESA BIOS function AH=08h "SET DAC WIDTH"
+    so that, when enabled, DOS applications can switch the
+    DAC from 6-bit to 8-bit.
+  - Added basic 256-color mode emulation to PC-98 mode.
+    Linear framebuffer, needed by PC-98 ports of DOOM and
+    Wolfenstein 3D, is implemented. Bank switching, needed
+    by a few PC-98 games, is implemented. 
+  - MPU-401 emulation now accepts dosbox.conf option "mpubase"
+    to control the base I/O port of the MPU-401 interface.
+    The option can be set to "0" to tell DOSBox-X to pick the
+    best default. Works in either IBM PC or NEC PC-98 mode.
+    See dosbox.reference.conf for more details.
+  - Fixed Sound Blaster 16 mixer IRQ/DMA select registers
+    to work in PC-98 mode as they apparently do on real
+    hardware.
+  - Sound Blaster 16 and Adlib emulation now available in
+    NEC PC-98 mode. I/O port mapping is based on a real
+    SB16 card for PC-98 and some documentation. Only OPL3
+    emulation is supported for Adlib. sbtype must be set
+    to sb16.
+  - NEC PC-98 emulation mode now emulates DMA controller.
+  - Gravis Ultrasound emulation now allows game to read back
+    the channel's Pan Pot register.
+  - Sound Blaster 16 now implements 0xF9/0xFA fully, even if
+    the RAM contents they expose are not fully implemented.
+  - Sound Blaster DSP command E2h (DMA identification/test)
+    code cleaned up and simplified.
+0.82.17
+  - Fixed yellowish tint of tv3x scaler on SDL1 builds of
+    Mac OS X.
+  - Fixed hq2x/hq3x and the various sai render scalers to
+    render correctly on SDL1 builds of Mac OS X (where the
+    odd BGRA color order is used). Prior to this fix the
+    scaler output had a very strong yellow tint (missing
+    or misrendered blue channel).
+  - Fixed basic scaler template code to render correct RGBA
+    colors in SDL1 builds for Mac OS X.
+  - New grayscale scaler option, to emulate monochrome VGA
+    monitors (frank-deng)
+  - Menu handling cleanup from within Pause loop, including
+    Mac OS X menu problems when invoking pause from the
+    menu bar.
+  - Shell welcome text fixed to show consistent first line in
+    both IBM PC and PC-98 mode.
+  - Pause mode fixed to handle mouse input while paused, so that
+    SDL drawn menus (on Linux or HX DOS) continue to work while
+    paused.
+  - Added dosbox.conf option (off by default) to add the
+    NEC PC-98 copyright string at E800:0DD8 for games and
+    applications that require it.
+  - Debugger can now show guest MS-DOS kernel MCB chain if you
+    boot an MS-DOS floppy or hard disk image using
+    BOOT --boothax msdos. For use with MS-DOS 3.3 or higher
+    including the real mode MS-DOS environment of Windows 95.
+
+    WARNING: Use boothax msdos ONLY with real mode MS-DOS, do
+    not use with the protected mode environment (desktop) of
+    Windows 95 especially a DOS VM within Windows. Use with
+    MS-DOS and a DOS extender (DOS4GW, etc) should be OK.
+
+  - Added "--boothax <mode>" option to BOOT command. At this
+    time <mode> is limited to "msdos" to instruct the emulation
+    to intercept specific INT 21h calls to locate the MS-DOS
+    kernel's List of List and MCB chain structures for use with
+    the debugger.
+  - "TV" scaler updated to render dimmer alternate scanlines
+    in CGA graphics modes (frank-deng)
+  - Direct3D output no longer leaves DOS screen frozen when
+    Direct3D device is "lost" (such as hitting CTRL+ALT+DEL
+    to bring up the Windows C+A+D screen).
+  - Page fault handling on by default now for dynamic core,
+    DOS games and Windows 3.1 seem to handle it OK.
+  - Page fault handling no longer use non-recursive page fault
+    method with dynamic core, no matter what. It's too unreliable.
+  - PC-98 mode now switches PIT Timer 2 clock gate ON by default
+    to satisfy delay loops in Sunsoft "Photo Genic" and allow it
+    to run. Note that PIT Timer 2 drives the baud rate clock of
+    the RS-232C port.
+  - IDE emulation bug fixed that prevented BIOS to IDE
+    geometry translation when BIOS head count == 255. This
+    fix also allows Windows 95 to use it's IDE driver with
+    >= 4GB hard drives instead of running in MS-DOS compatibility
+    mode.
+  - Disk image support fixed to allow 4GB or larger hard disk
+    images to work again.
+  - FPU x86 core no longer calls E_Exit if the FPU stack
+    overflows or underflows.
+  - Updated build-debug scripts to accept "32" on the command
+    line as a sign to compile 32-bit (i686) on a 64-bit (x86_64)
+    system. You will need a multilib-capable GCC and 32-bit
+    libraries installed on your system for this to work.
+  - SDL2 OpenGL fixed color order issue
+  - OpenGL is now supported in SDL2 builds.
+  - Changed MPU-401 reset duration (DOSBox SVN).
+0.82.16
+  - SDL1 support fixed to gracefully handle a case where,
+    under Windows XP, with a audio device that is not cycling
+    any audio DMA, DOSBox-X can hang on shutdown.
+  - SDL drawn menus now shift and adjust popup menu position
+    to ensure the popup is entirely within the screen in cases
+    where the window is too small. Redraw issues related to
+    that (overlapping item and popup menus) have been fixed.
+    Minimum window resolution has been reduced to 500x300,
+    enough to permit EGA 640x350 displays without a black
+    border.
+  - Fixed INT 18h AH=13h not to automatically show the cursor
+    (PC-98 fix), which fixes the visible blinking cursor
+    problem during games.
+  - VS2017 project files can now compile DOSBox-X to run on
+    ARM versions of Windows RT (driver1998)
+  - Local filesystem support fixed to sanitize DOS dates
+    before applying them to files on the host filesystem
+    so that invalid dates within DOSBox-X do not make invalid
+    dates on the host filesystem.
+  - VS2017 project files can now compile DOSBox-X to run on
+    ARM64 versions of Windows 10 (driver1998)
+  - Fixed FAT driver progamming mistake (inherited from
+    DOSBox SVN) that used the Windows 95 "Created" date/time
+    stamp rather than the original MS-DOS "Modified" date/time
+    stamp field.
+  - FAT driver now allows setting file date/time properly
+    on create or INT 21h call to set date/time, and updates
+    date/time on close after writing the file. Copy a file
+    to a disk image should preserve the date, and new files
+    created on the disk image should no longer have the
+    date/time stamp Jan 1st, 1980 12:00:00 AM midnight.
+  - Configuration GUI now allows user to exit dialog boxes
+    and windows by hitting the ESC key.
+  - Entering the mapper UI on Mac OS X will now hide all but
+    the Host Key button on the touch bar. Entering the
+    Configuration GUI will hide all buttons.
+  - If DOSBox-X is run on a platform where the GUI provides
+    a menu resource, bringing up the mapper will replace the
+    main menu with a mapper-specific menu until you exit the
+    mapper. Same for the configuration GUI.
+  - Mapper now allows user to exit by hitting ESC key three
+    times in a row.
+  - Windows MinGW builds now properly support and enable the
+    Direct3D output
+  - Mac OS X builds now contain the correct version number in
+    the application plist. Using the Finder's Information window
+    on the compiled application bundle will now show correct
+    version information.
+  - SDL1 builds fixed to always compile with internal SDL_net
+    library instead of public library on the system
+  - Mac OS X SDL1 builds fixed to always clip the desktop
+    dimensions against the available video modes provided
+    by the system to avoid problems with the 1080i/1080p
+    modes listed in the System Preferences dialog and older
+    HDTV LCD TVs with lower than 1920x1080 native resolution.
+  - "unmask keyboard on int 16 read" option is on by default,
+    to allow DOSBox-X to keep the keyboard working with
+    Windows 3.11 Windows for Workgroups.
+  - Added multi-monitor support and detection for Mac OS X.
+  - Fixed problem on multi-monitor Linux/X11 setups where going
+    fullscreen on the primary monitor leaves the non-fullscreen
+    window sticking out on the adjacent monitor.
+  - Windows SDL1 builds fixed so that on multi-monitor setups,
+    going fullscreen will fill the monitor the window is
+    placed on.
+  - Added support for multi-monitor and DPI determination for
+    Microsoft Windows.
+  - SDL1 and SDL2 builds now examine multi-monitor setups and
+    so that they can go fullscreen properly on one monitor
+    instead of going fullscreen across all monitors, in
+    Linux/X11.
+  - SDL1 OpenGL code fixed not to leave a blank space at the
+    top of the screen when going fullscreen (if the menus are
+    SDL drawn menus).
+  - SDL1 library modified to center cursor properly no matter
+    where on the overall desktop the fullscreen window exists.
+  - Multi-monitor and fullscreen support added for Linux/X11
+    versions of SDL1 DOSBox-X.
+  - For non-x86 targets, or x86 targets where the user prefers
+    not to use the x86 FPU core, code has been added to emulate
+    the FPU instructions and registers using the "long double"
+    data type for full 80-bit precision. This fixes 3D glitches
+    in "Explora" though it still doesn't pass the Intel i387
+    test program.
+  - PC-98 INT 18h AH=04h: Added software delay to slow down some
+    older PC-98 games that poll keyboard/mouse while animating
+    cutscenes. The games seem to be timed around the assumption
+    that this call has some delay to it. This fixes problems with
+    "Shangrlia" by Elf corporation and animation that runs way
+    too fast.
+0.82.15
+  - Incorporated x86 FPU emulation from DOSBox SVN to improve FPU
+    precision at least on x86 and x86_64 targets.
+  - PC-98 port 6Ah fixed not to allow setting EGC enable unless
+    another EGC enable bit has been set, as specified in the PC-9801
+    bible.
+  - SVGA mode 0x10A (text mode) fixed to display properly instead
+    of only the top half.
+  - BIOS keyboard handling fixed in PC-98 mode so that Shift+Ro
+    types an underscore as expected.
+  - SVGA emulation (Tseng ET4000 and S3) fixed to reflect real
+    hardware behavior where BYTE/WORD/DWORD VGA bits in the CRTC
+    are ignored in SVGA modes.
+  - Added "debug page flip" and "debug retrace poll" options to
+    the menu.
+  - Added "Swap Floppy" and "Swap CD" commands to the menu.
+  - INT 2Eh (MS-DOS command interpreter interrupt) fixed so that
+    the segment value of the interrupt vector matches the PSP
+    segment of COMMAND.COM. Some DOS applications rely on that
+    segment value as a starting point to enumerate the MCB
+    chain.
+  - PC speaker emulation fixed not to print "queue overrun"
+    messages if the game or demo is attempting to use the PC
+    speaker while pcspeaker=off. 
+  - PC speaker emulation fixed to improve accuracy and to ensure
+    the square wave is synchronized to the 8254 PIT output.
+    This change appears to have improved sound quality with
+    PWM "digitized speech" output.
+  - 8254 emulation fixed to improve overall accuracy
+  - 8254 PIT timer emulation fixed not to report writes to PIT 0
+    Timer counters if the game is writing the same value
+    repeatedly.
+  - 8254 PIT timer connected to PC speaker now handles new counter
+    value without causing full reset of the square wave (mode 3),
+    which allows DOSBox-X to pass all tests in DOSLIB.
+  - Added dosbox.conf option to control bus speed (and therefore
+    I/O delay) of the C-BUS in PC-98 mode. Added defaults
+    appropriate to PC-98 mode according to bus speeds documented
+    for PC-98.
+  - Timer clock gate emulation fixed to work properly in PC-98
+    mode as well as IBM PC mode, when the PC speaker clock is
+    enabled or disabled. This includes resetting the counter
+    on the 8254 when the clock gate (trigger pin) is turned off
+    [DOSLIB test TPCRAPI6.EXE]
+  - Introductory text now indicates whether the build was
+    compiled against SDL1 or SDL2 (emendelson)
+  - Windows SDL1 builds now remember window position even when
+    entering/leaving fullscreen mode.
+  - "Restart DOSBox-X" menu and command code removed.
+  - Linux/X11 window focus fixup. The change in 0.82.14 broke
+    main window focus handling entirely by forgetting to check
+    for the "window manager" window handle.
+0.82.14
+  - Windows builds, if run on Windows 7 or higher, will now direct
+    the task bar preview to show only the part of the window
+    containing the DOS screen.
+  - SDL1 Mac OS X builds fixed to remember window position even
+    if going to or from fullscreen mode.
+  - Fixed mistakes with SDL2 surface output that caused serious
+    UI problems with fullscreen mode and fullresolution=original.
+  - Fixed problems with SDL1 Mac OS X and the window/dock menu
+    filling up with multiple windows that have long ceased to
+    exist.
+  - SDL1 Mac OS X startup code replaced with startup code from
+    SDL2 in order to run from main() cleanly instead of running
+    SDL_main from an OS X event callback. This also fixes the
+    problem of an unresponsive menu on startup if run from the
+    terminal.
+  - SDL1 Mac OS X builds fixed not to destroy and recreate the
+    window every time it is resized.
+  - SDL1 Mac OS X builds fixed to keep the window position
+    stable every time you resize or do anything to trigger
+    window recreation. Resizing the window no longer causes it
+    to re-center to your screen.
+  - SDL initializion fixed not to bail out on startup if
+    DOSBox-X is unable to initialize SDL1 CD-ROM support (ccawley2011)
+  - Segfault fixed (NULL pointer de-reference) that
+    occurs when running DOSBox SVN on anything older than
+    Mojave. DOSBox-X was not affected but the fix was applied
+    just the same because the possibility is there.
+  - Configuration GUI fixed to fade out with the right color
+    RGBA order on Mac OS X.
+  - Mac OS X SDL1 builds fixed to ignore mouse movement that
+    occurs outside the window, unless any buttons are held
+    down.
+  - Mac OS X RGBA color order error with output=opengl fixed.
+    EGA/CGA/MDA/Hercules/etc. modes should display properly
+    now on OS X with OpenGL output.
+  - SDL1 builds for Mac OS X now use the full Application
+    menu generated by SDL1 instead of just an About command.
+  - SDL1 builds under Mac OS X now support the "touch bar"
+    on Macbook Pro and offer a few basic shortcuts,
+    including a few that the touch bar makes much more
+    inconvenient to use since the function key row is
+    virtual on the touch bar instead of physical.
+  - SDL1 builds under Mac OS X now offer a few basic
+    DOSBox-X shortcuts if you command-click or double-tap
+    the application icon in the dock.
+  - Added support for taskbar extensions offered by
+    Windows 7 and higher that allow DOSBox-X to put
+    additional buttons in the preview pane that appears
+    when you hover over DOSBox-X in the taskbar.
+  - Centos 7 SDL1 builds (Linux X11) can now go fullscreen
+    properly, instead of making the user input devices
+    unusable running in an endless loop.
+  - Windows builds now include Mapper and Configuration GUI
+    commands in the system menu.
+0.82.13
+  - Mac OS X SDL2 builds now use the native OS X menu
+    system instead of the "SDL drawn" menus.
+  - Mac OS X SDL1 builds now default to the OpenGL
+    output (if compiled with OpenGL support). Under
+    recent versions of OS X, OpenGL output gives
+    better performance than surface (CGBitmap) based
+    display.
+  - SDL2 builds now have working XBRZ scaler support.
+  - Mac OS X SDL2 builds updated to completely ignore
+    touch events, because SDL2 sees the touchpad on
+    Macbooks as a touchscreen. Prior to this fix, the
+    DOSBox-X UI was unusable due to mixed input events
+    from both the touchpad and the mouse input from the
+    touchpad.
+  - SDL1 High DPI support for Mac OS X users with Retina
+    displays.
+  - SDL1 fix for display problems (blank windows) on Mac
+    OS X 10.14.x (Mojave).
+  - Windows builds (compiled with VS2017) now have working
+    MT32 (Munt) emulation.
+  - Adjusting CPU cycles with F12 + - / F12 + + (Increment
+    and Decrement Cycles shortcuts) now updates cpu cycles
+    property. This fixes a problem where adjusting the cycle
+    count then changing the CPU core caused DOSBox-X to reset
+    the cycle count back to the original value.
+  - Linux/X11 support fixed not to assume XRandR extensions
+    are present, but to instead ask the X11 server first.
+  - Simple scaler rendering has altered the RENDER start line
+    state so that detection of a changed line triggers a block
+    of rendering without compare within a limited count before
+    checking again. This means a reduced CPU load with scalers
+    because it only detects frame changes every line before
+    changes detected, and then on average every 12th line
+    when running the scaler code. Hopefully this helps the
+    Raspberry Pi keep up with DOS gaming better.
+  - Simple scalers now offer compile-time (not run-time)
+    option to omit per-pixel compare in scaler and process
+    the entire scanline instead as a performance adjustment
+    for slower and embedded systems.
+  - Video debug menu added. First item is one that blanks the
+    display to test screen updating.
+  - Simple scalers (normal 2x-5x and SAI) revised to process
+    changes and scaler rendering in larger blocks for possible
+    performance improvement.
+  - Simple scalers fixed to properly compare all pixels to
+    detect changes properly, instead of only the first 4-8
+    pixels.
+  - EGA/VGA text rendering combined to reduce code copypasta
+    and reduce bugs.
+  - VGA 16-color planar modes now obey CRTC byte/word/dword
+    bits.
+0.82.12
+  - MinGW HX DOS builds fixed to accept mouse input properly
+    even beyond the 640x480 of the original SDL window
+    dimensions. HX DOS seems to use the original dimensions
+    of the window even if the window is maximized, thus the
+    mouse input issue.
+  - Configuration GUI fixed not to restore (unmaximize)
+    the window, it's unnecessary.
+  - New build scripts for Mac OS X, MinGW, and MinGW HX-DOS,
+    under build-scripts in the source tree, to help make
+    DOSBox-X releases more timely and consistent.
+  - MinGW HX DOS builds now use WS_POPUP style instead
+    of WS_OVERLAPPED to avoid window caption redraw
+    glitches when in Windows XP.
+  - MinGW HX DOS builds fixed to force the SDL window
+    maximized at all times. Mapper and Configuration GUI
+    interfaces fixed not to call on Windows to SW_RESTORE
+    the window, in order to keep it maximized.
+  - Steel Gun Nyan PIT/Timer hack revised so that polling
+    the timer does not cause an interrupt storm. This
+    fixes "God of Thunder" MS-DOS game where entering or
+    leaving a house causes the Adlib music to play
+    REALLY FAST during the transition effect.
+  - Dynrec core ported from DOSBox SVN (Daniel-Trevitz)
+  - Configuration GUI will pack settings closer together
+    if the window/screen size is below 800x600.
+  - Configuration GUI fixed to size dialog boxes as
+    large as needed to show all options, to allow tabbing
+    between options, to show a focus rectangle on the
+    items.
+  - Configuration GUI top level windows no longer show
+    inactive title bar whenever you access a menu.
+  - About dialog in configuration GUI updated to
+    reflect that this is DOSBox-X in 2018, not
+    DOSBox in 2014.
+  - Configuration GUI now works with touchscreens in
+    SDL2 builds.
+  - INT 33h fixed to regard cursor as hidden if hidden
+    for at least 100ms, which fixes host cursor flickering
+    when running the built-in FreeDOS EDIT.COM program.
+  - Mouse input and guest pointer integration limited
+    to send input only if within the display region or
+    within a 10% border around the display region.
+  - SDL2 tapping the SDL drawn menu bar (on a touch
+    screen) no longer triggers mouse click in the
+    guest application (bugfix).
+  - SDL2 Linux/X11 hack, added to compensate for bugs
+    in SDL2 v2.0.5 regarding Linux/X11 touchscreen
+    events, removed. SDL2 v2.0.9 fixed it.
+  - Linux/X11 SDL2 builds will now encourage the user
+    to update the SDL2 library installation if
+    SDL2 library v2.0.5 is installed.
+  - Fullscreen mode fixed in SDL2 builds.
+  - Fixed configuration GUI fade out/in effect after
+    exiting mapper GUI bug.
+  - Configuration GUI now available and working in
+    SDL2 builds as well as SDL1.
+  - SDL2 builds now have a working "Fit aspect ratio"
+    option.
+  - SDL1 fullscreen mode fixed to use either the desktop
+    size or the desired output size, and fallback to
+    non-fullscreen on failure, to fix a segfault that
+    would otherwise happen.
+  - CONFIG -set sdl showmenu= now changes menu visibility.
+  - CONFIG -set render scaler= fixed to apply changes
+    to scaler and force setting, and update menu items,
+    instead of ignoring it.
+  - CONFIG -set render aspect= now keeps menu synchronized
+    with setting.
+0.82.11
+  - SDL GUI fixed to make fade/sepia effect fit the
+    actual display rectangle instead of filling the
+    window.
+  - PC-98 BIOS keyboard handling now returns capitals
+    for A-Z if SHIFT xor CAPS LOCK is engaged.
+  - PC-98 BIOS keyboard handling now uses modifier bits
+    of keyboard bitmap to process scan codes, hackish
+    IBM PC/AT data area status handling in PC-98 mode
+    removed.
+  - PC-98 BIOS keyboard emulation now maps numeric keypad
+    to produce the correct keyboard input to the console
+    and games. This fixes games that rely on the numeric
+    keypad and the DOS console driver
+  - Command line parsing fixed to add any BAT, COM, and
+    EXE file references given at DOSBox-X's command line
+    to the autoexec.bat file run at startup.
+  - BOOT command bug fixed that made it impossible to
+    specify both disk images and the --debug and --force
+    options.
+  - Debug output fixed to make it easier to break into
+    the debugger even during a flood of debug output.
+  - Added dosbox.conf option to enable/disable the
+    PC-98 bus mouse interface
+  - PC-98 boot disks with 128 bytes/sector boot sectors
+    now load 4 sectors instead of 2. Seems to be
+    required by some games.
+  - INT 13h read/write functions fixed to refuse the
+    command if the floppy disk has a sector size too
+    large for the implementation (such as a PC-98
+    disk image mounted in IBM PC mode with 1024 bytes
+    per sector).
+  - INT 13h AH=2 (read sector) updated to return disk
+    change error on first read after disk change, to
+    match real BIOS behavior.
+  - Floppy emulation now tracks "disk change" signal.
+  - PIC event handling fixed, IRQ breakpoints now stop
+    at the beginning of the interrupt handler.
+  - MPU-401 MIDI default IRQ is now IRQ 6 in PC-98 mode,
+    to match factory default setting.
+  - MPU-401 MIDI IRQ masked by default in PC-98.
+  - PC-98 port BFDB implemented, which allows control
+    of the mouse interrupt rate.
+  - Eliminated mouse periodic interrupt hack, the mouse
+    interrupt on PC-98 is periodic when enabled.
+  - 256-byte/sector hard disk images fixed to ensure the
+    proper boot drive identifier is presented for MS-DOS
+    when booting a hard disk image.
+  - Added IMGMOUNT -o partidx=N option. N is an integer
+    value that indicates which partition to mount, counting
+    up from zero. This allows mounting disk images that
+    the FAT driver otherwise can't identify which partition
+    to mount.
+  - New general -o name=value option for IMGMOUNT, to pass
+    various options to the FAT driver.
+  - Update Metal Force mouse hack to become a more general
+    "fire interrupt on Port C write" with a dosbox.conf
+    option to enable. This fixes the requirement to move
+    the mouse constantly for "Amaranth" when enabled.
+  - Add to cascade interrupt hacks by offering an option
+    to ignore the "in service" bit of the PIC for the
+    cascade interrupt, while still tracking it for
+    the DOS game or interrupt. Handy for PC-98 games
+    that check the cascade "in service" bit before
+    acting on the interrupt (IRQ 8-15).
+  - DOS kernel fixed to limit it's private area and
+    UMB region to avoid overlapping the PC-98 SOUND
+    BIOS.
+  - PC-98 SOUND BIOS dummy stub added for games that
+    call into it.
+  - Emulator hanging problem fixed when inputs are
+    processed while running at a very low cycle count.
+  - Added PC-98 LIO BIOS list and stub for games that
+    require it.
+  - Timer and PIC updated to emulate Mode 3 Square Wave
+    output through the IRR register. Needed for Steel
+    Gun Nyan.
+  - PC-98 INT 18h fixed to reenable and process any
+    keyboard data waiting when the DOS game or application
+    calls INT 18h to read keyboard input. This fixes
+    keyboard problems with Quarth.
+  - PC-98 FDC BIOS emulation no longer reprograms the
+    timer interrupt, but uses an alternate hack to
+    avoid divide by zero fault with Ys II.
+  - PC-98 GDC command to read back cursor position
+    added.
+  - PC-98 DOS CON device emulation now maintains ANSI
+    attribute byte at 60:11D as documented.
+  - BOOT now hides hardware cursor when booting a guest
+    OS in PC-98 mode.
+  - INT 1Dh vector now points at segment FD80 to satisfy
+    some games that autodetect PC-98 vs other platforms.
+  - INT 18h AH=42 implement display "bank" bit for games
+    that need it.
+  - PC-98 text scroll region implemented (I/O ports
+    76h-7Ah even).
+  - PC-98 CRTC mode set regarding 20/25-line mode fixed
+    to update line height, text vertical position/height,
+    and cursor shape.
+  - PC-98 emulation of text height/vertical position
+    registers 70h-74h even added.
+  - PC-98 text hardware cursor fixed to cover both halves
+    of doublewide characters if cursor positioned on left
+    half, to match real hardware.
+  - Fixed music/interrupt slowdown whenever I/O and INT 10h
+    BIOS emulation is involved.
+  - PC-98 minimal (non-functional at this time) printer
+    port emulation added, as well as system configuration
+    port.
+  - PC-98 CG memory region fixed to match real hardware
+    behavior, responding to A4000-A4FFF.
+  - FAT filesystem driver now supports 2048 bytes per
+    sector filesystems.
+  - FAT filesystem driver logical/physical sector matching
+    fixed to improve flexibility.
+  - Fixed crash that occurs if you maximize the window
+    and then adjust scalers to produce output that is
+    larger than the maximized window.
+  - INT 33h emulation now offers hiding the host cursor
+    if the guest has provided an interrupt subroutine
+    for the mouse driver to call, since it usually means
+    the DOS game wishes to draw the cursor itself.
+  - INT 33h emulation now offers hiding the host cursor
+    if the guest is polling the cursor position, to
+    better support guest/host integration with DOS games
+    that draw their own cursor.
+  - AUX and PS/2 emulation no longer allowed if machine
+    type is PCjr.
+  - PS/2 mouse emulation fixed to disable itself if the
+    slave PIC needed for IRQ 12 is not present.
+  - INT 33h pointer integration improved to support some
+    additional DOS games, and to handle DeluxePaint II
+    enhanced.
+  - IMGMOUNT now supports NFD disk images.
+  - DOSBox Integration Device now available for PC-98.
+  - Added support for T98Next NHD hard disk images.
+  - Added support for T98Next NFD R1 disk images.
+  - Fixed crash with VGA BIOS allocation if video memory
+    allows the full modelist to overflow the available
+    ROM space.
+  - SDL2 mapper redraw issue resolved.
+  - Added dosbox.conf option to determine whether INT 10h
+    VESA BIOS emulation points at the modelist in ROM or
+    copies the modelist into the DOS application's info
+    structure when asked.
+0.82.10
+  - PC-98 INT 1Bh floppy emulation now fakes success for
+    calls to format track.
+  - Initial keyboard pause fixed
+  - PC-98 INT 1Bh floppy disk BIOS call now resets timer
+    interval per call. This fixes Ys II after disk swap.
+  - BIOS fixed to put normal "unhandled INT call" handler
+    for INT 0-7 even in PC-98 mode to avoid confusion
+    between game crashes and unknown INT calls.
+  - VFD image support fixed to properly handle disk images
+    where a sector is marked with fill byte 0xFF and the
+    data field is 0xFFFFFFFF, which means the sector contents
+    are all 0xFF.
+  - DOSBox-X now supports T98 NFD disk images (R0).
+  - BIOS data area now properly reports a high-resolution
+    CRT display.
+  - INT DCh AH=1 CL=10h added, which is apparently a print
+    string function.
+  - BIOS data area now reports 188+ user-definable CG slots,
+    which makes GAJET happy.
+  - FDI image support fixed to read the header instead of
+    treating it as a plain disk image with 4096 of junk.
+  - PC-98 character generator is now accessible through both
+    I/O ports A1h-A9h and through memory-mapped I/O range
+    A4000-A401F. This fixes missing text in Eve Burst Error.
+  - Gravis Ultrasound emulation will no longer log GUS reset
+    writes in cases where the same value is being written
+    repeatedly, to reduce log clutter. Some demoscene
+    productions have music routines that trigger GUS reset
+    repeatedly without changing the register.
+  - Added "gus master volume" setting to deal with games or
+    demoscene productions where the music is too loud and clipping.
+  - Added "Pause with interrupts". When enabled, the CPU is directed
+    into a CALLBACK_Idle() loop to halt the game's main
+    logic while allowing interrupts to run. This is useful
+    for recording the game or demo's music because most DOS
+    games/demos run the music and sound effects from interrupt
+    handlers instead of the main loop.
+  - Audio/video capture fixed to render audio even if muted,
+    instead of rendering garbage to the capture file when
+    audio is muted.
+  - Experimental Emscripten + Node target (not reliable yet).
+  - Added option to control how unhandled IRQs are dealt with.
+    One option, mask_isr, is derived from em-dosbox.
+  - Code added to read the screen dimensions in Linux/X11,
+    either through XRandR or through the base X11 API.
+  - Code added to read and store the dimensions, size, and
+    DPI (Dots per Inch) of the screen.
+  - Fixed bug that enabled IBM style APM BIOS in PC-98 mode.
+  - For PC-98 mode, PIC emulation by default (but controllable
+    through dosbox.conf) now initializes the PIC at startup to
+    return the ISR (interrupt in-service) register instead of
+    the IRR (interrupt request) register. This fixes FM
+    music problems with Blackbird by Vivian caused by a
+    programming mistake in the FM interrupt handler.
+  - PIC emulation now accepts a dosbox.conf option not to mark
+    the cascade interrupt as in service, for troublesome games.
+  - VESA BIOS emulation now supports a packed 16-color (4bpp)
+    mode as seen on a Toshiba Libretto (Chips & Tech) system.
+    The packed format is different than the normal planar 16-color
+    SVGA modes seen on most systems.
+  - INT 33h no longer reports relative mouse motion unless the
+    user captures the cursor.
+  - Fixed EGA 16-color display modes (M_EGA) to honor CGA and
+    Hercules compatible mapping modes (bits 0 and 1 of the
+    CRTC mode control) and limit memory display to 8KB or 16KB
+    accordingly. This fixes the mode select screen in the game
+    "Prehistorik 2".
+  - Removed Sound Blaster goldplay mode + sample accurate mode
+    warning, goldplay mode no longer has issues with sample
+    accurate mode.
+  - Mixer "sample accurate" mode fixed to work again.
+  - Windows SDL1 builds fixed to work around Windows SDK-level API
+    limitation that normally prevents Win32 applications from
+    fully receiving WM_KEYDOWN events for the left/right shift
+    keys independently. Left and right shift keys are now fully
+    usable on Windows builds (i.e. for use with pinball games).
+  - INSTALL.MD guide and test files (Aybe)
+  - CONFIG -get now populates %CONFIG% environment variable with
+    configuration setting (follow DOSBox SVN behavior)
+0.82.9
+  - "Always on top" mode is now available for Mac OS X builds.
+  - PS/2 mouse emulation fixed not to send relative mouse motion
+    unless mouse cursor is captured.
+  - Shell no longer provides MEM.COM if machine=pc98 or cputype=8086.
+    MEM.COM is not compatible with either case.
+  - INT 10h emulation will now set the S3 LFB enable bit for VESA
+    SVGA modes, unless machine=vesa_nolfb was specified.
+  - VGA emulation revised to report possible known problems with
+    Windows 3.1 with regard to LFB base address or memalias setting.
+  - VGA emulation fixed to emit warning if memalias=24, for S3 LFB,
+    if machine=svga_s3, to inform the user that the configuration is
+    known to cause the Windows 3.x driver to crash.
+  - VGA emulation will no longer report S3 linear framebuffer address
+    unless machine=svga_s3. The LFB address doesn't matter for anything
+    other than SVGA S3 emulation.
+  - S3 emulation will now automatically disable PCI VGA emulation if
+    constraints prevent DOSBox-X from setting a linear framebuffer
+    address aligned to 32MB (as required for PCI emulation).
+  - VGA emulation fixed to pick a more appropriate linear framebuffer
+    (S3) address if memalias is set to a value below 32.
+  - Added dosbox.conf option "pci vga" to control whether the VGA
+    emulation appears as a PCI or ISA device.
+  - ROM BIOS now forces reported RAM down to make room for BIOS
+    alias at top of memory instead of throwing an E_Exit error.
+  - Fixed Hercules emulation (and MDA) so that the Hercules palette
+    is always enforced. This fixes a bug where switching to HGC
+    graphics mode resulted in monochrome blue/black graphics instead
+    of the intended white/green/amber color expected.
+  - Added MDA emulation (machine=mda). It functions like
+    machine=hercules minus the graphics mode and Hercules-specific
+    extensions to the base MDA card.
+  - DOSBox shell no longer accepts dosbox.conf settings as commands
+    by default, unless enabled in dosbox.conf. Typing "cycles" will
+    no longer show cycle count. The dosbox.conf setting allows the
+    user to enable it again i.e. for compatibility with DOSBox SVN.
+    This is to prevent dosbox.conf settings from polluting the
+    available commands at the shell and conflicting with shell and
+    executable names.
+  - EGA emulaton fixed to obey Color Plane Enable register in
+    16-color planar modes.
+  - Fixed BIOS model byte to report PS/2 model 30 correctly when
+    machine=mcga, to allow certain DOS games to detect MCGA that way.
+  - CGA mode/color select registers are readable on MCGA, fix 3D8-3D9h
+    to reflect that.
+  - INT 10h fixed to properly allow/deny AH=10h, AH=11h, and AH=12h calls
+    according to machine= type instead of mistakes that blocked too many
+    calls.
+  - CGA composite mode should not be available when machine=mcga.
+  - Fixed INT 10h to report MCGA color display if machine=mcga.
+  - MCGA (IBM PS/2 Multi-Color Graphics Adapter) emulation added.
+  - bitop C++11 self-test disabled for Microsoft Visual Studio builds.
+    Microsoft's compiler can't handle them for some reason.
+  - Added DOSLIB DSXMENU.EXE to the built-in executable list.
+    DSXMENU.EXE allows DOS CONFIG.SYS style menus to be set up to
+    run commands based on menu selection.
+  - PC-98 ANSI emulation fixed to use the number of rows on the screen,
+    not cursor position, to range-clip ANSI cursor positioning.
+  - Added code to have DX-CAPTURE wait 3 seconds (or until ENTER/SPACE
+    is pressed) after the program exits, before stopping capture.
+  - DOSBox-X menus now allow runtime selection of capture format
+    (AVI+ZMBV or MPEG-TS H.264). Changing while capturing will stop/start
+    capture correctly.
+  - Added switches to DX-CAPTURE to allow specifying audio, multitrack audio,
+    and video as well.
+  - DX-CAPTURE shell command added. The command to run is specified
+    after DX-CAPTURE and DX-CAPTURE will start video capture, run the
+    program, then stop capture when the program exits.
+  - VGA/SVGA emulation fixed to enforce 256KB (64KB planar) wraparound
+    when emulating stock VGA modes (not SVGA/VESA BIOS). Some
+    demoscene productions rely on the 256KB wraparound when showing
+    scrolling credits.
+  - Gravis Ultrasound emulation now uses I/O callout system, with
+    I/O port handling to emulate ISA bus 10-bit decoding (but with
+    consideration of GUS MAX 7xx registers) so that GUS I/O ports
+    are visible every 1000h I/O ports. A demoscene production was
+    found that relies on an alias of GUS ports at 5xxxh rather than
+    using the I/O ports directly.
+  - Mouse emulation no longer sends motion to serial and PC-98 mouse
+    emulation unless mouse cursor has been captured.
+  - Mouse emulation fixed to set sensitivity and mickey count even if
+    int33=false on mouse emulation reset.
+  - Debugger fixed to paginate commands with a lot of output, including
+    HELP, PIC, and various commands to dump interrupts and GDT/IDT tables.
+  - CPU core no longer triggers Double Fault if Divide Overflow
+    occurs within Divide Overflow. This is needed for bizarre anti-debugger
+    obfuscated code seen in a demoscene production, where the program
+    wraps the demo in a mini-filesystem emulated by trapping INT 21h.
+  - cputype= dosbox.conf setting fixed to allow selecting between
+    new 486 emulation (cputype=486) and old 486 emulation (cputype=486old).
+    The "old" 486 core emulates older 486 CPUs that differ significantly
+    from the newer 486 CPUs that inherited features from the Pentium.
+  - IRQ hack setting for GUS and Sound Blaster is now a list so that
+    multiple hacks can be specified, but in a way that is backwards
+    compatible with existing dosbox.conf files.
+  - IRQ hack option for Gravis Ultrasound added.
+  - INT 20h emulation fixed to work with demoscene productions that
+    call INT 20h in a way that the interrupt frame wraps around the
+    64KB limit of the stack.
+  - XMS emulation now has a dosbox.conf setting to control the number
+    of XMS handles available.
+  - Added INT 33h option not to round mouse cursor coordinates to text
+    cell boundaries in text mode. Some demoscene productions were found
+    that detects mouse movement, but reads initial position from text mode
+    before switching to graphics.
+  - Removed IRQ0 error measurement hack, to match DOSBox SVN. This fixes
+    timing problems with some demoscene productions. The error measurement
+    hack was apparently added for Microsoft Flight simulator, but has not
+    been needed since and has been causing timing issues since.
+  - Fixed INT 10h VGA save state function to program the Attribute Controller
+    properly so that the screen is not left blank after the call.
+  - 8042 keyboard emulation now initializes port 60h to 0xAA on hardware
+    reset and initialization. Some DOS games and demoscene productions
+    need something with bit 7 set in the register at startup in order not
+    to act as if a key was immediately pressed.
+  - Add printer emulation from Daum's branch of DOSBox, add FreeType 2.9.1
+    to go with it (Alex/AT)
+  - Add keyboard type setting, for use in future development.
+  - PCjr emulation fixed to emulate PC/XT style NMI mask at port A0h
+    rather than emulate the secondary PIC.
+  - Code of Conduct revised to make it clear that forks/derivatives CAN
+    have their own Code of Conduct but that it only applies to that fork
+    or derivative version. No forking DOSBox-X, changing the code of
+    conduct, and enforcing it on anyone outside your fork.
+  - CPU normal core fixed to clear ZF flag after MUL when cputype=8086,
+    which fixes problems with MSD.EXE mis-detecting the CPU as a NEC V20.
+  - Fixed PCjr emulation not to allow UMB (upper memory blocks) since
+    that seems to cause stability issues with emulation. Also, PCjr
+    does not have UMB as far as I know.
+  - Fixed PCjr not to re-read port 60h from IRQ1 handler.
+  - Fixed PCjr not to emulate INT 15h keyboard hook.
+  - PCjr keyboard emulation fixed to trigger NMI and reflect to IRQ1
+    the way it actually works on IBM PCjr systems, which also fixes
+    keyboard control issues with the PCjr version of "Pitfall".
+  - configure.ac now provides an option for compiler optimization (Yksoft1)
+  - Code of Conduct, initial version, added to source tree
+  - PC-98 palette save/load state
+  - CPU, memory, VGA palette and attribute controller save/load state
+  - DOS SHELL now implements INT 0x2E to allow DOS programs to invoke
+    shell commands through COMMAND.COM (borrowed from DOSBox SVN).
+  - Added dosbox.conf option to control the physical memory address of the
+    S3 SVGA linear framebuffer.
+  - Save/load state system added, currently very minimal and experimental.
+  - Appveyor XML added to source tree (Allofich)
+  - Fixed *most* SDL2 refresh problems.
+  - Sound Blaster Pro mixer volume fixed to return reserved bits SET rather
+    than CLEAR. Some demoscene productions detect Sound Blaster Pro by whether
+    these bits remain set when written. This fix allows them to detect Sound
+    Blaster Pro as Sound Blaster Pro.
+  - VGA emulation fixed not to add 2 scanlines twice, which fixes VGA vertical
+    timing and scanline count and fixes the scroller in "Inconexia".
+  - Gravis Ultrasound emulation now prints a warning if the game/demo attempts
+    a DMA transfer while leaving the DMA channel masked.
+  - Fixed Gravis Ultrasound emulation to mask DRAM peek/poke I/O to the 1MB
+    offered by the card, which fixes GUS problems with a demoscene production
+    that has random values in DRAM address bits 23-20.
+  - Added dosbox.conf option that, if set, lets Gravis Ultrasound emulation
+    start a DMA transfer if the game/demo is polling the DMA control register
+    when DMA is unmasked and DMA terminal count has not occured, which helps
+    some demoscene productions.
+  - Added "PIC unmask IRQ" option for Gravis Ultrasound emulation.
+  - Gravis Ultrasound emulation now has a dosbox.conf setting to initialize
+    the hardware at startup as if ULTRINIT had been run.
+  - Added dosbox.conf option for VESA BIOS emulation that, if set, instructs
+    non-LFB modes to report 64KB windows but map 128KB from the start of
+    the window, which helps (but does not fully solve) some Demoscene
+    productions with redraw problems handling non-LFB as if LFB.
+  - Fixed ET4000 emulation to support the hretrace "wobble" needed for
+    "Copper"
+  - VGA DAC/attribute controller behavior updated to reflect actual behavior
+    as seen on an IBM PS/2 VGA model, as well as almost any SVGA clone.
+  - VGA DAC behavior unique to Tseng ET4000 implemented when machine=svga_et4000.
+    256-color mode on the ET4000 seems to map the low 4 bits through the
+    attribute controller and, if enabled, the upper 4 bits through the
+    color select register. Note this behavior is REQUIRED for the
+    "copper" demo to display properly.
+  - VGA palette, DAC, and attribute controller emulation updated to
+    reflect actual VGA behavior, including the way that 256-color mode
+    is mapped through the attribute controller.
+  - Sierra highcolor DAC can now be enabled for any VGA/SVGA emulation
+  - Cleanup and reorganization of scaler, aspect ratio handling (Alex/AT)
+  - MinGW config.h builds fixed to enable Direct3D (Alex/AT)
+  - Build fixes for SDL1 and Linux and extended functions (JP Cimalando)
+  - Fixed ALSA MIDI mistake preventing the creation of subscription
+    ports (JP Cimalando)
+  - Previous release broke SVGA 16-color planar modes by masking video
+    memory to 64KB planar boundaries at all times, fixed code to do so
+    only for non-VESA modes. 1024x768 16-color mode works again.
+  - Fixed user-defined VESA BIOS modes to validate the required video
+    memory against the available memory on the emulated SVGA hardware.
+  - VESA BIOS modelist generaton moved into it's own function. Modelist
+    is regenerated upon editing/deletion of modes.
+  - VESA BIOS modes added as suggested by hail-to-the-ryzen
+  - VESA BIOS emulation now allows scriptable editing, deletion, and
+    mode renaming of VESA BIOS modes for use with picky DOS games and
+    demoscene productions that assume mode numbers.
+  - Added VESA BIOS mode 0x136 as an alias for 320x200x16bpp mode
+  - Enhancements to GFX_CaptureMouse and CaptureMouseNotify added
+  - Fixed scaler change detection to use sizeof(int) properly than assume
+    a certain byte count
+  - Fixed undefined sse2_available reference issue in certain builds
+0.82.8
+  - New xBRZ scaler (with bilinear mode) (Alexat)
+  - Fixed aspect ratio correction to use the ratio given by VGA emulation
+    instead of assuming 4:3
+  - output=surface and xBRZ now permit filling the window just like
+    output=opengl and output=direct3d
+  - Added critical section around Windows SDL 1.x resize code to solve
+    the remaining 0.5% probability that resizing the window causes move
+    and resize to stop working in Windows 10.
+  - INT 10h AH=10h now ignores AL=3 in PCjr mode.
+  - Fixed keyboard handler bug in PCjr mode that caused some CPU
+    register corruption and general crashiness in games.
+  - Improved shell: (Aybe, Joncampbell123)
+    - Ctrl+Left and Ctrl+Right permits word-navigation.
+    - Added emulation of 'Ins' key behavior.
+  - Num Lock, Caps Lock, Scroll Lock are now synchronized at startup
+    and when DOSBox-X window gains focus again (Windows). (Aybe)
+  - Added visual feedback to Hat/D-pad buttons in mapper. (Aybe)
+  - Added documentation for 'dir' command sorting switches. (Aybe)
+  - Menu 'Show console' is now checked with '-console' (SDL1). (Aybe)
+  - Improved joystick support (see README.joystick): (Aybe)
+    - Added deadzone and response for joystick axes.
+    - Axes can be remapped for devices with questionable layout.
+    - User-settable deadzones for joystick bindings in mapper,
+      mappings like WSAD keys to axes is less frustrating.
+  - Improved mouse integration (Aybe):
+    - Now by default DOSBox-X does not emulate mouse movement when the mouse
+      is not locked. This gives a consistent experience when compared to host OS.
+      For the old behavior, use [sdl] mouse_emulation=always.
+    - Added visual or auditive feedback about auto-lock state (Windows).
+      This feature can be switched off, use [sdl] autolock_feedback=none.
+  - Added CAPMOUSE program for capturing/releasing mouse from command line. (Aybe)
+    
+0.82.7
+  - Mac OS X builds now honor showmenu=false by leaving the
+    stock SDL menu in place at startup.
+  - Default minimum MCB free/base is now 0x100, to sidestep
+    unknown unstable DOS application behavior when DOS
+    applications are loaded at around segment 0x800.
+    This also puts DOSBox-X at parity with the base memory
+    behavior of DOSBox SVN.
+  - Add dosbox.conf option to set Sound BIOS enable
+    bit in non-volatile RAM (PC-98) that tells older
+    PC-98 games the FM card is present (Yksoft)
+  - BOOT updated to boot D88 except for 2D format which
+    is generally used by PC-88 disk images.
+  - Added D88 disk image support
+  - CMake files added (Aybe)
+  - PIC timing updated to use "double" float type for
+    more precision, but as a typedef for future support
+    as a compile time option.
+  - Removed geometry checks from INT 1Bh FDC functions,
+    to allow non-uniform disks to work.
+  - MinGW builds now allowed to use Direct3D.
+  - Direct3D output fixed to use the same texture
+    coordinate, window fitting, and positioning
+    logic as OpenGL.
+  - Update zlib and libpng libraries in-tree.
+  - Fixed VFD disk image support to correctly signal
+    failure to detect geometry, to avoid divide by
+    zero crash with FAT driver.
+  - showmenu= now taken into consideration whether to
+    show the menu bar at startup
+  - Fixed get_item() E_Exit crash if menus asked to
+    show from dosbox.conf
+  - SDL drawn menus fixed to integrate with Direct3D
+    output on Windows.
+  - PC-98 mode can now boot floppy disk images where the
+    boot sector is 128 or 256 bytes/sector despite
+    track 1 and higher having 1024 bytes/sector.
+  - General codebase cleanup, compiler warning cleanup.
+  - Enable XInput support on Windows (Aybe)
+  - Fixed SDL drawn menus to use std::vector properly,
+    not to hold onto iterators while resizing the vector
+    and popping things off the top.
+  - PC-98 INT 1Bh "read id" floppy disk call fixed to
+    cycle through sector numbers. Some bootable PC-98
+    games use "MEGDOS" which polls this BIOS call before
+    attempting to read the disk. If the sector numbers
+    never cycle, "MEGDOS" will not attempt to read the
+    disk.
+  - Fixed bug that prevented some menu options (such as
+    "aspect ratio") from working if still in the BIOS or
+    booted into a guest OS.
+  - PC-98 mode fixed to ignore "mainline compatible mapping".
+    That mapping mode refers to DOSBox SVN which never
+    supported PC-98 mode anyway.
+  - Fix PC-98 INT 1Bh "test read" call, which then allows
+    "cherry bomb" to run.
+  - Remove geometry checks in PC-98 INT 1Bh BIOS call, so
+    that FDD images with odd sector sizes can work.
+  - ROM BIOS now automatically occupies E8000-FFFFF instead
+    of F0000-FFFFF when in PC-98 mode.
+  - Most 128 byte/sector FDD images appear to jump to
+    E800:0002. I'm guessing that's ROM BASIC, so add a
+    callback at that location to catch these boot disks
+    and show a message instead of allowing the boot
+    sector to jump to nothing and crash.
+  - PC-98 BOOT fixed to check for and support booting from
+    FDD images where track 0 contains 128 byte/sector
+    boot sectors.
+  - PC-98 INT 1Bh support fixed to support reading/writing
+    sector sizes other than the one sector size reported
+    by the image. It is now possible to read the other
+    sector sizes from an FDD/VFD image.
+  - Fixed somewhat serious bug that, when compiled against
+    Microsoft C++, causes the AVI writer to use the 32-bit
+    lseek() function instead of the 64-bit lseek64() function.
+    Prior to this fix, AVI captures would begin to corrupt
+    themselves after growing past 2GB in size.
+  - Cleanup code, fix compiler warnings, typecast problems,
+    C/C++ conformance problems as reported by GCC 4.8,
+    GCC 7.3.0 (MinGW), Visual Studio 2017, and Clang/LLVM
+    on Mac OS X.
+  - FM Towns machine type stub, for anyone interested in
+    forking DOSBox-X to implement FM Towns emulation.
+  - Code cleanup, refactor, according to compiler warnings.
+  - SDL drawn menus fixed to copy Direct3D backbuffer to
+    the SDL surface when popup occurs. This allows the
+    menus to overlap the Direct3D display correctly.
+  - Fixed Direct3D output so that when composing the next
+    frame in the backbuffer, it also copies the SDL drawn
+    menu from the SDL surface in order to keep it on
+    screen.
+  - Direct3D output updated to follow SDL clip rectangle
+    struct, in the same exact manner as the OpenGL output.
+    This also permits the Direct3D output to correctly size
+    itself and leave space at the top for the SDL drawn
+    menus.
+  - Fixed dynamic core entry point to push/pop EBP because
+    debug builds need the compiler to track the stack frame.
+  - Updated in-tree zlib and libpng libraries to the latest
+    provided by both projects.
+  - Fixed VFD (FDD) disk image support to signal to FAT driver
+    properly an error if it could not determine a geometry.
+  - Fixed code breakage with SDL2 that prevented compilation
+    with Munt (MT32) emulation enabled. SDL2 builds now allow
+    MT32 emulation.
+  - Mac OS X builds now compile against the in-tree zlib and
+    libpng libraries for consistency.
+  - MinGW builds now compile against the MinGW provided zlib
+    and the in-tree libpng library for consistency.
+  - Enabled MinGW builds to use Direct3D and Direct3D shaders.
+  - Added code to auto-detect the VirtualBox display driver
+    in Windows build, because OpenGL output doesn't work
+    in Windows XP under VirtualBox. The change will switch
+    the default output to "surface" if VirtualBox is detected,
+    else will retain the "opengl" default. This change applies
+    only to MinGW builds and not HX DOS or main VS2017 builds.
+  - Added PC-98 INT DCh emulation for function call that
+    writes a char to the screen, allowing Eve Burst Error
+    to clear the function row
+  - Added command line option to allow skipping the 1-second
+    wait in the BIOS startup screen.
+  - SDL2 builds now support use of the SDL drawn menu with
+    a touchscreen device.
+  - Fixed up SDL2 support code to compile correctly on
+    Mac OS X.
+  - Fixed up SDL2 compilation to automatically use the
+    SDL2 library on the system, or if that is not available,
+    use the SDL2 library in-tree. There are no plans to make
+    modifications to the in-tree SDL2 code.
+  - Added code to read and discard OpenGL error code before
+    creating font texture, to avoid false failure handling.
+    This fixes font rendering on Windows MinGW builds when
+    output=opengl.
+  - OpenGL SDL drawn menus fixed to ensure the menu contents
+    have been redrawn at least twice. One for each OpenGL
+    buffer because DOSBox-X uses the double-buffered mode.
+  - SDL drawn menus implemented for output=opengl. The menu
+    bar in Linux builds is now available in OpenGL mode.
+  - SDL drawn menus fixed to redraw only when state changes,
+    and to clean up menu drawing code.
+  - US keyboards can now enter the "Ro" key in PC-98 mode.
+    Default binding is set up to map the Windows Menu key
+    as Ro in PC-98 mode.
+  - VGA option change code fixed to trigger scaler redraw
+    correctly. Changing video modes or changing between
+    8/9-pixel VGA text no longer leaves artifacts on the
+    screen.
+  - Added code to force redrawing additional frames when
+    output=opengl, in order to correct a bug with Linux/X11
+    and MesaGL where the first OpenGL buffer swap after
+    SDL_SetVideoMode() is misplaced when the window size
+    changes.
+  - Renderer SSE line comparison fixed to use correct sizeof()
+    of the integer type during compare.
+  - Renderer fixed not to use SSE and non-SSE line comparision
+    at the same time, if SSE was enabled at compile time.
+  - Fixed in-tree SDL 1.x library to allow DOSBox-X to disable
+    auto-refresh of the window in Linux/X11 after SDL_SetVideoMode
+    to prevent visible flickering when resizing the window.
+  - Conditional support for Direct3D (9) output enabled for
+    MinGW builds, if the MinGW headers are available (yksoft1).
+    Option is disabled by default.
+  - Configuration GUI dialog box widened to accomodate buttons
+    that were previously cut off on the right.
+  - Replace E_Exit() with LOG_MSG() for key codes from the mapper
+    that a keyboard scan code generator does not recognize. This
+    fixes E_Exit() crashes if typing certain keys on a Japanese
+    keyboard with no equivalent in IBM PC/AT mode.
+  - Added code to double the size of the menu and menu items if
+    the window is 1280x800 or larger, for users with high
+    definition laptop displays and screens.
+  - Enforce minimum window size of 640x400 if the menu bar is
+    visible and DOSBox-X is drawing them, to make sure the menus
+    are accessible on screen.
+  - Removed auto-scalar-size code when output=surface that was
+    causing problems when resizing the window.
+  - Do not show "screenshot" menu item if screenshot support not
+    available at compile time.
+  - Remove "always on top" for anything but Windows at this time.
+  - Disable "Show debugger" option on Linux and Mac OS X if no
+    console attached to STDIN/STDOUT/STDERR.
+  - Disable "Show console" option on Linux and Mac OS X since
+    the console is not under our control.
+  - Windows "Always on top" fixed to remember selection and
+    enforce it between SDL_SetVideoMode and fullscreen entry/exit.
+  - Windows builds fixed NOT to change window Z-order on the
+    screen when updating the window on SDL_SetVideoMode.
+  - HX DOS builds fixed to keep window maximized at all times
+    to fill the otherwise unused space on the screen since
+    HXGUI only supports one window.
+  - Menu framework support for any other platform (including
+    Linux) added. The menus are drawn by DOSBox-X itself
+    using the 8x16 VGA font. This also gives SDL 2.x builds
+    a working menu. These menus are used if no other platform
+    specific menus are available. These menus are NOT AVAILABLE
+    at this time if output=opengl.
+  - Cycle count edit dialog box fixed to immediately place
+    keyboard focus in the text field, and to process
+    ENTER and ESCAPE keyboard input as OK and CANCEL
+    button input. You can type a new cycles count without
+    having to click on the text field first.
+  - Menu framework and mapper fixed so that menus always
+    reflect the mapper binding in the menu.
+  - Windows SDL 1.x fixed async hack to properly destroy
+    and shut down the parent window again.
+  - Fixed output=opengl crash on Mac OS X.
+  - Menu framework support for Mac OS X NSMenu objects added.
+    This gives DOSBox-X the same useful menu on Mac OS X
+    instead of the useless default menu SDL 1.x offers.
+  - Menu framework support for Windows win32 menu resources
+    added. The Windows menu is now generated at runtime,
+    the static IDR_MENU resource is no longer used.
+  - New platform independent menu framework added. Menus
+    that were once Windows-only are now available on
+    any other platform including Linux and Mac OS X.
+  - In-tree SDL 1.x library fixed to #define a special
+    variable that the code now requires to compile
+    SDL 1.x builds. The option to use your host SDL 2.x
+    library is left open.
+  - C++11 is now mandatory to compile DOSBox-X
+0.82.6
+  - Resizing the window in SDL 1.x Windows builds
+    fixed to work correctly in the latest build
+    (1803) of Windows 10. Prior to this fix, resizing
+    the window on that build would quickly hit a deadlock
+    that prevented the user from moving or resizing the
+    window again after that point.
+  - PC-98 dosbox.conf option added to select between
+    accurate key/shift mapping, vs an alternate mapping
+    appropriate for US keyboards (Yksoft1)
+  - SDL 1.x for Linux/X11 modified to differentiate
+    Ro and Yen keys despite X11 xkbmap apparently
+    mapping both to the backslash. The keymap is
+    queried to detect the scancodes at startup
+    in order to return the correct SDLK constant.
+  - SDL 1.x and DOSBox-X mapper code updated to
+    correctly map Ro, Yen, @ ^ ; : keys on a JP
+    keyboard in Windows and Linux.
+  - PC-98 keyboard BIOS handling updated to generate
+    ASCII codes according to PC-98 layout, instead
+    of by US keyboard layout.
+  - Mapper updated to support @ (at sign) key,
+    ^ (caret) key, and a few other keys that
+    exist on JP keyboards.
+  - "Hold" modifier for mapper bindings fixed.
+    It is now possible to tap the key again to
+    release the hold.
+  - VHD differencing disk support added (Shane32)
+  - INT 18h AH=0Ah updated to support 20-line
+    text mode. Some games use the 20-line text
+    mode to space the text out vertically.
+    Such games will display correctly now.
+  - INT 18h now maintains text layer state
+    in BIOS data area byte 0x53C, just as
+    the actual BIOS does.
+  - Added PC-98 INT 18h function AH=0Ah and
+    AH=0Bh to support BIOS calls that enable
+    "Simple Graphics" mode. This fixes
+    problems with other games having vertical
+    lines over the graphics, even though
+    these games do not appear to use the
+    simple graphics at all. (yksoft1)
+  - Added support for PC-98 "Simple Graphics"
+    mode of text layer attribute bit 4. When
+    enabled, the attribute bit 4 changes
+    meaning from vertical line to a bit
+    indicating that the 8-bit character is
+    a low resolution 2x4 bitmap to be
+    displayed in the text layer. This fixes
+    score and status display in Carat.
+  - PC-98 INT 18h now implements AH=31h to
+    report CRTC, text and graphics state and
+    24khz/31khz video mode selection. This
+    fix allows some games including Touhou
+    Project to pace it's gameplay correctly
+    in either video mode.
+  - MinGW HX DOS builds default to host key
+    F12 again
+  - PC-98 mode now offers selection between
+    24khz and 31khz video modes (yksoft1)
+  - KEYB.COM fixed to load only the fonts the
+    ROM BIOS has allocated. This fixes a guest
+    system crash if using KEYB.COM with
+    machine=ega
+  - Moved host key to F11 for Windows. F12 is
+    already taken by some internal debugging
+    voodoo within Windows itself.
+  - DOSBox-X codebase now strongly encourages
+    compilation with C++11, will become
+    required soon.
+  - BOOT command fixed to make it possible to
+    IMGMOUNT multiple floppies to drive 1, and
+    boot from another disk in drive 0. This
+    should enable the use of DOSBox-X with
+    PC-98 games that expect to boot from drive
+    A and the user to rotate through floppies
+    in drive B.
+  - IMGMOUNT fixed to support mounting with no
+    filesystems and multiple disk images, and
+    using the "swap floppy" command to rotate
+    through them.
+  - Added options to BOOT command that allows
+    specifying multiple disk images and an option
+    that says to swap disk images only through
+    one drive.
+  - VHD dynamic support added (shane32)
+  - INT 10 AH=9 background color fixed in 256-color
+    VGA modes.
+  - Intro text updated to reflect new default
+    key bindings.
+  - Mapper shortcuts not in common use now exist
+    without any default binding, and most existing
+    default bindings are now associated with the
+    "host" key.
+  - Added 4th modifier "host" key to the mapper.
+    This "host" key is F12 by default. The intent
+    is to eventually move most mapper shortcuts
+    to some combination of F12 and another key,
+    rather than many shortcuts scattered over the
+    keyboard. Existing dosbox mapper files should
+    continue to work.
+  - Renderer and 32bpp VGA display code fixed to
+    reorder RGBA order for correct display on Intel
+    Mac OS X systems. Mac OS X, on Intel systems,
+    uses a strange BGRA 32bpp format that requires
+    some adjustment on our part to display correctly.
+  - Added more 24bpp INT 10h VESA BIOS modes.
+  - Removed per-sector debug messages from VFD/FDD
+    image support code.
+0.82.5 (04/18/2018)
+  - Expanded memory manager memory copy fixed to
+    enable A20 gate temporarily so that the copy
+    works correctly.
+  - PC-98 FM board emulation now defaults to IRQ 12
+    instead of IRQ 3. A lot of PC-98 games seem to
+    have a strong preference for that IRQ with regard
+    to FM music.
+  - PC-98 reset I/O port (F0h) fixed to emulate CPU
+    reset according to the SHUT0 and SHUT1 state set
+    by the guest. Normally writing port F0h is a
+    signal to reset but SHUT0 and SHUT1 can be set to
+    indicate alternate behavior. This fixes VEMM486.EXE
+    (an expanded memory manager) and allows it to run,
+    since this manager appears to reset by port F0h
+    then resume execution normally. Prior to this fix,
+    booting a MS-DOS disk image that loads VEMM486.EXE
+    at startup yielded nothing but an infinite reboot
+    loop.
+  - XMS and EMS emulation fixed not to leave A20 gate
+    enabled unless EMS emulation is set to EMM386 and
+    dosbox.conf is set to run the system in virtual
+    8086 mode. There are plenty of DOS games that
+    malfunction if loaded too low in memory with the
+    A20 gate enabled.
+  - PC-98 mouse emulation, at the 8255 level, now uses
+    new C++ abstraction that seems to work fairly well
+    even with the common PC-98 MOUSE.COM driver.
+  - "BOOT" command in PC-98 mode updated to no longer
+    require the --force switch. Booting MS-DOS from a
+    hard disk or floppy disk image in PC-98 mode is
+    generally functional now.
+  - Added PC-98 SCSI/SASI hard disk emulation, and fixed
+    BOOT to enable booting PC-98 MS-DOS from a hard drive
+    (HDI image)
+  - FAT driver fixed to read/write logical sectors vs
+    actual drive sectors and removed geometry remapping
+    hack.
+  - FAT driver fixed to avoid memory corruption that
+    may occur if reading a partition table from a drive
+    that has more than 512 bytes/sector.
+  - .BAT file parsing fixed to handle BAT files not
+    in the current directory (yksoft1)
+  - Fixed floppy controller emulation bug that failed
+    to advance sectors during multi-sector read/write.
+  - Fixed floppy emulation bug that prevented seeking.
+    The "head" would get stuck at track 0 and never move.
+  - Dynamic core allows running with paging enabled again,
+    IF dosbox.conf says to allow it (yksoft1)
+  - DOS file I/O functions AH=3Fh and AH=40h updated to
+    reflect undocumented MS-DOS behavior that silently
+    truncates read/written byte count if the offset
+    and byte count reach beyond the end of a 64KB segment.
+    This fixes some demoscene productions that read 64KB-1
+    bytes but apparently rely on this behavior to avoid
+    display errors.
+  - FluidSynth fixes and API updates. DOSBox-X no longer
+    uses a private API within FluidSynth. (heftig)
+  - Added dosbox.conf option to control the size of the
+    DOS "Swappable Data Area" which is said to help with
+    shelling and task swapping in WordPerfect 5.x and 6.x
+  - Added "minimum mcb free", and set minimum mcb segment to
+    value same or similar to DOSBox SVN. The "free" option
+    directs DOSBox-X to allocate memory before that segment
+    value to fill memory.
+  - Fixed COMMAND.COM PSP segment to correctly identify it's
+    resident size in memory.
+  - COMMAND.COM in the DOSBox shell now allocates itself
+    normally instead of from a special segment so that it
+    appears normally in the MCB allocation chain.
+  - BIOS now clears it's stack before booting the DOS shell.
+  - Fix Pause (CTRL+Pause or ALT+Pause) to release all keys
+    in the mapper so that CTRL, ALT, or Shift are not left
+    "stuck" when emulation resumes.
+  - Initial host keyboard recognition, and base framework
+    for general keyboard language/layout handling. Keyboard
+    layout recognition added for Windows and Linux/X11.
+  - Fixed 350-line INT 10h VESA modes not to apply EGA mode
+    adjustments, which fixes display distortion.
+  - INT 10h VESA modes 720x480 and 848x480 fixed.
+  - Fixed INT 10h VESA emulation to round up bytes/scanline
+    so that 4bpp planar modes display properly.
+  - Fixed INT 10h VESA mode 1400x1050 16-color (4bpp planar)
+    mode to resolve overlapping mode number.
+  - Pulled in VGA vtotal + 2 fix from DOSBox SVN
+  - Pulled in EGA display mode fixes from DOSBox SVN to fix
+    EGA graphics emulation.
+  - Fixed INT 10h AH=1Ch (save/restore VGA state) to handle
+    VGA attribute controller properly so that the display is
+    not left blank.
+  - PC-98 GDC emulation fixed to handle START DISPLAY properly
+    by un-blanking the display (fixes "Ellena")
+  - Fixed possible format string vulnerabilities (gnustomp)
+  - Added menu options to enable/disable EGC and GRCG
+    emulation (yksoft1)
+  - Added options to enable/disable EGC and GRCG emulation
+    (to emulate older hardware).
+  - Added PC-98 BIOS function to read 8x16 character bitmaps,
+    which fixes "Power Dolls 2"
+  - BIOS now reports 16-color and EGC graphics. Some games
+    that check the BIOS for capabilities may now begin to
+    use 16-color graphics and EGC functions.
+  - Added PC-98 INT 18h function to read character font.
+    This also resolves garbled text in TH01.
+  - PC-98 GDC emulation now uses cursor specification
+    (line per character row) to determine whether graphics
+    are doubled vertically or not. Several PC-98 games
+    switch between 200-line (doubled) and 400-line graphics
+    by programming the GDC directly, rather than through
+    the BIOS.
+  - Added various video-related BIOS variables to the data
+    in PC-98 mode.
+  - GDC RESET/SYNC debug text updated to indicate which GDC
+    is undergoing the RESET/SYNC.
+  - Debugger "LOG" command (CPU execution logging) fixed to
+    automatically stop logging when the BIOS begins the
+    POST routine after system reset. The user who invoked
+    "LOG" probably cares more about what happened up to the
+    game crash, fault and reset rather than normal BIOS startup.
+  - BIOS now properly unmasks the PC-98 cascade IRQ, which
+    allows IRQ 8-15 to function, including the mouse (IRQ13)
+  - Debugger interface now indicates whether 80386 paging is
+    enabled or not at any time.
+  - Help text updates to reflect DOSBox-X changes (Shane32)
+  - BIOS INT 13h emulation updated to support up to 4 hard
+    drives (Shane32)
+  - IMGMOUNT and BOOT code cleanup (Shane32)
+  - IMGMOUNT RAM drive support: Additional fixes and geometry
+    work done, and some hangs resolved (Shane32)
+  - CPU emulation fixed to allow setting a breakpoint on
+    ANY interrupt of a specific number, not just software
+    interrupts. It is now possible to use BPINT to break
+    upon hardware (IRQ) interrupts.
+  - DOS kernel fixed to drop to the debugger if the MCB
+    (memory control block) chain is corrupted, so that
+    the corrupted state can be examined. When the debugger
+    continues execution, a full restart of the DOS kernel
+    is run. If DOSBox-X was compiled without the debugger,
+    then the normal E_Exit() path is still taken.
+  - Added debugger command to show, and modify, the state
+    of the PIC (interrupt controller).
+  - Added debugger command to view or change the A20 gate.
+  - Added debugger command to view the state of EMS, memory
+    handles, allocation, and EMS page frame mapping.
+  - Added debugger command to view the state of XMS, memory
+    handles, and allocation.
+  - Added debugger command to view the layout of the ROM
+    BIOS region (0xF0000-0xFFFFF) chosen by emulation.
+  - DOS kernel now logs kernel allocations, which can be
+    seen in the debugger using the "DOS KERN" command.
+  - Added "RUN" command as an alternative to hitting F5.
+  - Added "RUNWATCH" to the debugger, so that watching the
+    system run in the debugger is possible.
+  - Debugger data window can now be used to view memory in
+    segmented, virtual (through paging), and physical (bus
+    address) modes.
+  - Debugger window data and code view windows now indicate
+    regions of memory that are beyond the end of the segment.
+  - Debugger window data and code view windows now indicate
+    regions of memory that are paged out (will cause a page
+    fault if accessed)
+  - PC-98 A20 gate I/O port F6h fixed to work properly as an
+    enable or disable, rather than just an enable. The PC-98
+    version of HIMEM.SYS no longer complains about not being
+    able to control the A20 gate.
+  - IMGMOUNT RAM drive support: Ramdrive bug fixes and changed
+    drive limits from ATA limits to BIOS/MBR (Shane32)
+  - INT 21h fixed to use BIOS INT 1Ch to read date and time in
+    PC-98 mode. Arrowgun now runs properly.
+  - Fixed EMS emulation not to claim XMS memory (and zero BIOS
+    extended memory size) if EMS emulation is in EMS board mode
+    (and therefore not allocating extended memory through HIMEM.SYS).
+  - PC-98 INT 1Fh extended memory copy implemented. DOS games in
+    PC-98 mode can now use this API to access extended memory.
+  - Fixed HIMEM.SYS emulation in PC-98 mode to zero BIOS extended
+    memory values when claiming extended memory.
+  - PC-98 mode now sets BIOS data area values correctly regarding
+    conventional and extended memory.
+  - Added rudimentary emulation of non-volatile RAM at the
+    trailing edge of text RAM (A3FE0-A3FFF).
+  - PC-98 mode now adds additional BIOS data values at boot time
+    so that guest OSes like PC-98 MS-DOS can see the floppy drive,
+    see keyboard input, and determine the boot drive properly.
+    It is now possible to boot MS-DOS in PC-98 mode.
+  - Added rudimentary PC-98 INT 1Bh BIOS interrupt, at least for
+    floppy disk emulation.
+  - Cleanup and formatting enhancements to IMGMOUNT ramdisk (Shane32)
+  - DOS CON emulation in PC-98 mode now emulates two additional
+    ANSI escapes to clear the screen that are specific to NEC's
+    MS-DOS implementation, which fixes text layer problems with
+    Rusty.
+  - PC-98 GDC dip switch 2-8 emulation fixed. It was backwards.
+    This may break existing dosbox.conf configurations, apologies
+    in advance.
+  - Added -xms option to LOADFIX command. When given, the command
+    consumes extended memory instead of conventional memory.
+  - HIMEM.SYS emulation fixed to behave more like Microsoft's
+    HIMEM.SYS implementation regarding global & local A20 gate
+    control.
+  - Mac OS X builds fixed to work from the user's home directory
+    if run from the Finder, instead of trying to operate at the
+    root of the filesystem as directed by the Finder.
+  - Mac OS X builds now put the FREECG98.BMP file inside of the
+    .app bundle, and fall back to it if not found in the current
+    directory.
+  - RPM builds now install FREECG98.BMP in /usr/share/dosbox-x
+    and refer to it if not in your local directory, in order to
+    better provide PC-98 emulation.
+  - PC-98 BOOT command: Loading addresses and CPU register layout
+    updated to match actual hardware behavior, in which the boot
+    sector is loaded at just under 128KB.
+  - Build updates to support compiling for Windows with MinGW.
+  - BOOT now accepts a --debug switch that causes DOSBox-X to break into
+    the debugger when the boot sector begins to execute.
+  - BOOT now accepts a --force switch to override the PC-98 lockout,
+    if the user wants to better understand why I locked it out in PC-98 mode.
+  - PC-98 support now supports reading font from FONT.ROM, if available.
+  - Code, data, and output now respond to arrow, page up/down and
+    home/end keys as a user would normally expect.
+  - Arrow and page up/down keyboard input now goes to active window
+    instead of mapping directly to any specific window.
+  - Debugger interface now has the concept of an "active" window, and
+    the title bar of each window hilights if it is active.
+  - Debugger interface now hides the "variables" window by default.
+  - Fixed window "titles" in debugger interface to fill the terminal
+    line they're on and use ncurses horizontal line character which
+    on modern systems looks better than hyphens.
+  - Removed one line padding around data window in debugger interface.
+  - Debugger interface redesigned to permit more flexible layout
+  - Debugger interface no longer crashes when terminal window is sized
+    down too small (when there is no room for the output window)
+  - EMM386 (ems) emulation fixed to always turn on the A20 gate when
+    the DOS application requests to map pages into the EMS page frame.
+    This fixes crashes with Creative's Sound Blaster 16 installer when
+    run with the A20 gate turned off.
+0.82.4 (02/28/2018)
+  - Updated ramdisk formatting code to better match FAT12/FAT16
+    specifications and limits (Shane32)
+  - Menu items related to Gravis Ultrasound, Glide emulation, Innova SID,
+    and other IBM PC-specific options are now grayed out in PC-98 mode.
+  - Updated Windows menus to gray out CPU core and type options that
+    are invalid. Selecting a prefetch CPU type while core dynamic is
+    no longer possible, and selecting dynamic core while using a
+    prefetch cpu type is no longer possible.
+  - CPU type submenu in Windows updated to reflect all types supported
+    by DOSBox-X including 8086 and 286 cores.
+  - Fixed E_Exit() crash on Windows in PDCurses endwin() that only
+    happens if you had never brought up the debugger console window.
+  - Minor oddities with OPNA stereo panning resolved.
+  - Sound Blaster, Adlib, and PC-98 FM emulation now reset state
+    correctly when the reset signal is given to avoid stuck notes.
+  - Fixed BIOS logo in PC-98 mode to properly reset the graphics mode
+    so that the logo is visible.
+  - Added Windows menu items to control PC-98 GDC speed, 4-partition enable,
+    200-line "scanline" effect enable, and PIT timer clock control.
+  - Added "Restart DOS" command to the Windows menu, with code to
+    allow it only if at the initial DOS shell.
+  - Added "multi-track WAV" command to the Windows menu, under Capture
+  - Added "reset system" command to the Windows menu
+  - "Restart" menu command updated to clarify that it restarts DOSBox-X entirely.
+  - OpenGL HQ output removed.
+  - Commands to force driver (DirectX or WINDIB) removed.
+  - Default disk I/O limit raised to more reasonable speeds.
+  - FM code borrowed from Neko Project II now compiles on Mac OS X
+  - IMGMOUNT now supports mounting a RAM drive (using -t ram) (Shane32)
+  - Direct3D fullscreen aspect ratio fixes, especially for
+    monitors with a 5:4 aspect ratio (such as 1280x1024) (Shane32)
+  - "Show menu" in Windows builds system menu is now a toggle
+    to show/hide the menu bar (Shane32)
+  - Fixed broken color palette with CGA composite and EGA
+    machine emulation. Composite CGA and machine=ega displays
+    properly again.
+  - According to documentation, IBM PC and PC-98 use different
+    initial PC speaker frequencies. Update the code to match.
+  - 8254 I/O port alias at 3FD9h-3FDFh added, which is needed
+    for several PC-98 games that program the PC speaker
+    frequency through those ports instead of through 71h-77h
+  - New Intel 8255 emulation. PC-98 system 8255 emulation
+    now uses this emulation, along with PC speaker emulation.
+  - Fixed XMS memory copy functions to enable the A20
+    gate so extended memory copies work correctly whether
+    or not the DOS application in question made the call
+    with A20 enabled. This fixes crashes and memory
+    corruption while installing Windows 3.1 using SETUP.EXE.
+  - "CLS" now sends the proper ANSI escapes to clear the
+    console in PC-98 mode.
+  - BIOS logo in PC-98 fixed to clear graphics RAM and
+    set graphics back to 8-color digital mode when booting
+    to DOS. This should fix palette errors and color issues
+    with older PC-98/PC-88 games that use the 8-color
+    graphics modes.
+  - Added PC-98 INT 1Ch timer interval BIOS function,
+    and timer countdown routine in IRQ 0.
+  - Windows builds now incorporate pdcurses and enable
+    the debugger interface (bulletshot60)
+  - DOSBox-X now tracks the systemwide keyboard layout
+    on Windows, and acts on user changes to the keyboard
+    and language in the system.
+  - Removed hack code in SDL 1.x that sets DOSBox-X's
+    keyboard layout to the US layout even if the host
+    uses anything else.
+  - Fix CPU cycles count increment not to nag you to use
+    core=dynamic if a) dynamic core is not available or
+    b) you're already using dynamic core.
+  - Added dynamic core back, it seems to be very stable
+    again.
+  - PC-98 FM board now allows changing the base I/O port
+    and IRQ (interrupt) line used by the card.
+  - PC-98 mode now supports joystick emulation. Joystick
+    input is mapped through the DOSBox mapper to the
+    PC-98 FM board where DOS games expect to see it.
+  - Added dosbox.conf option to select which PC-98 FM
+    board to emulate.
+  - Fixed PC-98 FM code to enable the ADPCM and Rhythm
+    FM channels.
+  - Re-ported Neko Project II FM board emulation, this
+    time keeping the code intact and keeping the separate
+    board emulations intact for PC-98 mode.
+  - VGA palette errors with Crystal Dream II fixed.
+  - PC-98 FM synthesis fixed not to initialize itself
+    again when rebooting, which fixes a problem with
+    garbled FM synthesis after rebooting.
+  - Removed some now-unnecessary SDL Video quit/init
+    calls from Windows builds.
+  - machine=pc98 now starts entire emulation in PC-98
+    mode instead of booting up in IBM PC mode and
+    switching to PC-98 mode.
+  - Initial "BIOS" startup screen now operates in
+    PC-98 mode when machine=pc98.
+  - Prefetch core debug code now disabled at compile
+    time. Seems to be stable so far.
+  - Prefetch core now emulates partial load of the
+    prefetch buffer on miss, and completing the buffer
+    fill on hit, to better emulate (probable) 80486
+    behavior.
+  - 486_prefetch is now a valid cputype setting, despite
+    the setting having existed for years in the source
+    code. Prior to this fix, 486_prefetch was ignored.
+0.82.3 (02/13/2018)
+  - Removed DOSBox SVN-style "fast" A20 gate emulation.
+    Recent changes make it infeasible to keep. "fast" is
+    now mapped to "mask" mode.
+  - RAM aliasing is now always on, even if memalias is not
+    set, in order to help enforce A20 gate behavior, and
+    to fix emulator crashes when a non-aliased RAM page
+    is referenced through an alias.
+  - Cleanup and rewrite of prefetch core, to make the code
+    cleaner and more readable and maintainable.
+  - DOS file I/O updated to apply a proper delay rather
+    than the old DOSBox SVN code's cycle count dependent
+    method. The delay by default will slow disk I/O down
+    to mid 1990's IDE PIO speeds, which can resolve issues
+    with MS-DOS demoscene or game executables that can
+    malfunction when disk I/O is too fast.
+  - PIC code updated to enforce a proper IRQ delay on ALL
+    IRQ signals, which fixes issues with MS-DOS executables
+    that have race conditions between their code and their
+    interrupt handlers.
+  - DOS Shell now shows the full intro text only at first
+    run, instead of every shell invocation.
+  - Use FCB record size of 128 bytes if the FCB record size
+    is zero (from DOSBox SVN).
+  - PC speaker fix not to generate a continuous tone if
+    the PIT timer was set to mode 0. This fixes issues with
+    many early 1990s demoscene executables leaving the PC
+    speaker enabled (BEEEEEEP).
+  - Register DEBUGBOX.COM at DOS environment start instead
+    of boot, which allows the command to work again.
+  - EXE loader sets stack pointer (SS:SP) into PSP segment
+    (from DOSBox SVN)
+  - EXE loader fixed to use the larger of the minimum and
+    maximum memory sizes listed in the EXE header, which
+    fixes some demoscene executables with a minimum size
+    larger than maximum.
+  - VGA DAC (palette) emulation updated to better match
+    actual SVGA chipset (Paradise SVGA) behavior, which
+    fixes some VGA palette errors in some demoscene
+    productions.
+  - Added -nocachedir option to internal MOUNT command, to
+    disable directory caching for a local folder mounted
+    to a drive letter. When mounted this way, changes on
+    the host filesystem are immediately visible in the
+    guest DOS environment.
+  - Added -ro and -rw options to internal MOUNT command, to
+    allow mounting local folders to a drive letter as a
+    read-only volume.
+  - MIDI Fluidsynth fixed to initialize and free state properly
+    so that switching to and from Fluidsynth doesn't cause
+    a segfault or crash.
+  - MPU-401 fixed to allow changes to MIDI configuration from
+    CONFIG.COM.
+  - DOS filename handling fixed to maintain ASCII conversion
+    to uppercase, while not converting Shift-JIS double-byte
+    characters in PC-98 mode. This fixes Shift-JIS filename
+    corruption when the trailing byte can be mistaken for
+    lowercase ASCII a to z.
+  - Windows fixes to keep menu bar items updated with
+    DOSBox-X state.
+  - Remove WM_DROPFILES handling, for now. The code remains
+    to allow re-enabling later.
+  - SDL 1.x builds fixed to process only WM_COMMAND (menu
+    bar) and WM_SYSCOMMAND (system menu) events so that
+    the general chatter in modern Windows system does not
+    drown out the messages. This fixes issues where the
+    menu bar doesn't work on some systems.
+  - SDL 1.x builds fixed to handle menu bar input using
+    SDL's WM events instead of fighting with SDL's message
+    pump to receive menu events. This fixes potential
+    issues with losing menu bar events.
+  - dosbox.conf reference included with Windows builds
+    now uses MS-DOS line endings so that the file can be
+    edited in NOTEPAD.EXE
+  - New dosbox.conf option to control whether the menu is
+    shown by default in Windows builds.
+  - titlebar= SDL dosbox.conf option, to allow showing a more
+    user friendly name for the program instead of just using
+    the EXE name.
+  - E_Exit() on Windows now displays the message using
+    MessageBox() in addition to sending to STDERR, so that
+    Windows users see the error even if they are running
+    it from the desktop instead of the command line.
+  - PC-98 EGC bit shifter emulation fixed to correctly support
+    ascending and descending bit shifting in either direction.
+    This fixes screen shake emulation errors with Touhou Project
+    TH04 and TH05.
+  - Linux/X11 fixes to SDL 1.x to better match and compare
+    Visuals (descriptions of the screen) since X11 libraries
+    don't seem to use the same pointer values for the same
+    Visuals.
+  - ALT+TAB or loss of focus from fullscreen in Windows now
+    restores the window instead of minimizing it.
+  - 3Dfx OpenGL will hide the minimize and maximize buttons
+    in Windows while active.
+  - Windows menu bar items are now grayed out when 3Dfx OpenGL
+    emulation is active (items that cannot be used at that time).
+  - Fix Windows system menu to always keep "show menu".
+  - GFX rendering fixed not to render any output while 3Dfx
+    OpenGL emulation is active.
+  - 3Dfx OpenGL bug fixes to properly restore the DOS console
+    when the 3Dfx card is de-initialized and the game returns
+    to the DOS prompt.
+  - Linux/X11 window output fixed to keep the window on the
+    screen even when switching between OpenGL and non-OpenGL,
+    and when setting the SDL video mode.
+  - Remove some init hacks and SDL forced reinitialized hacks,
+    so that the window is stable on the screen.
+  - Added code to do more OpenGL state initialization (both
+    output=opengl and when initializing 3Dfx OpenGL emulation)
+    to make more consistent output.
+  - 3Dfx voodoo OpenGL based emulation fixed to switch out of
+    fullscreen mode IF DOSBox-X was fullscreen at the time the
+    card is initialized.
+  - 3Dfx voodoo OpenGL based emulation no longer allows fullscreen
+    mode, and does everything it can to prevent window resizing.
+  - Linux/X11 disable XRandR, XV, and X modeset functions. Do not
+    change monitor resolution.
+  - MPU-401 MIDI emulation fixed to look at all conductor message
+    bytes for code 0xFC (ALL END) instead of just the first byte.
+    This fixes hangs in games that send additional bytes prior to
+    0xFC and then expect the MPU-401 to signal 0xFC back when the
+    games are waiting for music to stop.
+  - Fix DOS CON driver not to signal data ready for PC-98 scan
+    codes that have no corresponding ANSI code. Tapping numeric
+    keypad keys during the title screen in Touhou Project should
+    no longer cause the game to pause waiting for keyboard input
+    when going into demo mode.
+  - Fix DOS CON driver to signal data ready for buffered escape
+    code.
+  - Fix PC-98 keyboard emulation not to apply IBM PC "extended"
+    keyboard scancode filtering.
+  - Window maximization does not count as a user resize preference.
+  - Fix Windows builds to enable DirectSerial, Direct LPT, modem,
+    emulation.
+  - New mapper shortcut to restore the window's original size.
+  - Fix bug with SHL instruction and OF flag, which corrects some
+    games and their decompression routines.
+  - Fullscreen (monitor) modesetting removed. DOSBox-X either runs
+    in a window, or scales up to fill the monitor, but will not change
+    the monitor resolution.
+  - Resize handling fixed to differentiate user resize verses resize
+    caused by DOSBox-X changing the window dimensions.
+  - Linux/X11 fixes to avoid flickering when resizing the window, and
+    to avoid redrawing unless necessary.
+  - Window resize management, to scale/arrange the output to fit the
+    window (for output= surface, opengl, direct3d)
+  - Enable resizing again, except when the GUI or mapper is active.
+  - Fix Linux/X11 to always take resize events, instead of ignoring
+    all further resize events just because one resize event is forever
+    "pending"
+  - Linux/X11 builds now track the size of the window on the desktop,
+    to keep track of resizing and maximizing.
+0.82.2 (01/29/2018)
+  - Linux builds no longer enable window resizing. The ability to
+    resize will be added back when the emulator can better handle
+    the user resizing the window.
+  - Windows and Linux now have synchronized build date and version
+    strings.
+  - Codebase begin transition to C++11
+  - The Windows maximize button no longer triggers fullscreen mode.
+  - Direct3D, OpenGL, and Surface outputs updated to fill the window
+    in Windows builds when the window is maximized. If aspect
+    correction is enabled, the Direct3D and OpenGL outputs will
+    scale the DOS screen (with pillarbox/letterbox padding) to the
+    correct aspect ratio and center within the maximized window.
+  - Fixed minor memory leak in MT32 (MUNT) synthesizer usage.
+  - Fixed uninitialized state issues with DMA channel 4 (cascade).
+  - IMGMOUNT now allows mounting the El Torito bootable floppy image
+    of a CD-ROM drive as a drive letter and accessible (read only)
+    filesystem. The FAT filesystem driver was fixed to support working
+    from sources other than a direct file.
+  - PC-98 mode fixed not to register certain built-in commands and
+    binaries to drive Z:\ that are not compatible with PC-98 mode.
+    MEM.EXE in particular uses IBM PC-specific techniques to gather
+    it's information, and is therefore incompatible with PC-98 mode.
+    This can be verified from the source code as MEM.EXE was evidently
+    borrowed from the FreeDOS project.
+  - EGA emulation (machine=ega) fixed to render 8bpp (256-color mode)
+    instead of full 32bpp VGA output. EGA video output is limited to
+    64-color (6-bit) by the design of the video connector (2-bit R/G/B)
+    therefore the full precision of 32bpp is not needed. This will also
+    benefit video capture as the reduced color bit depth will result
+    in smaller AVI files when recording gameplay.
+  - Added code to correctly detect 15-bit highcolor vs 16-bit highcolor
+    display format support, despite SDL falsely indicating 16-bit
+    color in both cases, which fixes incorrect colors on 15-bit display
+    modes.
+  - Fix up VGA DAC/palette mapping to display the emulator screen
+    properly on 16-bit true color displays. Fixed off-by-one shift
+    mistake in the DOSBox-X render scaler code that caused
+    green and purple tints to colors on 16-bit true color displays.
+  - Add "Show menu bar" command to the Windows "system menu" so that
+    the menu bar can be brought back after selecting "hide menu bar".
+  - Losing window focus while fullscreen no longer leaves the emulator
+    window blank.
+  - Maximize/restore fullscreen cleanup.
+  - Removed DDRAW output.
+  - Fix FAT filesystem driver to clear "success" flag at all failure
+    return points. This fixes problems where unrecognizeable FAT
+    filesystems are nonetheless presented as a drive letter with
+    garbled filenames, when IMGMOUNT should have displayed an error
+    instead.
+  - Fix FAT filesystem driver to allow PC-98 HDI images to load that
+    have headcount == 0 in the BPB.
+  - Fix Adlib emulation not to register a mapper handler if emulation
+    will jump to PC-98 mode, and fix mapper handler to check if Adlib
+    emulation is loaded to avoid segfault.
+  - Add "recording" volume to control the loudness of the audio going
+    out to capture (WAV, AVI, etc.)
+  - Separate mixer rendering from master volume. Apply master volume
+    at the sound card only, leave audio at full volume for recording
+    (WAV, AVI, etc. capture).
+  - dosbox.conf and command line option to log CON driver output to
+    a file. Anything written to STDOUT/CON by a DOS application is
+    logged this way.
+  - --time-limit <n> command line option to put a time limit on the
+    emulator, in seconds.
+  - Keyboard shortcut for the mapper UI no longer leaves keys "stuck"
+    in the guest to cause problems when you exit the mapper UI.
+  - Fixed code mistake that caused OpenGL NB output when dosbox.conf
+    specified output=opengl
+  - Mapper layout fixes:
+    - Shortcut buttons (on the right hand side of the UI) fixed to
+      become two columns wide if the button text won't fit in one
+      column.
+    - Some shortcut button titles shortened.
+  - Mapper UI updated to show which bindings are being activated by
+    hilighting buttons in the UI.
+  - Mapper UI modifier buttons indicate status through hilighting.
+  - Mapper UI joystick buttons and axes now use hilighting to indicate
+    that there is input from the device.
+  - Mapper fix for 4-axis joysticks that may count zero buttons, and
+    then crash (divide by zero) when the user pushes a button on the
+    joystick device.
+  - BIOS emulation now allows you to specify binary blobs to execute
+    in the guest system as part of startup. One can be specified to
+    execute just after CPU reset/power-on, and the other just before
+    booting to the DOS shell. THE BINARY BLOBS EXECUTE IN THE GUEST
+    ENVIRONMENT AND NOT AS ARBITRARY CODE ON YOUR HOST. This option
+    is provided for both automated testing and for the curious who
+    may want to venture into low level ASM hacking.
+  - INTRO.COM fixed to accept keyboard input correctly in both
+    PC-98 and IBM PC mode. You can now browse the help text properly
+    in either mode.
+  - DOS shell fixed to accept DOSKEY-like input in both IBM PC and
+    PC-98 mode (including arrow keys, F3, tab completion, etc.)
+  - DOS CON emulation now provides function keys (F1-F10) in PC-98 mode.
+  - DOS CON emulation fixed to process PC-98 BIOS codes and generate
+    PC-98 ANSI escapes as real hardware normally does.
+  - Mapper no longer shows two sets of the shortcuts (one overlaid
+    over the keyboard), registration bug fixed.
+  - PC-98 keyboard interrupt handler now handles CTRL key and
+    passes most keys as-is down through INT 18h now.
+  - Removed non-recursive page fault option. It is now always on,
+    except for internal cases where it needs to be off for callback
+    instructions to do their work properly.
+  - Removed dynamic x86 core. It is old and unmaintained code that
+    is incompatible with the non-recursive page fault system.
+  - IRQ cascade interrupt fixes and cleanup.
+  - BAT files given on the command line fixed to occur AFTER the
+    registration of ULTRASND and BLASTER environment variables.
+  - PC-98: DOS CON emulation fixed to decode Shift-JIS itself,
+    with consideration that some proprietary double-byte encodings
+    yield single-wide characters. DOS program using NEC's proprietary
+    box/line drawing characters this way should display properly now.
+  - DOSBox shell "greeting" now displays a proper box in PC-98 mode
+    instead of framing the text in rows and columns of Katakana. (basic2004)
+
+0.82.1 (12/25/2017)
+  - Windows builds no longer redirect stdout and stderr to
+    stdout.txt and stderr.txt. This also fixes problems
+    with crashing or hanging when run from Program Files.
+  - Windows releases compiled by TheGreatCodeholio again.
+  - SDL 1.x and SDL 2.x support in the same branch, selectable
+    by configuration option or VS2017 build target.
+  - SC400 emulation fixes
+  - Mac OS X pixel format fix to avoid corrupt graphics (Martin Lindhe)
+  - MT32 emulation now explains what ROM images it's looking for,
+    instead of just stating that it can't find the ROM images.
+  - Direct3D shaders from Daum (alex)
+  - NukeOPL OPL emulation
+  - Basic (experimental) NEC PC-98 emulation (machine=pc98)
+    - CG (character generator) emulation will need ANEX86.BMP
+      or FREECG98.BMP
+  - Some uninitialized state fixes
+  - FDI, FDD floppy disk support (especially PC-98 games)
+  - HDI hard disk support (especially PC-98 games)
+  - DOS FAT filesystem driver: added many sanity, size,
+    sector size and overrun checks.
+  - Floppy and hard disk image support now supports sector
+    sizes other than 512 bytes per sector (up to 1024).
+  - DOS FAT filesystem driver can now handle FAT filesystems
+    formatted with 256, 512, or 1024 bytes per sector.
+  - INT 29h route output to CON driver in PC-98 mode so
+    games can clear the screen with ANSI codes (Touhou Project).
+  - NEC PC-98 support for proprietary ANSI codes to clear
+    screen and show/hide function key row.
+  - NEC PC-98 FM emulation (borrowed/ported from Project Neko II).
+  - MPU-401 now emulates relative tempo change commands.
+  - When mounting folders as a drive letter, filenames are
+    now translated between guest and host according to the
+    MS-DOS code page. This allows DOS games to use extended
+    characters in a way that does not cause invalid filenames
+    on the host. The host is always assumed to support unicode.
+    Windows builds will use wide char (UTF-16) host names and
+    Linux/Mac OS X builds will use UTF-8.
+  - Code page translation for 437 (US MS-DOS) and 932 (PC-98 Shift-JIS).
+  - Emulate DOS console function key row in PC-98 mode.
+  - PC-98 EGC graphics emulation (minimal)
+  - PC-98 CG support for custom fonts (RAM portion)
+  - PC-98 EGC minimal ROP emulation
+  - PC-98 select between 2.5MHZ and 5MHz GDC (for games that demand one or the other)
+  - Aspect ratio menu item in Windows works correctly now
+  - Capture menu works correctly now
+  - Removed "overlay" output
+  - Fix Direct3D and OpenGL output to enable linear interpolation (smoothing)
+  - Fixed "double aspect ratio" issue with OpenGL output
+  - Linux builds compiled against SDL 1.x and running against PulseAudio
+    no longer hang/crash after some random amount of time (threading conflict)
+  - PC-98 minimal mouse emulation
+  - VGA doublescan=false fixed to display correctly, especially with scalers
+  - SDL 1.x Windows builds fixed to process mouse motion FIRST before
+    mouse buttons so that guest pointer integration with Windows 3.1
+    works properly.
+  - SDL 1.x Windows builds now enforce a 60Hz cap on mouse motion
+    detection because recent versions of Windows have some latency
+    when SDL repositions the mouse cursor. This fixes random
+    erratic jumps in mouse motion when playing games that respond
+    to mouse movement.
+  - SDL 2.x fix touchscreen interaction on Windows
+  - SDL 2.x mapper now responds to touchscreen as well as mouse.
+  - DOSBox Integration device no longer enables it's ISA PnP device
+    by default.
+  - SDL 2.x fix Windows 3.1 "double-click" accidents by ignoring
+    "mouse" events faked by Windows from the touchscreen.
+  - "Paper white" HGC/CGA monochrome palette (basic2004)
+  - CMS (GameBlaster) frequency correction (basic2004)
+  - SID frequency correction (basic2004)
+  - Maximize button in Windows now consistently triggers fullscreen mode
+  - SDL 2.x builds now use a different mapper file name to
+    avoid conflicts with SDL 1.x builds. SDL scan codes are
+    completely different between the two.
+  - Windows builds now include WinPCAP support and NE2000 emulation.
+  - MOUNT / IMGMOUNT convert backslash to forward slash in path on Linux to
+    allow dosbox.conf files from Windows to work on Linux.
+  - DOSBox-X officially no longer targets Windows XP.
+    Unofficially third party builds may support Windows XP.
+  - MPU-401 emulation now allows you to choose the IRQ, if desired.
+  - Windows builds now include reference dosbox.conf so that you
+    have a list of all options.
+  - IMGMOUNT and FAT filesystem support now check partition type
+    field to ensure that the partition chosen is a FAT filesystem.
+  - IMGMOUNT no longer requires -size parameter if mounting
+    a HDI disk image.
+  - IMGMOUNT and FAT filesystem driver updated to support both
+    IBM PC MBR (master boot record) and PC-98 IPL1 partition
+    tables.
+  - Fixed UMB memory selection not to overlap the EMS page frame.
+  - EMS updated to sit at E000h in IBM PC mode and D000h in PC-98 mode.
+  - Mapper interface now shows additional buttons for handlers
+    registered after initial emulator setup phase.
+  - Mapper fixed to load/save or apply default keybindings for
+    handlers registered after initial emulator setup phase.
+  - Mapper fixes now reveal "capture OPL", "hercules palette"
+    options as well. The fixes also allow the default key
+    bindings for those functions to work.
+  - "CTTY NUL" no longer causes DOSBox-X to hang.
+  - MOUNT now supports use of -q to suppress message when
+    successfully unmounting a drive.
+
+9/21/2017
+
+Pentium Pro instruction set implementation
+https://github.com/joncampbell123/dosbox-x/pull/305
+
+MMX instruction set recompiler for core=dynamic
+https://github.com/joncampbell123/dosbox-x/pull/290
+
+0.74
+  - Several small game specific fixes/hacks/support. (Offensive,
+    Roadhog, GTA installer, Kingdom O' Magic soundcard detection, 
+    Pirate booter, Armored Fist installer)
+  - Add the S3-specific 640x480 256 color mode. (fixes regression in "Wooden 
+    Ships and Iron Men" and "I Have No Mouth  And I Must Scream")
+  - Fix a stack overflow that could crash DOSBox.
+  - Add fake microphone input. (fixes Talking Parrot)
+  - Modify adlib turn off code, so that it doesn't turn off in 
+    cases where the same sound is repeated over and over again.
+  - Several small fixes to the CDROM audio code. (HOMM2, Redneck 
+    Rampage and others)
+  - Several improvements to the CDROM emulation code. (fixes Alpha
+    Storm and  GT Racing 97)
+  - Some small CPU fixes that might fix something.
+  - Handle opcode 0xff subcode 7 as invalid instruction. (fixes dif-2 & others)
+  - Some hercules fixes. (Testdrive)
+  - Improve support for blanked parts that wrap around to the start of
+    the screen. (fixes Magic Circle demo and Sid&Al)
+  - Remove old OPL cores as the new ones seem to work very nicely.
+  - Modify movie recording code so that the movies aren't corrupt when
+    you exit dosbox without stopping the movie.
+  - Change RGB3x scaler to look more pretty.
+  - Improve initial register values compatility of the GUS.
+  - Added autodetection for Gameblaster. (games can find it now)
+  - Change render preferences a bit to be more compatible with Windows 7.
+  - Add DOS fixes to terminate program. (fixes Fortune Teller) 
+  - Add FFREEP. (fixes Trucks)
+  - Improve FPU ST80 in C mode when writing zero. (fixes Antigok)
+  - Add special int10 scanline function. (fixes mz700 and probably lots
+    of games that mess with them)
+  - Fix scrolling in rarely used video modes. (fixes Orphee)
+  - Modify game specific hacks a bit so that Kick off 3 works again.
+  - Lots of fixes to the INT10 video parameter table. (Seven spirits 
+    of ra and others)
+  - Add VGA blanking in machine=vgaonly. (used by Alien Carnage)
+  - CGA, PCJr, Tandy: Add video blanking, change display start latch 
+    timing, sync pulse width correction.
+  - PCJr, Tandy: implement vertical retrace interrupt.
+  - PCJr, CGA: line-by-line video emulation.
+  - PCJr: support on-screen change of color modes 4medium to 16low. (used
+    by Ghostbusters booter)
+  - Hercules: Add green and amber monochrome support.
+  - All machines: only update the video timing when needed. (Jungle Hunt,
+    others that synchronize to the video screen might profit)
+  - Several small DOS fixes.
+  - Some UMB related fixes. (The Legacy without UMB)
+  - Fix version number of DSP for SB 1.5. (fixes a few games)
+  - Several VGA emulation improvements. (Allertone football manager)
+  - Some Tandy fixes. (Mech Warrior)
+  - Small improvements and fixes to the OPL emulation.
+  - Add low level Tandy DAC emulation.
+  - Some EMS fixes. (fixes Mortal Kombat and others)
+  - Change SoundBlaster DSP reset mechanism, add sb irq acknowledge logic.
+    (fixes stmik-based applications)
+  - Some interrupt pointer location modifications. (fixes Tinker Tales)
+  - Some fixes to the BOOT code. (fixes Last Mission)
+  - Respect write-only file information. (fixes Champions of Zulala)
+  - Some RTC fix. (fixes Tully Bodine and others)
+  - Improve mouse emulation to work better with Water World.
+  - Hopefully fix the translation of the configuration file.
+  - Speed up and fixes for the recompiler core. (pitfall2 pcjr)
+  - Change memory start location. (fixes 7th Guest installer)
+  - Several fixes to the batch file handling. (Shift and 
+    use the typed first %0 instead of the parsed %0)
+  - Improve file redirection and redirected line ends. (fixes 
+    Phantasmagoria 2 DOS installer)
+  - Fix compilation with new MAC os X version.
+  - Add 16C550A FIFO support to the serial port emulation.
+  - Improve modem emulation to get higher speeds.
+  - Change default samplerates to 44100, blocksize to 1024 and prebuffer to 20,
+    so that hopefully certain soundcards produce more fluent sound playback.
+  - Add some rarely used, but for some games critical flags to 
+    the internal commands.
+  - Add -userconf flag, so that the userspecific configuration can
+    easily be used together with -conf configfile.
+  - Improve internal timing with repeating timers (especially with 
+    the dynamic core).
+
+0.73
+  - Add two new opl2+opl3 emulators. (better speed, different implementation
+    approach)
+  - Improved DRO recording/better file structure.
+  - Add EGA emulation.
+  - Add special vga machine mode. Supports more of the exotic tricks like
+    changing the palette during screen updates, 9x16 fonts etc.
+  - Added special machine modes for the following svga cards:
+     - S3
+     - Paradise
+     - Tseng
+  - Fix problems with the vga split line feature.
+  - Improve vesa emulation.
+  - Add optional selection of old vesa mode for games that don't work
+    with certain vesa features.
+  - Improve video BIOS emulation to behave more like a real bios.
+  - Fixes for emulated 4bpp graphics modes.
+  - Fixes to paging system.
+  - Various fixes and improvements for the recompiling core.
+  - Add arm backend for the recompiling core.
+  - Add some mscdex quirks when dealing with files that are exactly 8.3 long.
+  - Small fixes to batch file handling.
+  - Small fixes to the XMS memory handling.
+  - Various fixes for aligned memory on hosts that want it.
+  - Various improvements to the mouse.
+  - Fixes and small speed ups to the debugger.
+  - Fix and improve lot's of compilation problems. (curses detection,
+    GCC 3.4 and GCC 4.X fixes)
+  - Added some basic auto keyboard layout handling. (windows only currently)
+  - Add basic support for evdev keyboard driver.
+  - Various fixes to the timer. (improve mode 2 timer changes,
+    implement mode 1, improve gate2 handling)
+  - Add audio extraction and mci audio support. Should enable CDROM audio
+    for Vista and adds volume control.
+  - Improve the directory cache speed a lot, especially with mounting slow
+    media like network paths.
+  - Various fixes to the create temporary file call.
+  - Don't keep batchfiles open during execution. Allows rewriting of the
+    active batchfile. (menu programs use this trick sometimes)
+  - Fix problems with filenames with 2 extensions.
+  - Add some more lowlevel dos tables.
+  - Fixes to hercules emulation.
+  - Fix flag handling for special case of ROR.
+  - Make the batchfile handling in regard to IF more flexible.
+  - Fixes to scrolling/panning feature.
+  - Add prefetch queue emulation.
+  - Make the emulated cpu type selectable. This is mainly the
+    identification commands and the way paging works.
+  - Some special EMS functionality added. (OS handles, zero-page handling)
+  - Improve support for EMS when booting a different OS.
+  - Improve cdrom speed detection by games.
+  - Improve stability of cycle guessing code, when there is background
+    activity.
+  - Fix various mscdex and cdrom detection schemes.
+  - Added Coremidi support on Mac OS X.
+  - Improve support for DOS devices when used to detect the existance
+    of directories in various ways.
+  - Add IRQ 2 emulation on VRET. (ega only)
+  - Added video parameter table and video state functionality.
+  - Increase default freespace to 250 MB.
+  - Some fixes to the fat filesystem handling for disk images.
+  - Some soundblaster fixes and command additions.
+  - Fix mixer 16bit direct transfers on bigendian hosts.
+  
+0.72
+  - Fixed unitialized variable in joystick. (Fixes crashes on Vista and
+    Mac OS X)
+  - Some bugfixes and speedups to the 64 bit recompiling core.
+  - Fixed sign flag on soundblaster dma transfers (Space Quest 6 intro)
+  - Fixed a bug in keyboard layout processing code and fixed certain
+    layouts.
+  - Fixed Dreamweb.
+  - Improved speed unlocking when running cycles=max.
+  - Fixed a crash related to the tab completion in the shell.
+  - Improved aspect correction code. Should now be like how a real monitor
+    handles it.
+  - Fixed a bug in the xms status report code. (Blake Stone 1.0 shareware)
+  - Added a lot more keyboard layouts.
+  - Fix crash related to changing the scaler before a screen was created.
+  - Hopefully fixed compilation on *bsd.
+  - Enabled auto cpu core selection for recompiling core as well.
+  - Made the used joystick selectable when 4axis is specified.
+  - Added some hints for inexperienced DOS users to the shell.
+
+0.71
+  - Add a new recompiling cpu core, which should be easier to port.
+  - Add 64 bit version of the recompiling core.
+  - Add mipsel 32 bit version of the recompiling core.
+  - Fix a few small problems with FCBs. (fixes Jewels of darkness and
+    cyrus chess)
+  - Raise some more exceptions. (fixes vbdos)
+  - Fix a few problems with the dynamic core. (fixes Inner Words,
+    Archmimedean Dynasty and others)
+  - Improve/Fix fallback code for certain graphics cards.
+  - Fix a few cd audio related bugs.
+  - Add an undocumented MSCDEX feature. (Fixes Ultimate Domain)
+  - Fix some pcspeaker mode. (fixes Test Drive and similar games)
+  - Improve dos keyinput handling. (fixes Wing Commander 3 exit dialog)
+  - Remove Exit condition on fully nested mode. (fixes some demo)
+  - Add image file size detection.
+  - Add/Fix some ansi codes. (fixes PC Larn and certain versions of
+    infocom games)
+  - Several general DOS fixes. (fixes nba95, hexit and various other games)
+  - Add some valid input checks. (fixes 3d body adventure and similar
+    games)
+  - Fix digital joystick centering problem.
+  - Reenable textmode 54 and 55.
+  - Fix a pelmask problem with univbe 5.0 lite. (fixes Panzer General)
+  - Fix minor mixer underflow.
+  - Some general image and bios disk emulation fixes.
+  - Hopefully fix compilation on BSD and darwin.
+  - Try using ioctl cdrom access by default if possible.
+  - Fix some svga detection routine. (fixes Grandest Fleet 2 and Bobby Fischer
+    Teaches Chess)
+  - You can now close DOSBox using the status window in win32.
+  - Add support for NX enabled systems.
+  - Fix a casting error which only showed with certain compilers. (fixes
+    various games under mac os x and 64 bit linux)
+  - Improve timer and add gate 2 support. (fixes various games and
+    joystick problems)
+  - Improve mouse. Add undocumented backdoor. (fixes Last half of Darkness, 
+    PC-BLOX and others)
+  - Add/improve support for ~ and ~username in all commands.
+  - Fix a font problem with the pcjr/tandy. (fixes personal deskmate 2)
+  - Change dma routine a bit. (fixes ticks in sound in various games)
+  - Allow read-only diskimages to be booted. (fixes various booter
+    games)
+  - Add basic hidden file support on cdrom images. (fixes Player
+    Manager 2)
+  - Add some rarely used functionality to the int10 mode setup. (fixes
+    WW2 Battles of the South pacific)
+  - Add ability to force scaler usage.
+  - Speed up flag generation and make it more 386-like.
+  - Some colourful feedback in the mapper.
+  - General code cleanup.
+
+0.70
+  - Improve register handling and support with XMS.
+  - Fix some issues with deleting open files.(windows only issue)
+  - Add dummy LPT1 class. (windows only issue)
+  - Improve some of the internal dos commands. (choice, copy and shift)
+  - Improve ROM area. (for games that use it for random numbers or 
+    overwrite it as some sort of detection thing)
+  - Improve compatibility of dynamic core by making it handle certain
+    pagefaults earlier.
+  - Move internal dos tables around so we have more umb memory.
+  - Add some dos tables.
+  - Dynamic core supports io exceptions.
+  - Move some interrupt handlers to XT Bios locations.
+  - Add a dynamic fpu on x86.
+  - Improve fpu on non-x86.
+  - Trapflag gets strict priority over hardware IRQs.
+  - Trapflag support for the dynamic core.
+  - Add dummy TRx handling.
+  - Fix a few rarely used character functions.
+  - Improve auto cycle guessing code.
+  - Improve and extend the joystick support.
+  - Add autofire support.
+  - Improve the mapper so you can map keys to the joystick and vice versa.
+  - A few game specific video card fixes.
+  - Fix some 64 bit cpu bugs.
+  - Add support for certain cdrom detection schemes.
+  - Improve HSG/Red Book support.
+  - Improve MSCDEX.
+  - Improve dynamic core support under intel macs.
+  - Add basic support for clipper programs.
+  - Add support for different keyboard layouts.
+  - Add auto core guessing.
+  - Fix a few flags bugs.
+  - Fix a few small cpu bugs.
+  - Improve soundblaster detection rate by various programs.
+  - Improve EMS emulation. (allow mapping of non standard regions)
+  - Improve keyboard input codes on various OS-es.
+  - Fix problems with filenames having stackdata in them.
+  - Changed a few basic operations in DOSBox so they take emulated time.
+  - Improve dos ioctl functions.
+  - Extend cpu core so they are capable of detecting and raising a few
+    more exception types.
+  - Improve DOS functions when dealing with virtual drive.
+  - Improve FAT drives.
+  - Better handling of volume-labels in file functions.
+  - Image disk cycling capability. (prompt)
+  - Try to reduce the impact of using an analog joystick.
+  - Several measures to avoid code invalidation on certain types
+    of self modification in the dynamic core.
+  - Add dynamic core memory function inlining.
+  - A few small mouse improvements. (some games are using things they
+    shouldn't)
+  - Add nullmodem emulation.(h-a-l-9000)
+  - Some small cga and hercules fixes.
+  - Add more scalers (hq2x/hq3x/sai). (Kronuz)
+  - Change configuration file loading support. It now supports
+    multiple configuration files.
+  - Make dynamic core capable of running some win32s programs.
+  - Fix and add some rare soundblaster modes. (Srecko)
+  - Better soundblaster mixer controls. (Srecko)
+  - Make soundblaster installation under windows much easier.
+  - Add device control channel handling. 
+  - GEMMIS support (ems under windows).
+  - Support more colours in win 3. (vasyl)
+  - Don't show unmounted drives in windows filemanager.
+  - Fix some bugs in the int13 handler.
+  - Simulate some side-effects of bios interrupt handlers on flags.
+  - Add IPX functions needed by netbios.
+  - Make ports take emulated time.
+  - Tabcompletion is now aware of the CD command.
+  - Add suppport for the dac pel mask.
+  - Fixes to hercules emulation, better detection and bank switching.
+  - Fixes to tandy emulation, 640x200x16 mode and different sizes bank.  
+  - EGA/VGA memory changes detection for faster rendering.
+  - Gus 16 bit fixes.
+  - Many timer improvements. 
+  - Some pcjr fixes.
+  - Some booter fixes.
+  - Many small fixes.
+
+0.65
+  - Fixed FAT writing.
+  - Added some more missing DOS functions.
+  - Improved PIC so that it actually honours irq 2/9.
+  - Improved intelligent MPU-401 mode so that more games work with it.
+  - Some mouse fixes.
+  - Changed DMA transfers a bit so they bypass the paging tables.
+  - Added S3 XGA functionality.
+  - Improved paging so that read and write faults are handled differently.
+  - Rewrote exception handling a bit (no exception 0x0B with dos4gw anymore).
+  - Added IO exceptions in all but the dynamic core.
+  - Some ems improvements.
+  - Added midi-device selection code for the windows hosts.
+  - Fix crashes/segfaults related to the disabling of the pcspeaker.
+  - Added some more FILES=XX detection tricks.
+  - Fixed some vga detection schemes.
+  - Fixed screenshot corruption when using -noconsole in a read-only directory.
+  - Fix wrong scaled screenshots.
+  - Added some hidden file functions when using diskimages. (helps with cdrom 
+    detection schemes)
+  - Fixed a bug in the mixer code, that muted the music in certain games.
+  - Added an assembly fpu core.
+  - Made the shell more flexible for batch files.
+  - Check for unaligned memory acces fixes hangups on ARM processors.
+  - Some 64 bit fixes.
+  - Added code to change configuration at runtime.
+  - Improved ADPCM emulation.
+  - Fixed a few cpu instructions.
+  - Always report vesa 2.0 and fix some colour issues with vesa games.
+  - Fix video mode 0x06 and 0x0a.
+  - Improvements to the joystick emulation. 4 buttons are supported as well.
+  - Add VCPI emulation for Origin games.
+  - Fixed a lot of things in the boot code. Most booters work now.
+  - Lots of improvements to the IPX emulation.
+  - Rewritten modem emulation. Should work with more games.
+  - Improvements to the dos memory managment routines.
+  - Add UMB (upper memory blocks) support.
+  - Emulate the pause key.
+  - Improve Composite CGA mode emulation.
+  - Lots of vga compatibility changes.
+  - Improved support for chained video modes.
+  - Improved mode and palette handling in cga modes.
+  - Mount accepts ~ now.
+  - Added a few of the EGA RIL functions.
+  - Added TandyDAC emulation.
+  - OS/2 support.
+  - Improved and speed up the dynamic cpu core.
+  - Fix some errors in the CD-ROM emulation layer.
+  - Added an automatic work-around for some graphics chipsets.
+  - Add PCjr support.
+  - Allow mousedriver to be replaced. Fixes a few games that come with their
+    own (internal) driver.
+  - Improved dynamic cpu core so it can handle pagefaults and some obscure 
+    types of self-modifying code.
+  - Added -noautoexec switch to skip the contents of [autoexec] in the
+    configuration file.
+  - Improved v86 mode emulation (mainly for Strike Commander).
+  - Improved timer behavior.
+  - Improved extended keyboard support.
+  - Enhanced and added several DOS tables.
+  - Made core_full endian safe.
+  - Made pagefaults endian safe.
+  - Add support for moviecapturing
+  - Add support for 15/16/32 bit videomodes.
+  - Add some more VESA modi (4 bit).
+  - Add 1024x768 output.
+  - Changed screenrendering so it only draws changes to the screen.
+  - Allow remapping of the EMS page when the dma transfer was started from 
+    the page frame
+  - Made EMS and DMA work together when playing from a mapped memory page.
+  - Renamed several configuration options, so that they are unique.
+  - Merged mpu and intelligent into one option.
+  - Merged fullfixed and fullresolution.
+  - Extended keys should be handled better.
+  - F11 and F12 work.
+  - Compilation fixes for various platforms.
+  - Fix a few crashes when giving bad input.
+  - Removed interp2x and added few new scalers.
+  - Reintroduce the lockfree mouse. (autolock=false)
+  - Add a larger cache for the dynamic cpu core.
+  - Improved soundblaster DSP, so it gets detected by creative tools.
+  - Lots of bugfixes.
+  - Even more bugfixes.
+  
+0.63
+  - Fixed crash with keymapper (ctrl-f1) and output=surface.
+  - Added unmounting.
+  - Fixed multiple issues with drive labels.
+  - Fixed most if not all FILES=XX problems.
+  - Added redirection in the shell.
+  - Fixed crashes with subst.
+  - Fixed multiple crashes with the drive images support.
+  - Added a missing fpu instruction.
+  - Fixed some cpu and fpu instructions.
+  - Fixed a small bug related to font loading.
+  - Rewrote the devices support.
+  - Added capslock/numlock checks on startup.
+  - Fixed wave writing.
+  - A few internal DOS fixes.
+  - Timer fixes for the hybrid loader.
+  - Some small soundblaster fixes.
+  - The drive cache can now be cleared by a keycombo. (CTRL-F4)
+  - A few keyboard fixes.
+  - Compilation fixes on various platforms.
+  - Quite some debugger improvements.
+  - Fixed dir only showing files after the first run on cdrom drives.
+  - Added some cdrom detection checks.
+  - Enabled insert in the shell. (Easier editing of commands)
+  - Changed order in which executables appear with tab-completion.
+  - Fixed some issues with raw opl recording and using a slightly different
+    format
+  
+0.62
+  - Added blinking support in the shell and some color fixes.
+  - Fixed commandline parsing when .bat files involved (fixes -exit)
+  - Fixed issues with tabs in commandline not being processed correctly.
+  - Cleaned/improved shutdown sequence.
+  - Added some more bios functions (wait and delay functions).
+  - Made our XMS driver conform the specs better. (c2woody)
+  - Added support for some more ems functions.
+  - Added intelligent mpu401 emulation. (Srecko)
+  - Added soundblaster 16 emulation.
+  - Rewrote GUS emulation to sound more authentic.
+  - Improved pc speaker emulation.
+  - Added an internal (programmable) mixer.
+  - Added support a few soundblaster/adlib detection routines.
+  - Fixed lot's of bugs related to DMA transfers.
+  - Added interpolating prebuffering mixer routines.
+  - Added recording of OPL commands and raw midi.
+  - Fixed some bugs with the wave recording.
+  - Changed sensitivity settings of the mouse.
+  - Added ps2 mouse-emulation in bios interrupts (c2woody).
+  - Fixed some bugs with mouse emulation limits.
+  - Fixed a bug with an unterminated string in the drivelabel.
+  - Changed file search routines a bit to be more compatible.
+  - Added support for attribute-searching with fcb's.
+  - Added basic SDA.
+  - Added TPA and DIB.
+  - Added Lot's of missing dos tables (c2woody).
+  - Changed psp and dta functions to use dta.
+  - Returned filename in ds:dx in create-random-file (c2woody).
+  - Fixed a bug with date and time used on open files.
+  - Some mscdex fixes.
+  - Added the -version switch, which makes dosbox report its version.
+  - Added a keymapper.
+  - Added basic IPX emulation.
+  - Added cdrom iso support and floppy images support.
+  - Added the possibity to boot another dos version.
+  - Added Serial passthrough support (win32 only).
+  - Added the possibility to pause dosbox.
+  - Changed OpenGL so that it is initialized only when used.
+  - Make dosbox run at higher priority when active and lower when inactive.
+  - Added direct draw output support (win32 only).
+  - Added current running program to title bar.
+  - Rewrote video emulation to support new scalers.
+  - Added new graphics scalers like advmame3x,tv2x.
+  - Added a support for a few anti-debugger tricks.
+  - Improved the handling of the tab-key.
+  - Improved support for the numeric keyboard.
+  - Fixed a few cpu opcodes.
+  - Added cpu core simple (for lowerend machines)
+  - Fixed some nasty bugs in the dynamic cpu core.
+  - Added a few (rarely used) fpu opcodes.
+  - Fixed various issues with GCC 3.4.
+  - Many internal timer improvements (PIT and PIC).
+  - Added some more PIC commands (c2woody).
+  - Added BCD counting to the timers.
+  - Fix some vesa functions.
+  - Add some basic support for 132x25 and 132x45 textmodes.
+  - Improved Tandy emulation a lot.
+  - Lowered cpu usage when dosbox is idle.
+  - Allow virtualisation of some basic IO-ports (c2woody).
+  
+
+0.61
+  - Added a beta dynamic cpu for x86 hosts (very unstable)
+  - Added opengl and hardware overlay display output
+  - Rewrote the vga screen updates to go in lines
+  - Added paging and v86 support to cpu emulation
+  - Added a config option to simulate a certain type of machine
+  - Added hercules graphics emulation
+  - Made CGA/TANDY modes more compatible
+  - Updated textmode drawing routines to support blinking colors
+  - Fixed VESA set page function that was documented wrong
+  - Fixed some wrongly emulated cpu opcodes.
+  - improved exception handling
+  - debugger: fixes; logging of gdt,lgt,idt, new commands(Fizzban)
+  - fixed some mscdex issues (drive letter header error, added get directory entry)
+  - added/fixed some bios funcs
+  - added some rarely used xms functions (thanks c2woody!)
+  - implemented GUS emulation
+  - Added 16-bit DMA support (for GUS and eventually SB16)
+  - Fixed many small bugs in filehandling routines
+  - Many small FPU fixes (c2woody/Fizzban)
+  - Some keyboard improvements (pharlab games)
+  - Some Timer and cmos/rtc fixes (Mirek/Srecko/Others)
+  - Lot's of mouse fixes (Help from various people)
+  - Enabled internal modem
+  - Made the DOS parsing routines a bit more flexible
+  - Added Subst (Srecko)
+  - Added cdrom ioctl support for linux (prompt)
+  - Many internal DOS fixes: memory/files/datastructures.
+  - Got some help from c2woody in allowing more than 1 irq being served
+  - Disabled DPMI (not needed anymore. DOSBox handles almost every extender)
+  - Search configfile in $HOME directory if none present in current directory
+  - Added another way to switch to protected mode. (Thanks Morten Eriksen!)
+  - Fixed some odd badly documented behaviour with PSP/DTA
+  - Added some warnings on opening of readonly files in writemode(DOS default).
+  - Many shell enhanchements
+  - Fixed a win32 specific bug dealing with filenames starting with a "."
+  - Fixed some bugs with the directory structure: not found/can't save errors
+  
+0.60
+  - rewrote memory system for future paging support
+  - fixed several EMS and XMS bugs and rewrite for new memory system
+  - added some support for tandy video modes
+  - added MAME Tandy 3 voice emulation
+  - added MAME CMS/GameBlaster emulation
+  - added serial port emulation with virtual tcp/ip modem (somewhat buggy)
+  - sound blaster emulation is now sb pro 2.0 compatible
+  - added basic support for 32-bit protected mode
+  - VGA now tries to emulate an S3 Trio 64 card with 2 MB
+  - VESA 2.0 support for some 256 color modes
+  - rewrote large piece of video bios code for better compatibility
+  - added support for the not inheritance flags.
+  - created functions for creating child psp.
+  - updated errorcodes of findfirst (thanks Mirek!)
+  - rewrote loggingsystem to generate less warnings
+  - added dos protected mode interface (dpmi)
+  - added cdrom label support
+  - improved cdrom audio playing
+  - fixed and improved directory cache
+  - debugger shows selector- and cpu mode info
+  - added SELINFO (selector information) command to debugger
+  - added reference counting for dos files
+  - added tab-completion
+  - added basic fpu support.
+  - fixed several bugs with case sensitive filesystems.
+  - added more shell commands and improved their behaviour.
+  - mouse improvements.
+  - real time clock improvements.
+  - DMA fixes.
+  - Improved .BAT file support.
+
+0.58
+  - fixed date and time issues with fcbs
+  - added more commands to the internal Shell
+  - corrected config system when a old configfile was used
+  - fixed cga put and get pixel
+  - fixed some vga register getting reset to wrong values
+  - improved support for foreign keyboards
+  - improved joystick support
+  - made dosbox multithreaded again
+  - lot's of soundblaster fixes
+  - dma fixes
+  - cdrom support
+  - midi support
+  - added scale2x
+  - reenabled screenshot support
+  - joystick support fixes
+  - mouse improvements
+  - support for writing wavefiles
+  - added directory cache and longfilename support (longfilenames will be mangled)
+  - mouse fixes
+  - date and time updates at z:\
+  - added (partial) direct disk support. (works probably only if directory is mounted under a:\)
+  - added support for env variables. (must be set before starting dosbox: DOSBOX_SECTION_PROPERTY=value
+    like DOSBOX_SBLASTER_IRQ=1)
+0.57
+  - added support for command /C
+  - fixed all fcb-write functions
+  - fixed fcb-parseline
+  - added debugger under linux/freebsd 
+  - added debugger memory breakpoints and autolog function (heavy debug)
+  - added loadfix.com program that eats up memory (default 64kb)
+    Usage  : loadfix [-option] [programname] [parameters]...
+    Example: loadfix mm2      (Allocates 64kb and starts executable mm2)
+             loadfix -32 mm2  (Allocates 32kb and starts executable mm2)
+             loadfix -128     (Allocates 128kb)
+             loadfix -f       (frees all previous allocated memory)
+  - added echoing of characters for input function
+  - added support for backspace for input function
+  - added partial support for int10:01 set cursortype
+  - fixed most of the problems/bugs with character input.
+  - fixed allocationinfo call.(darksun series)
+  - improved dos support for non-existant functions
+  - Split screen support
+  - prefix 66 67 support
+  - rewrote timingscheme so 1000 hz timers don't cause problems anymore
+  - update adlib emulation
+  - fixed some isues with the mouse (double clicks and visible when it shouldn't be)
+  - improved mouse behaviour (mickey/pixel rate) and detection routines.
+  - basic ansi.sys support
+  - Disney sound system emulation 
+  - rewrote upcase/lowcase functions so they work fine with gcc3.2
+  - SHELL: added rename and delete
+  - added support for command /C. Fixed crashes in the shell
+  - fixed various bugs when exiting dosbox
+  - fixed a bug in XMS
+  - fixed a bug with the joystick when pressing a button
+  - create nicer configfiles.
+  - bios_disk function improved. 
+  - trapflag support
+  - improved vertical retrace timing.
+  - PIT Timer improvements and many bug fixes
+  - Many many bug fixes to the DOS subsystem
+  - Support for memory allocation strategy
+  - rewrote cpu mainloop to act more like a real cpu
+  
+0.56
+  - added support for a configclass/configfile
+  - added support for writing out the configclass into a configfile
+  - removed the language file and made it internal
+  - added support for writing the language file (will override the internal one)
+  - improved mousesupport
+  - updated readme
+  - support for screenshots
+  - some cpu-bug fixes
+  - dma changes
+  - Real Sound support
+  - EMM fixes and new functions.
+  - VGA fixes
+  - new wildcompare
+  - support for size and disktype at mount.
+  - added new debugger functionalities: start/trace into INTs, write processor status log, 
+    step over rep and loop instructions, breakpoint support without using INT 03 (heavy debugging switch)
+  - Added more cpu instructions and changed the string operations.
+  - Added classes for most of the internal dos structures.
+  - Rewrote most of the fcb calls to use normal dos calls.
+  
+0.55
+  - fixed the errors/warnings in prefix_66.h and prefix_66_of.h (decimal too large becomming unsigned).
+  - fixed compilation error on FreeBSD when #disable_joystick was defined
+  - int10_writechar has been updated to move the cursor position.
+  - changed the basedir routines to use the current working dir instead of argv[0]. This will fix and brake things :)
+  - illegal command, now displays the command
+  - wildcmp updated to be case insensitive
+  - added fcb:open,close,findfirst, findnext.
+  - fixed rename in drive_local
+  - added new features to the debugger: breakpoint support / data view / command line
+  - partial support of list of lists (dos info block)
+  - full emm 3.2 support  
+  - partial emm 4.0 support
+  - fixes to graphics core fonts (text in sierra games is now correct)
+  - improved support for user mousehandlers
+  - fixed EGA graphics
+  - fixed VGA graphics
+  - fixed write with size 0
+  - changed memory management.
+  - fixed and cleaned up the cpu flags.
+  - changed interrupt handler.
+  - speeded up the graphics.
+  - speeded up the cpu-core
+  - changed dma 
+  - improved dma streams from emm memory
+  - added some cga videomodes
+  - added more funtions to the keyboard handler