/*
    SDL - Simple DirectMedia Layer
    Copyright (C) 1997-2012 Sam Lantinga

    This library is free software; you can redistribute it and/or
    modify it under the terms of the GNU Lesser General Public
    License as published by the Free Software Foundation; either
    version 2.1 of the License, or (at your option) any later version.

    This library is distributed in the hope that it will be useful,
    but WITHOUT ANY WARRANTY; without even the implied warranty of
    MERCHANTABILITY or FITNESS FOR A PARTICULAR PURPOSE.  See the GNU
    Lesser General Public License for more details.

    You should have received a copy of the GNU Lesser General Public
    License along with this library; if not, write to the Free Software
    Foundation, Inc., 51 Franklin St, Fifth Floor, Boston, MA  02110-1301  USA

    Sam Lantinga
    slouken@libsdl.org
*/
#include "SDL_config.h"

#define WIN32_LEAN_AND_MEAN
#include <windows.h>
#include <process.h>

#include "SDL_main.h"
#include "SDL_events.h"
#include "SDL_syswm.h"
#include "../../events/SDL_sysevents.h"
#include "../../events/SDL_events_c.h"
#include "../wincommon/SDL_lowvideo.h"
#include "SDL_gapidibvideo.h"
#include "SDL_vkeys.h"

#ifdef SDL_VIDEO_DRIVER_GAPI
#include "../gapi/SDL_gapivideo.h"
#endif

#ifdef SDL_VIDEO_DRIVER_WINDIB
#include "SDL_dibvideo.h"
#endif

#ifndef WM_APP
#define WM_APP	0x8000
#endif

#ifdef _WIN32_WCE
#define NO_GETKEYBOARDSTATE
#endif

/* The translation table from a Microsoft VK keysym to a SDL keysym */
static SDLKey VK_keymap[SDLK_LAST];
static SDL_keysym *TranslateKey(WPARAM vkey, UINT scancode, SDL_keysym *keysym, int pressed);
static SDLKey Arrows_keymap[4];

/* Masks for processing the windows KEYDOWN and KEYUP messages */
#define REPEATED_KEYMASK	(1<<30)
#define EXTENDED_KEYMASK	(1<<24)

/* DJM: If the user setup the window for us, we want to save his window proc,
   and give him a chance to handle some messages. */
#ifdef STRICT
#define WNDPROCTYPE	WNDPROC
#else
#define WNDPROCTYPE	FARPROC
#endif
static WNDPROCTYPE userWindowProc = NULL;


#ifdef SDL_VIDEO_DRIVER_GAPI

WPARAM rotateKey(WPARAM key,int direction) 
{
	if(direction ==0 ) return key;
	
	switch (key) {
		case 0x26: /* up */
			return Arrows_keymap[(2 + direction) % 4];
		case 0x27: /* right */
			return Arrows_keymap[(1 + direction) % 4];
		case 0x28: /* down */
			return Arrows_keymap[direction % 4];
		case 0x25: /* left */
			return Arrows_keymap[(3 + direction) % 4];
	}

	return key;
}

static void GapiTransform(GapiInfo *gapiInfo, LONG *x, LONG *y)
{
    if(gapiInfo->hiresFix)
    {
	*x *= 2;
	*y *= 2;
    }

    // 0 3 0
    if((!gapiInfo->userOrientation && gapiInfo->systemOrientation && !gapiInfo->gapiOrientation) ||
    // 3 0 3
       (gapiInfo->userOrientation && !gapiInfo->systemOrientation && gapiInfo->gapiOrientation) ||
    // 3 0 0
       (gapiInfo->userOrientation && !gapiInfo->systemOrientation && !gapiInfo->gapiOrientation))
    {
	Sint16 temp = *x;
        *x = SDL_VideoSurface->w - *y;
        *y = temp;
    }
    else
    // 0 0 0
    if((!gapiInfo->userOrientation && !gapiInfo->systemOrientation && !gapiInfo->gapiOrientation) ||
    // 0 0 3
      (!gapiInfo->userOrientation && !gapiInfo->systemOrientation && gapiInfo->gapiOrientation))
    {
	// without changes
	// *x = *x;
	// *y = *y;
    }
    // default
    else
    {
	// without changes
	// *x = *x;
	// *y = *y;
    }
}
#endif 

extern HWND ParentWindowHWND;

/* DOSBox-X deviation: hack to ignore Num/Scroll/Caps if set */
#if defined(WIN32)
unsigned char _dosbox_x_hack_ignore_toggle_keys = 0;
unsigned char _dosbox_x_hack_wm_user100_to_keyevent = 0;

void __declspec(dllexport) SDL_DOSBox_X_Hack_Set_Toggle_Key_WM_USER_Hack(unsigned char x) {
	_dosbox_x_hack_ignore_toggle_keys = x;
	_dosbox_x_hack_wm_user100_to_keyevent = x;
}
#endif

/* SDL has only so much queue, we don't want to pass EVERY message
   that comes to us into it. As this SDL code is specialized for
   DOSBox-X, only messages that DOSBox-X would care about are
   queued. */
int Win32_ShouldPassMessageToSysWMEvent(UINT msg) {
	switch (msg) {
		case WM_COMMAND:
		case WM_SYSCOMMAND:
			return 1;
	}

	return 0;
}

/* The main Win32 event handler */
LRESULT DIB_HandleMessage(_THIS, HWND hwnd, UINT msg, WPARAM wParam, LPARAM lParam)
{
#if defined(WIN32)
	unsigned char toggle_key_xlat = 0;
#endif
	extern int posted;

	/* DOSBox-X deviation: alternate route for user Num/Scroll/Caps from LL keyboard hook */
#if defined(WIN32)
	if (_dosbox_x_hack_wm_user100_to_keyevent) {
		if (msg == (WM_USER + 0x100)) {
			toggle_key_xlat = 1;
			msg = WM_KEYDOWN;
		}
		else if (msg == (WM_USER + 0x101)) {
			toggle_key_xlat = 1;
			msg = WM_KEYUP;
		}
	}
	if (_dosbox_x_hack_ignore_toggle_keys && !toggle_key_xlat) {
		if (msg == WM_KEYDOWN || msg == WM_KEYUP || msg == WM_SYSKEYDOWN || msg == WM_SYSKEYUP) {
			if (wParam == VK_NUMLOCK || wParam == VK_CAPITAL || wParam == VK_SCROLL)
				return DefWindowProc(hwnd, msg, wParam, lParam);
		}
	}
#endif

	switch (msg) {
<<<<<<< HEAD
		case WM_KILLFOCUS:
			if (!SDL_resizing &&
				 SDL_PublicSurface &&
				(SDL_PublicSurface->flags & SDL_FULLSCREEN)) {
				/* In fullscreen mode, this window must have focus... or else we must exit fullscreen mode! */
				ShowWindow(ParentWindowHWND, SW_RESTORE);
			}
			break;
		/* FIXME: I like how Microsoft defines a perfectly reasonable message but does not send it to us
		          when the user selects a different language from the language bar. >:( */
		case WM_INPUTLANGCHANGE:
			hLayout = (HKL)wParam;
			return(1);
		case WM_INPUTLANGCHANGEREQUEST: /* We must use DefWindowProc() or else Windows will not notify us of input layout changes */
			return DefWindowProc(hwnd, msg, wParam, lParam);

=======
>>>>>>> 6b0b584f
		case WM_SYSKEYDOWN:
		case WM_KEYDOWN: {
			SDL_keysym keysym;

#ifdef SDL_VIDEO_DRIVER_GAPI
			if(this->hidden->gapiInfo)
			{
				// Drop GAPI artefacts
				if (wParam == 0x84 || wParam == 0x5B)
					return 0;

				wParam = rotateKey(wParam, this->hidden->gapiInfo->coordinateTransform);
			}
#endif 
			/* Ignore repeated keys */
			if ( lParam&REPEATED_KEYMASK ) {
				return(0);
			}
			switch (wParam) {
				case VK_CONTROL:
					if ( lParam&EXTENDED_KEYMASK )
						wParam = VK_RCONTROL;
					else
						wParam = VK_LCONTROL;
					break;
				case VK_SHIFT:
					/* EXTENDED trick doesn't work here */
					{
					Uint8 *state = SDL_GetKeyState(NULL);
					if (state[SDLK_LSHIFT] == SDL_RELEASED && (GetKeyState(VK_LSHIFT) & 0x8000)) {
						wParam = VK_LSHIFT;
					} else if (state[SDLK_RSHIFT] == SDL_RELEASED && (GetKeyState(VK_RSHIFT) & 0x8000)) {
						wParam = VK_RSHIFT;
					} else {
						/* Win9x */
						int sc = HIWORD(lParam) & 0xFF;

						if (sc == 0x2A)
							wParam = VK_LSHIFT;
						else
						if (sc == 0x36)
							wParam = VK_RSHIFT;
						else
							wParam = VK_LSHIFT;
					}
					}
					break;
				case VK_MENU:
					if ( lParam&EXTENDED_KEYMASK )
						wParam = VK_RMENU;
					else
						wParam = VK_LMENU;
					break;
			}
#ifdef NO_GETKEYBOARDSTATE
			/* this is the workaround for the missing ToAscii() and ToUnicode() in CE (not necessary at KEYUP!) */
			if ( SDL_TranslateUNICODE ) {
				MSG m;

				m.hwnd = hwnd;
				m.message = msg;
				m.wParam = wParam;
				m.lParam = lParam;
				m.time = 0;
				if ( TranslateMessage(&m) && PeekMessage(&m, hwnd, 0, WM_USER, PM_NOREMOVE) && (m.message == WM_CHAR) ) {
					GetMessage(&m, hwnd, 0, WM_USER);
			    		wParam = m.wParam;
				}
			}
#endif /* NO_GETKEYBOARDSTATE */
			posted = SDL_PrivateKeyboard(SDL_PRESSED,
				TranslateKey(wParam,HIWORD(lParam),&keysym,1));
		}
		return(0);

		case WM_SYSKEYUP:
		case WM_KEYUP: {
			SDL_keysym keysym;

#ifdef SDL_VIDEO_DRIVER_GAPI
			if(this->hidden->gapiInfo)
			{
				// Drop GAPI artifacts
				if (wParam == 0x84 || wParam == 0x5B)
					return 0;
	
				wParam = rotateKey(wParam, this->hidden->gapiInfo->coordinateTransform);
			}
#endif

			switch (wParam) {
				case VK_CONTROL:
					if ( lParam&EXTENDED_KEYMASK )
						wParam = VK_RCONTROL;
					else
						wParam = VK_LCONTROL;
					break;
				case VK_SHIFT:
					/* EXTENDED trick doesn't work here */
					{
					Uint8 *state = SDL_GetKeyState(NULL);
					if (state[SDLK_LSHIFT] == SDL_PRESSED && !(GetKeyState(VK_LSHIFT) & 0x8000)) {
						wParam = VK_LSHIFT;
					} else if (state[SDLK_RSHIFT] == SDL_PRESSED && !(GetKeyState(VK_RSHIFT) & 0x8000)) {
						wParam = VK_RSHIFT;
					} else {
						/* Win9x */
						int sc = HIWORD(lParam) & 0xFF;

						if (sc == 0x2A)
							wParam = VK_LSHIFT;
						else
						if (sc == 0x36)
							wParam = VK_RSHIFT;
						else
							wParam = VK_LSHIFT;
					}
					}
					break;
				case VK_MENU:
					if ( lParam&EXTENDED_KEYMASK )
						wParam = VK_RMENU;
					else
						wParam = VK_LMENU;
					break;
			}
			/* Windows only reports keyup for print screen */
			if ( wParam == VK_SNAPSHOT && SDL_GetKeyState(NULL)[SDLK_PRINT] == SDL_RELEASED ) {
				posted = SDL_PrivateKeyboard(SDL_PRESSED,
					TranslateKey(wParam,HIWORD(lParam),&keysym,1));
			}
			posted = SDL_PrivateKeyboard(SDL_RELEASED,
				TranslateKey(wParam,HIWORD(lParam),&keysym,0));
		}
		return(0);
#if defined(SC_SCREENSAVE) && defined(SC_MONITORPOWER)
		case WM_SYSCOMMAND: {
			const DWORD val = (DWORD) (wParam & 0xFFF0);
			if ((val == SC_SCREENSAVE) || (val == SC_MONITORPOWER)) {
				if (this->hidden->dibInfo && !allow_screensaver) {
					/* Note that this doesn't stop anything on Vista
					   if the screensaver has a password. */
					return(0);
				}
			}
		}
		/* Fall through to default processing */
#endif /* SC_SCREENSAVE && SC_MONITORPOWER */

		default: {
			/* Only post the event if we're watching for it */
			if (SDL_ProcessEvents[SDL_SYSWMEVENT] == SDL_ENABLE) {
				SDL_SysWMmsg wmmsg;

				/* Stop queuing all the various blather the Win32 world
				   throws at us, we only have so much queue to hold it.
				   Queue only what is important. */
				if (Win32_ShouldPassMessageToSysWMEvent(msg)) {
					SDL_VERSION(&wmmsg.version);
					wmmsg.hwnd = hwnd;
					wmmsg.msg = msg;
					wmmsg.wParam = wParam;
					wmmsg.lParam = lParam;
					posted = SDL_PrivateSysWMEvent(&wmmsg);
				}

			/* DJM: If the user isn't watching for private
				messages in her SDL event loop, then pass it
				along to any win32 specific window proc.
			 */
			} else if (userWindowProc) {
				return CallWindowProc(userWindowProc, hwnd, msg, wParam, lParam);
			}
		}
		break;
	}
	return(DefWindowProc(hwnd, msg, wParam, lParam));
}

#ifdef _WIN32_WCE
static BOOL GetLastStylusPos(POINT* ptLast)
{
    BOOL bResult = FALSE;
    UINT nRet;
    GetMouseMovePoints(ptLast, 1, &nRet);
    if ( nRet == 1 ) {
        ptLast->x /= 4;
        ptLast->y /= 4;
        bResult = TRUE;
    }
    return bResult;
}
#endif

static void DIB_GenerateMouseMotionEvent(_THIS)
{
	extern int mouse_relative;
	extern int posted;

	POINT mouse;
#ifdef _WIN32_WCE
	if ( !GetCursorPos(&mouse) && !GetLastStylusPos(&mouse) ) return;
#else
	if ( !GetCursorPos(&mouse) ) return;
#endif

	if ( mouse_relative ) {
		POINT center;
		center.x = (SDL_VideoSurface->w/2);
		center.y = (SDL_VideoSurface->h/2);
		ClientToScreen(SDL_Window, &center);

		mouse.x -= center.x;
		mouse.y -= center.y;
		if ( mouse.x || mouse.y ) {
			SetCursorPos(center.x, center.y);
			posted = SDL_PrivateMouseMotion(0, 1, (Sint16)mouse.x, (Sint16)mouse.y);
		}
	} else {
		ScreenToClient(SDL_Window, &mouse);
#ifdef SDL_VIDEO_DRIVER_GAPI
       if (SDL_VideoSurface && this->hidden->gapiInfo)
			GapiTransform(this->hidden->gapiInfo, &mouse.x, &mouse.y);
#endif
		posted = SDL_PrivateMouseMotion(0, 0, (Sint16)mouse.x, (Sint16)mouse.y);
	}
}

#include "SDL_timer.h"

static unsigned long last_dib_mouse_motion = 0;

void DIB_PumpEvents(_THIS)
{
	/* NTS: Impose a 60Hz cap on mouse motion polling because SetCursorPos/GetCursorPos
	        no longer have an immediate effect on cursor position in the way that the
			DIB mouse motion code expects. In Windows 10 there seems to be enough of
			a round-trip delay between SetCursorPos/GetCursorPos and the compositor
			to cause the DIB mouse motion code to often register many duplicate mouse
			movements that never happened. Imposing a time interval between polling
			seems to fix this. This should not have any negative effects on older
			versions of Windows. --J.C. */
	unsigned long pollInterval = 1000 / 60; /* 60Hz mouse motion polling rate */
	unsigned long now = SDL_GetTicks();
	_Bool mouseMotion = 0;
	MSG msg;

	while ( PeekMessage(&msg, NULL, 0, 0, PM_NOREMOVE) ) {
		if ( GetMessage(&msg, NULL, 0, 0) > 0 ) {
			DispatchMessage(&msg);
		}
	}

	if (!mouseMotion && now > (last_dib_mouse_motion + pollInterval))
		mouseMotion = 1;

	if ( mouseMotion && (SDL_GetAppState() & SDL_APPMOUSEFOCUS) ) {
		DIB_GenerateMouseMotionEvent( this );
		last_dib_mouse_motion = now;
	}
}

void DIB_CheckMouse(void) {
	DIB_GenerateMouseMotionEvent(NULL/*FIXME*/);
	last_dib_mouse_motion = SDL_GetTicks();
}

void DIB_InitOSKeymap(_THIS)
{
	int	i;

	/* Map the VK keysyms */
	for ( i=0; i<SDL_arraysize(VK_keymap); ++i )
		VK_keymap[i] = SDLK_UNKNOWN;

	VK_keymap[VK_BACK] = SDLK_BACKSPACE;
	VK_keymap[VK_TAB] = SDLK_TAB;
	VK_keymap[VK_CLEAR] = SDLK_CLEAR;
	VK_keymap[VK_RETURN] = SDLK_RETURN;
	VK_keymap[VK_PAUSE] = SDLK_PAUSE;
	VK_keymap[VK_ESCAPE] = SDLK_ESCAPE;
	VK_keymap[VK_SPACE] = SDLK_SPACE;
	VK_keymap[VK_APOSTROPHE] = SDLK_QUOTE;
	VK_keymap[VK_COMMA] = SDLK_COMMA;
	VK_keymap[VK_MINUS] = SDLK_MINUS;
	VK_keymap[VK_PERIOD] = SDLK_PERIOD;
	VK_keymap[VK_SLASH] = SDLK_SLASH;
	VK_keymap[VK_0] = SDLK_0;
	VK_keymap[VK_1] = SDLK_1;
	VK_keymap[VK_2] = SDLK_2;
	VK_keymap[VK_3] = SDLK_3;
	VK_keymap[VK_4] = SDLK_4;
	VK_keymap[VK_5] = SDLK_5;
	VK_keymap[VK_6] = SDLK_6;
	VK_keymap[VK_7] = SDLK_7;
	VK_keymap[VK_8] = SDLK_8;
	VK_keymap[VK_9] = SDLK_9;
	VK_keymap[VK_SEMICOLON] = SDLK_SEMICOLON;
	VK_keymap[VK_EQUALS] = SDLK_EQUALS;
	VK_keymap[VK_LBRACKET] = SDLK_LEFTBRACKET;
	VK_keymap[VK_BACKSLASH] = SDLK_BACKSLASH;
	VK_keymap[VK_OEM_102] = SDLK_LESS;
	VK_keymap[VK_RBRACKET] = SDLK_RIGHTBRACKET;
	VK_keymap[VK_GRAVE] = SDLK_BACKQUOTE;
	VK_keymap[VK_BACKTICK] = SDLK_BACKQUOTE;
	VK_keymap[VK_A] = SDLK_a;
	VK_keymap[VK_B] = SDLK_b;
	VK_keymap[VK_C] = SDLK_c;
	VK_keymap[VK_D] = SDLK_d;
	VK_keymap[VK_E] = SDLK_e;
	VK_keymap[VK_F] = SDLK_f;
	VK_keymap[VK_G] = SDLK_g;
	VK_keymap[VK_H] = SDLK_h;
	VK_keymap[VK_I] = SDLK_i;
	VK_keymap[VK_J] = SDLK_j;
	VK_keymap[VK_K] = SDLK_k;
	VK_keymap[VK_L] = SDLK_l;
	VK_keymap[VK_M] = SDLK_m;
	VK_keymap[VK_N] = SDLK_n;
	VK_keymap[VK_O] = SDLK_o;
	VK_keymap[VK_P] = SDLK_p;
	VK_keymap[VK_Q] = SDLK_q;
	VK_keymap[VK_R] = SDLK_r;
	VK_keymap[VK_S] = SDLK_s;
	VK_keymap[VK_T] = SDLK_t;
	VK_keymap[VK_U] = SDLK_u;
	VK_keymap[VK_V] = SDLK_v;
	VK_keymap[VK_W] = SDLK_w;
	VK_keymap[VK_X] = SDLK_x;
	VK_keymap[VK_Y] = SDLK_y;
	VK_keymap[VK_Z] = SDLK_z;
	VK_keymap[VK_DELETE] = SDLK_DELETE;

	VK_keymap[VK_NUMPAD0] = SDLK_KP0;
	VK_keymap[VK_NUMPAD1] = SDLK_KP1;
	VK_keymap[VK_NUMPAD2] = SDLK_KP2;
	VK_keymap[VK_NUMPAD3] = SDLK_KP3;
	VK_keymap[VK_NUMPAD4] = SDLK_KP4;
	VK_keymap[VK_NUMPAD5] = SDLK_KP5;
	VK_keymap[VK_NUMPAD6] = SDLK_KP6;
	VK_keymap[VK_NUMPAD7] = SDLK_KP7;
	VK_keymap[VK_NUMPAD8] = SDLK_KP8;
	VK_keymap[VK_NUMPAD9] = SDLK_KP9;
	VK_keymap[VK_DECIMAL] = SDLK_KP_PERIOD;
	VK_keymap[VK_DIVIDE] = SDLK_KP_DIVIDE;
	VK_keymap[VK_MULTIPLY] = SDLK_KP_MULTIPLY;
	VK_keymap[VK_SUBTRACT] = SDLK_KP_MINUS;
	VK_keymap[VK_ADD] = SDLK_KP_PLUS;

	VK_keymap[VK_UP] = SDLK_UP;
	VK_keymap[VK_DOWN] = SDLK_DOWN;
	VK_keymap[VK_RIGHT] = SDLK_RIGHT;
	VK_keymap[VK_LEFT] = SDLK_LEFT;
	VK_keymap[VK_INSERT] = SDLK_INSERT;
	VK_keymap[VK_HOME] = SDLK_HOME;
	VK_keymap[VK_END] = SDLK_END;
	VK_keymap[VK_PRIOR] = SDLK_PAGEUP;
	VK_keymap[VK_NEXT] = SDLK_PAGEDOWN;

	VK_keymap[VK_F1] = SDLK_F1;
	VK_keymap[VK_F2] = SDLK_F2;
	VK_keymap[VK_F3] = SDLK_F3;
	VK_keymap[VK_F4] = SDLK_F4;
	VK_keymap[VK_F5] = SDLK_F5;
	VK_keymap[VK_F6] = SDLK_F6;
	VK_keymap[VK_F7] = SDLK_F7;
	VK_keymap[VK_F8] = SDLK_F8;
	VK_keymap[VK_F9] = SDLK_F9;
	VK_keymap[VK_F10] = SDLK_F10;
	VK_keymap[VK_F11] = SDLK_F11;
	VK_keymap[VK_F12] = SDLK_F12;
	VK_keymap[VK_F13] = SDLK_F13;
	VK_keymap[VK_F14] = SDLK_F14;
	VK_keymap[VK_F15] = SDLK_F15;

	VK_keymap[VK_NUMLOCK] = SDLK_NUMLOCK;
	VK_keymap[VK_CAPITAL] = SDLK_CAPSLOCK;
	VK_keymap[VK_SCROLL] = SDLK_SCROLLOCK;
	VK_keymap[VK_RSHIFT] = SDLK_RSHIFT;
	VK_keymap[VK_LSHIFT] = SDLK_LSHIFT;
	VK_keymap[VK_RCONTROL] = SDLK_RCTRL;
	VK_keymap[VK_LCONTROL] = SDLK_LCTRL;
	VK_keymap[VK_RMENU] = SDLK_RALT;
	VK_keymap[VK_LMENU] = SDLK_LALT;
	VK_keymap[VK_RWIN] = SDLK_RSUPER;
	VK_keymap[VK_LWIN] = SDLK_LSUPER;

	VK_keymap[VK_HELP] = SDLK_HELP;
#ifdef VK_PRINT
	VK_keymap[VK_PRINT] = SDLK_PRINT;
#endif
	VK_keymap[VK_SNAPSHOT] = SDLK_PRINT;
	VK_keymap[VK_CANCEL] = SDLK_BREAK;
	VK_keymap[VK_APPS] = SDLK_MENU;

	Arrows_keymap[3] = 0x25;
	Arrows_keymap[2] = 0x26;
	Arrows_keymap[1] = 0x27;
	Arrows_keymap[0] = 0x28;
}

#define EXTKEYPAD(keypad) ((scancode & 0x100)?(mvke):(keypad))

static int SDL_MapVirtualKey(int scancode, int vkey)
{
	int	mvke  = MapVirtualKey(scancode & 0xFF, 1);

	switch(vkey) {
		/* These are always correct */
		case VK_DIVIDE:
		case VK_MULTIPLY:
		case VK_SUBTRACT:
		case VK_ADD:
		case VK_LWIN:
		case VK_RWIN:
		case VK_APPS:
		/* These are already handled */
		case VK_LCONTROL:
		case VK_RCONTROL:
		case VK_LSHIFT:
		case VK_RSHIFT:
		case VK_LMENU:
		case VK_RMENU:
		case VK_SNAPSHOT:
		case VK_PAUSE:
			return vkey;
	}	
	switch(mvke) {
		/* Distinguish between keypad and extended keys */
		case VK_INSERT: return EXTKEYPAD(VK_NUMPAD0);
		case VK_DELETE: return EXTKEYPAD(VK_DECIMAL);
		case VK_END:    return EXTKEYPAD(VK_NUMPAD1);
		case VK_DOWN:   return EXTKEYPAD(VK_NUMPAD2);
		case VK_NEXT:   return EXTKEYPAD(VK_NUMPAD3);
		case VK_LEFT:   return EXTKEYPAD(VK_NUMPAD4);
		case VK_CLEAR:  return EXTKEYPAD(VK_NUMPAD5);
		case VK_RIGHT:  return EXTKEYPAD(VK_NUMPAD6);
		case VK_HOME:   return EXTKEYPAD(VK_NUMPAD7);
		case VK_UP:     return EXTKEYPAD(VK_NUMPAD8);
		case VK_PRIOR:  return EXTKEYPAD(VK_NUMPAD9);
	}
	return mvke?mvke:vkey;
}

static SDL_keysym *TranslateKey(WPARAM vkey, UINT scancode, SDL_keysym *keysym, int pressed)
{
	/* Set the keysym information */
	keysym->scancode = (unsigned char) scancode;
	keysym->mod = KMOD_NONE;
	keysym->unicode = 0;
	
	if ((vkey == VK_RETURN) && (scancode & 0x100)) {
		/* No VK_ code for the keypad enter key */
		keysym->sym = SDLK_KP_ENTER;
	}
	else {
		keysym->sym = VK_keymap[SDL_MapVirtualKey(scancode, vkey)];
	}

	if ( pressed && SDL_TranslateUNICODE ) {
#ifdef NO_GETKEYBOARDSTATE
		/* Uh oh, better hope the vkey is close enough.. */
		if((keysym->sym == vkey) || (vkey > 0x7f))
		keysym->unicode = vkey;
#else
		BYTE	keystate[256];
		Uint16	wchars[2];

		GetKeyboardState(keystate);
		/* Numlock isn't taken into account in ToUnicode,
		 * so we handle it as a special case here */
		if ((keystate[VK_NUMLOCK] & 1) && vkey >= VK_NUMPAD0 && vkey <= VK_NUMPAD9)
		{
			keysym->unicode = vkey - VK_NUMPAD0 + '0';
		}
		else if (SDL_ToUnicode((UINT)vkey, scancode, keystate, wchars, sizeof(wchars)/sizeof(wchars[0]), 0) > 0)
		{
			keysym->unicode = wchars[0];
		}
#endif /* NO_GETKEYBOARDSTATE */
	}

	return(keysym);
}

/*-----------------------------------------------------------*/
HANDLE			ParentWindowThread = INVALID_HANDLE_VALUE;
DWORD			ParentWindowThreadID = 0;
HWND			ParentWindowHWND = NULL;
volatile int	ParentWindowInit = 0;
volatile int	ParentWindowShutdown = 0;
volatile int	ParentWindowReady = 0;

void			(*SDL1_hax_INITMENU_cb)() = NULL;

LRESULT CALLBACK ParentWinMessage(HWND hwnd, UINT msg, WPARAM wParam, LPARAM lParam) {
	if (msg == WM_CREATE) {
		return(0);
	}
	else if (msg == WM_PAINT) {
		PAINTSTRUCT ps;
		HDC hdc;

		hdc = BeginPaint(hwnd, &ps);
		EndPaint(hwnd, &ps);

		return(0);
	}
	else if (msg == WM_ACTIVATEAPP) {
		if (wParam)
			SetFocus(SDL_Window);

		SendMessage(SDL_Window, msg, wParam, lParam);
		return(0);
	}
	else if (msg == WM_ACTIVATE) {
		if (wParam == WA_ACTIVE || wParam == WA_CLICKACTIVE)
			SetFocus(SDL_Window);

		SendMessage(SDL_Window, msg, wParam, lParam);
		return(0);
	}
	else if (msg == WM_SIZE) {
		SetWindowPos(SDL_Window, HWND_TOP, 0, 0, LOWORD(lParam), HIWORD(lParam), SWP_NOACTIVATE);
		return(0);
	}
	else if (msg == WM_SYSCOMMAND) {
		/* CAREFUL! We only want to forward custom system menu items. Anything standard to Windows must be handled ourselves. */
		if (wParam < 0xF000) {
			PostMessage(SDL_Window, WM_SYSCOMMAND, wParam, lParam);
			return(0);
		}
		else {
			/* fall through, to DefWindowProc() */
		}
	}
	else if (msg == WM_COMMAND) {
		PostMessage(SDL_Window, msg, wParam, lParam);
		return(0);
	}
	else if (msg == WM_WINDOWPOSCHANGING) {
		WINDOWPOS *windowpos = (WINDOWPOS*)lParam;

		/* When menu is at the side or top, Windows likes
		to try to reposition the fullscreen window when
		changing video modes.
		*/
		if (!SDL_resizing &&
			SDL_PublicSurface &&
			(SDL_PublicSurface->flags & SDL_FULLSCREEN)) {
			windowpos->x = 0;
			windowpos->y = 0;
		}

		return(0);
	}
	else if (msg == WM_WINDOWPOSCHANGED) {
		/* Before we forward to the child, we need to get the new dimensions, resize the child,
		   and THEN forward it to the child. Note that this forwarding is required if SDL is
		   to keep the window position intact when resizing the DIB window. */
		{
			RECT rc;

			GetClientRect(hwnd, &rc);
			SetWindowPos(SDL_Window, HWND_TOP, 0, 0, rc.right, rc.bottom, SWP_NOACTIVATE);
		}

		return SendMessage(SDL_Window, msg, wParam, lParam);
	}
	else if (msg == WM_INITMENU) {
		if (SDL1_hax_INITMENU_cb != NULL)
			SDL1_hax_INITMENU_cb();

		/* fall through */
	}
	else if (msg == WM_CLOSE) {
		return SendMessage(SDL_Window, msg, wParam, lParam);
	}
	else if (msg == WM_DESTROY) {
		DestroyWindow(SDL_Window);
		PostQuitMessage(0);
	}

	return(DefWindowProc(hwnd, msg, wParam, lParam));
}

extern LPSTR SDL_AppnameParent;

unsigned int __stdcall ParentWindowThreadProc(void *arg) {
	MSG msg;

	if (!ParentWindowInit) return 1;

	/* main thread already registered our wndclass */
	ParentWindowHWND = CreateWindow(SDL_AppnameParent, SDL_Appname,
		(WS_OVERLAPPED | WS_CAPTION | WS_SYSMENU | WS_MINIMIZEBOX | WS_CLIPCHILDREN | WS_CLIPSIBLINGS),
		CW_USEDEFAULT, CW_USEDEFAULT, 0, 0, NULL, NULL, SDL_Instance, NULL);
	if (ParentWindowHWND == NULL) {
		ParentWindowInit = 0;
		return 1;
	}

	ParentWindowReady = 1;
	ParentWindowInit = 0;

	while (!ParentWindowShutdown && GetMessage(&msg, ParentWindowHWND, 0, 0) > 0) {
		TranslateMessage(&msg);
		DispatchMessage(&msg);
	}

	DestroyWindow(ParentWindowHWND);
	ParentWindowReady = 0;
	ParentWindowInit = 0;

	return 0;
}

int ParentWindowThreadRunning(void) {
	return (ParentWindowThread != INVALID_HANDLE_VALUE);
}

void ParentWindowThreadCheck(void) {
	if (ParentWindowThread != INVALID_HANDLE_VALUE) {
		if (WaitForSingleObject(ParentWindowThread, 0) == WAIT_OBJECT_0) {
			/* thread just died */
			ParentWindowThread = INVALID_HANDLE_VALUE;
			ParentWindowThreadID = 0;
		}
	}
}

void StopParentWindow(void) {
	if (ParentWindowThreadRunning()) {
		ParentWindowShutdown = 1;

		PostMessage(ParentWindowHWND, WM_USER, 0, 0); // make the pump respond
		while (ParentWindowThreadRunning()) {
			Sleep(100);
			ParentWindowThreadCheck();
		}
	}
}

int InitParentWindow(void) {
	if (ParentWindowThread == INVALID_HANDLE_VALUE) {
		unsigned int patience;

		ParentWindowShutdown = 0;
		ParentWindowReady = 0;
		ParentWindowInit = 1;

		ParentWindowThread = (HANDLE)_beginthreadex(NULL,0,ParentWindowThreadProc,NULL,0,&ParentWindowThreadID);
		if (ParentWindowThread == NULL) {
			ParentWindowThread = INVALID_HANDLE_VALUE;
			return 0;
		}

		patience = 50;
		while (ParentWindowInit && !ParentWindowReady) {
			ParentWindowThreadCheck();
			if (!ParentWindowThreadRunning()) {
				/* it ended early?? */
				ParentWindowShutdown = 0;
				ParentWindowReady = 0;
				ParentWindowInit = 0;
				return 0;
			}

			if (--patience <= 0)
				break;
			else
				Sleep(100);
		}

		if (!ParentWindowReady) {
			ParentWindowShutdown = 1;
			Sleep(1000); // shutdown now. you have one second.
			ParentWindowThreadCheck();

			if (ParentWindowThreadRunning()) {
				/* hasn't terminated. kill it. */
				/* this is brutal and may cause memory leaks in the Windows API, but it must be done */
				TerminateThread(ParentWindowThread, 1);
				do {
					ParentWindowThreadCheck();
				} while (ParentWindowThreadRunning());
			}

			ParentWindowShutdown = 0;
			ParentWindowReady = 0;
			ParentWindowInit = 0;
			return 0;
		}
	}

	return 1;
}
/*-----------------------------------------------------------*/

int DIB_CreateWindow(_THIS)
{
	char *windowid;

	SDL_RegisterApp(NULL, 0, 0);

	windowid = SDL_getenv("SDL_WINDOWID");
	SDL_windowid = (windowid != NULL);
	if ( SDL_windowid ) {
#if defined(_WIN32_WCE) && (_WIN32_WCE < 300)
		/* wince 2.1 does not have strtol */
		wchar_t *windowid_t = SDL_malloc((SDL_strlen(windowid) + 1) * sizeof(wchar_t));
		MultiByteToWideChar(CP_ACP, MB_PRECOMPOSED, windowid, -1, windowid_t, SDL_strlen(windowid) + 1);
		SDL_Window = (HWND)wcstol(windowid_t, NULL, 0);
		SDL_free(windowid_t);
#else
		SDL_Window = (HWND)((size_t)SDL_strtoull(windowid, NULL, 0));
#endif
		if ( SDL_Window == NULL ) {
			SDL_SetError("Couldn't get user specified window");
			return(-1);
		}

		/* DJM: we want all event's for the user specified
			window to be handled by SDL.
		 */
		userWindowProc = (WNDPROCTYPE)GetWindowLongPtr(SDL_Window, GWLP_WNDPROC);
		SetWindowLongPtr(SDL_Window, GWLP_WNDPROC, (LONG_PTR)WinMessage);
	} else {
		if (!InitParentWindow()) {
			SDL_SetError("Couldn't init parent window");
			return(-1);
		}

		SDL_Window = CreateWindow(SDL_Appname, SDL_Appname,
                        WS_CHILD,
                        0, 0, 640, 480, ParentWindowHWND, NULL, SDL_Instance, NULL);
		if ( SDL_Window == NULL ) {
			SDL_SetError("Couldn't create window");
			return(-1);
		}

		SetFocus(SDL_Window);
		ShowWindow(SDL_Window, SW_HIDE);
	}

	/* JC 14 Mar 2006
		Flush the message loop or this can cause big problems later
		Especially if the user decides to use dialog boxes or assert()!
	*/
	WIN_FlushMessageQueue();

	return(0);
}

void DIB_DestroyWindow(_THIS)
{
	if ( SDL_windowid ) {
		SetWindowLongPtr(SDL_Window, GWLP_WNDPROC, (LONG_PTR)userWindowProc);
	} else {
		DestroyWindow(SDL_Window);
	}

// NTS: DOSBox-X likes to call SQL_Quit/SQL_QuitSubSystem just to reinit the window.
//      It's better if the parent window doesn't disappear and reappear.
//	StopParentWindow();

	SDL_UnregisterApp();

	/* JC 14 Mar 2006
		Flush the message loop or this can cause big problems later
		Especially if the user decides to use dialog boxes or assert()!
	*/
	WIN_FlushMessageQueue();
}<|MERGE_RESOLUTION|>--- conflicted
+++ resolved
@@ -184,7 +184,6 @@
 #endif
 
 	switch (msg) {
-<<<<<<< HEAD
 		case WM_KILLFOCUS:
 			if (!SDL_resizing &&
 				 SDL_PublicSurface &&
@@ -201,8 +200,6 @@
 		case WM_INPUTLANGCHANGEREQUEST: /* We must use DefWindowProc() or else Windows will not notify us of input layout changes */
 			return DefWindowProc(hwnd, msg, wParam, lParam);
 
-=======
->>>>>>> 6b0b584f
 		case WM_SYSKEYDOWN:
 		case WM_KEYDOWN: {
 			SDL_keysym keysym;
