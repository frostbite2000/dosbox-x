/*
 *  Copyright (C) 2002-2021  The DOSBox Team
 *
 *  This program is free software; you can redistribute it and/or modify
 *  it under the terms of the GNU General Public License as published by
 *  the Free Software Foundation; either version 2 of the License, or
 *  (at your option) any later version.
 *
 *  This program is distributed in the hope that it will be useful,
 *  but WITHOUT ANY WARRANTY; without even the implied warranty of
 *  MERCHANTABILITY or FITNESS FOR A PARTICULAR PURPOSE.  See the
 *  GNU General Public License for more details.
 *
 *  You should have received a copy of the GNU General Public License along
 *  with this program; if not, write to the Free Software Foundation, Inc.,
 *  51 Franklin Street, Fifth Floor, Boston, MA 02110-1301, USA.
 */

#if defined(_MSC_VER)
#pragma warning(disable:4065) /* Please do not warn on default case without other case statements */
#endif

#include "SDL.h"
#include "menu.h"
#include "../libs/gui_tk/gui_tk.h"

#include "build_timestamp.h"

#include "dosbox.h"
#include "keyboard.h"
#include "video.h"
#include "render.h"
#include "mapper.h"
#include "setup.h"
#include "control.h"
#include "shell.h"
#include "cpu.h"
#include "midi.h"
#include "bios_disk.h"
#include "../dos/drives.h"

#include <iostream>
#include <sstream>
#include <stdexcept>
#include <algorithm>
#include <cctype>
#include <functional>
#include <assert.h>

#include "SDL_syswm.h"
#include "sdlmain.h"

#if !defined(HX_DOS)
#include "../libs/tinyfiledialogs/tinyfiledialogs.h"
#endif

#ifdef DOSBOXMENU_EXTERNALLY_MANAGED
static DOSBoxMenu guiMenu, nullMenu;
#endif

/* helper class for command execution */
class VirtualBatch : public BatchFile {
public:
                            VirtualBatch(DOS_Shell *host, const std::string& cmds);
    bool                    ReadLine(char *line);
protected:
    std::istringstream      lines;
};

extern uint8_t              int10_font_14[256 * 14];

extern uint32_t             GFX_Rmask;
extern unsigned char        GFX_Rshift;
extern uint32_t             GFX_Gmask;
extern unsigned char        GFX_Gshift;
extern uint32_t             GFX_Bmask;
extern unsigned char        GFX_Bshift;

extern int                  statusdrive, swapInDisksSpecificDrive;
extern bool                 dos_kernel_disabled, confres, swapad;
extern Bitu                 currentWindowWidth, currentWindowHeight;
<<<<<<< HEAD
extern std::string 			strPasteBuffer;

extern void 				PasteClipboard(bool bPressed);
=======
extern std::string          strPasteBuffer;

extern void                 PasteClipboard(bool bPressed);
>>>>>>> bc392195
extern bool                 MSG_Write(const char *);
extern void                 LoadMessageFile(const char * fname);
extern void                 GFX_SetTitle(int32_t cycles, int frameskip, Bits timing, bool paused);

static int                  cursor;
static bool                 running;
static int                  saved_bpp;
static bool                 shell_idle;
static bool                 in_gui = false;
#if !defined(C_SDL2)
static int                  old_unicode;
#endif
static bool                 mousetoggle;
static bool                 shortcut=false;
static SDL_Surface*         screenshot = NULL;
static SDL_Surface*         background = NULL;
#ifdef DOSBOXMENU_EXTERNALLY_MANAGED
static bool                 gui_menu_init = true, null_menu_init = true;
#endif
int                         shortcutid = -1;
void                        GFX_GetSizeAndPos(int &x,int &y,int &width, int &height, bool &fullscreen);

#if defined(WIN32) && !defined(HX_DOS)
void                        DOSBox_SetSysMenu(void);
void                        WindowsTaskbarUpdatePreviewRegion(void);
void                        WindowsTaskbarResetPreviewRegion(void);
#endif

const char *aboutmsg = "DOSBox-X version " VERSION " (" SDL_STRING ", "
#if defined(_M_X64) || defined (_M_AMD64) || defined (_M_ARM64) || defined (_M_IA64) || defined(__ia64__) || defined(__LP64__) || defined(_WIN64) || defined(__x86_64__) || defined(__aarch64__) || defined(__powerpc64__)
	"64"
#else
	"32"
#endif
	"-bit)\nBuild date/time: " UPDATED_STR "\nCopyright 2011-" COPYRIGHT_END_YEAR " The DOSBox-X Team\nProject maintainer: joncampbell123\nDOSBox-X homepage: https://dosbox-x.com";

const char *intromsg = "Welcome to DOSBox-X, a free and complete DOS emulation package.\nDOSBox-X creates a DOS shell which looks like the plain DOS.\nYou can also run Windows 3.x and 95/98 inside the DOS machine.";

void RebootConfig(std::string filename, bool confirm=false) {
    std::string GetDOSBoxXPath(bool withexe), exepath=GetDOSBoxXPath(true), para="-conf \""+filename+"\"";
    bool CheckQuit(void);
    if ((!confirm||CheckQuit())&&exepath.size()) {
#if defined(WIN32)
        ShellExecute(NULL, "open", exepath.c_str(), para.c_str(), NULL, SW_NORMAL);
#else
        system((exepath+" "+para).c_str());
#endif
        throw(0);
    }
}

/* Prepare screen for UI */
void GUI_LoadFonts(void) {
    GUI::Font::addFont("default",new GUI::BitmapFont(int10_font_14,14,10));
}

static void getPixel(Bits x, Bits y, int &r, int &g, int &b, int shift)
{
    if (x >= (Bits)render.src.width) x = (Bits)render.src.width-1;
    if (y >= (Bits)render.src.height) x = (Bits)render.src.height-1;
    if (x < 0) x = 0;
    if (y < 0) y = 0;

    uint8_t* src = (uint8_t *)&scalerSourceCache;
    uint32_t pixel;
    switch (render.scale.inMode) {
        case scalerMode8:
            pixel = *((unsigned int)x+(uint8_t*)(src+(unsigned int)y*(unsigned int)render.scale.cachePitch));
            r += (int)((unsigned int)render.pal.rgb[pixel].red >> (unsigned int)shift);
            g += (int)((unsigned int)render.pal.rgb[pixel].green >> (unsigned int)shift);
            b += (int)((unsigned int)render.pal.rgb[pixel].blue >> (unsigned int)shift);
            break;
        case scalerMode15:
            pixel = *((unsigned int)x+(uint16_t*)(src+(unsigned int)y*(unsigned int)render.scale.cachePitch));
            r += (int)((pixel >> (7u+(unsigned int)shift)) & (0xf8u >> (unsigned int)shift));
            g += (int)((pixel >> (2u+(unsigned int)shift)) & (0xf8u >> (unsigned int)shift));
            b += (int)((pixel << (3u-(unsigned int)shift)) & (0xf8u >> (unsigned int)shift));
            break;
        case scalerMode16:
            pixel = *((unsigned int)x+(uint16_t*)(src+(unsigned int)y*(unsigned int)render.scale.cachePitch));
            r += (int)((pixel >> (8u+(unsigned int)shift)) & (0xf8u >> shift));
            g += (int)((pixel >> (3u+(unsigned int)shift)) & (0xfcu >> shift));
            b += (int)((pixel << (3u-(unsigned int)shift)) & (0xf8u >> shift));
            break;
        case scalerMode32:
            pixel = *((unsigned int)x+(uint32_t*)(src+(unsigned int)y*(unsigned int)render.scale.cachePitch));
            r += (int)(((pixel & GFX_Rmask) >> (GFX_Rshift + shift)) & (0xffu >> shift));
            g += (int)(((pixel & GFX_Gmask) >> (GFX_Gshift + shift)) & (0xffu >> shift));
            b += (int)(((pixel & GFX_Bmask) >> (GFX_Bshift + shift)) & (0xffu >> shift));
            break;
    }
}

bool gui_menu_exit(DOSBoxMenu * const menu,DOSBoxMenu::item * const menuitem) {
    (void)menu;//UNUSED
    (void)menuitem;//UNUSED
    running = false;
    return true;
}

extern bool toscale;
extern const char* RunningProgram;
static GUI::ScreenSDL *UI_Startup(GUI::ScreenSDL *screen) {
    in_gui = true;

    GFX_EndUpdate(0);
    GFX_SetTitle(-1,-1,-1,true);
    if(!screen) { //Coming from DOSBox. Clean up the keyboard buffer.
        KEYBOARD_ClrBuffer();//Clear buffer
    }
    GFX_LosingFocus();//Release any keys pressed (buffer gets filled again). (could be in above if, but clearing the mapper input when exiting the mapper is sensible as well
    SDL_Delay(20);

    Section_prop *section = static_cast<Section_prop *>(control->GetSection("dosbox"));
    LoadMessageFile(section->Get_string("language"));

    // Comparable to the code of intro.com, but not the same! (the code of intro.com is called from within a com file)
    shell_idle = !dos_kernel_disabled && strcmp(RunningProgram, "LOADLIN") && first_shell && (DOS_PSP(dos.psp()).GetSegment() == DOS_PSP(dos.psp()).GetParent());

    int sx, sy, sw, sh, scalex, scaley, scale;
    bool fs;
    GFX_GetSizeAndPos(sx, sy, sw, sh, fs);

    int dw,dh;
#if defined(C_SDL2)
    {
        dw = 640; dh = 480;

        SDL_Window* GFX_GetSDLWindow(void);
        SDL_Window *w = GFX_GetSDLWindow();
        SDL_GetWindowSize(w,&dw,&dh);
    }
#elif defined(C_HX_DOS)
    /* FIXME: HX DOS builds are not updating the window dimensions vars.. */
    /*        However our window is always fullscreen (maximized) */
    {
        dw = GetSystemMetrics(SM_CXSCREEN);
        dh = GetSystemMetrics(SM_CYSCREEN);
    }
#else
    void UpdateWindowDimensions(void);
    UpdateWindowDimensions();
    dw = (int)currentWindowWidth;
    dh = (int)currentWindowHeight;
#endif

    if (dw < 640) dw = 640;
    if (dh < 350) dh = 350;
    scalex = dw / 640; /* maximum horisontal scale */
    scaley = dh / 350; /* maximum vertical   scale */
    if( scalex > scaley ) scale = scaley;
    else                  scale = scalex;
    if (!toscale) scale = 1;

    assert(sx < dw);
    assert(sy < dh);

    int sw_draw = sw,sh_draw = sh;

    if ((sx+sw_draw) > dw) sw_draw = dw-sx;
    if ((sy+sh_draw) > dh) sh_draw = dh-sy;

    assert((sx+sw_draw) <= dw);
    assert((sy+sh_draw) <= dh);

    assert(sw_draw <= sw);
    assert(sh_draw <= sh);

#if !defined(C_SDL2)
    old_unicode = SDL_EnableUNICODE(1);
    SDL_EnableKeyRepeat(SDL_DEFAULT_REPEAT_DELAY,SDL_DEFAULT_REPEAT_INTERVAL);
#endif

    if (sw_draw > 0 && sh_draw > 0) {
        screenshot = SDL_CreateRGBSurface(SDL_SWSURFACE, dw, dh, 32, GUI::Color::RedMask, GUI::Color::GreenMask, GUI::Color::BlueMask, 0);
        SDL_FillRect(screenshot,0,0);

        unsigned int rs = screenshot->format->Rshift, gs = screenshot->format->Gshift, bs = screenshot->format->Bshift;

        // create screenshot for fade effect
        for (unsigned int y = 0; (int)y < sh_draw; y++) {
            uint32_t *bg = (uint32_t*)((y+(unsigned int)sy)*(unsigned int)screenshot->pitch + (char*)screenshot->pixels) + (unsigned int)sx;
            for (unsigned int x = 0; (int)x < sw_draw; x++) {
                int r = 0, g = 0, b = 0;
                getPixel((int)(x*(unsigned int)render.src.width/(unsigned int)sw),
                        (int)(y*(unsigned int)render.src.height/(unsigned int)sh),
                        r, g, b, 0);
                bg[x] = ((unsigned int)r << (unsigned int)rs) |
                    ((unsigned int)g << (unsigned int)gs) |
                    ((unsigned int)b << (unsigned int)bs);
            }
        }

        background = SDL_CreateRGBSurface(SDL_SWSURFACE, dw, dh, 32, GUI::Color::RedMask, GUI::Color::GreenMask, GUI::Color::BlueMask, 0);
        SDL_FillRect(background,0,0);
        for (int y = 0; y < sh_draw; y++) {
            uint32_t *bg = (uint32_t*)((unsigned int)(y+sy)*(unsigned int)background->pitch + (char*)background->pixels) + sx;
            for (int x = 0; x < sw_draw; x++) {
                int r = 0, g = 0, b = 0;
                getPixel(x    *(int)render.src.width/sw, y    *(int)render.src.height/sh, r, g, b, 3); 
                getPixel((x-1)*(int)render.src.width/sw, y    *(int)render.src.height/sh, r, g, b, 3); 
                getPixel(x    *(int)render.src.width/sw, (y-1)*(int)render.src.height/sh, r, g, b, 3); 
                getPixel((x-1)*(int)render.src.width/sw, (y-1)*(int)render.src.height/sh, r, g, b, 3); 
                getPixel((x+1)*(int)render.src.width/sw, y    *(int)render.src.height/sh, r, g, b, 3); 
                getPixel(x    *(int)render.src.width/sw, (y+1)*(int)render.src.height/sh, r, g, b, 3); 
                getPixel((x+1)*(int)render.src.width/sw, (y+1)*(int)render.src.height/sh, r, g, b, 3); 
                getPixel((x-1)*(int)render.src.width/sw, (y+1)*(int)render.src.height/sh, r, g, b, 3); 
                int r1, g1, b1;
#if defined(USE_TTF)
                if (ttf.inUse) {
                    std::string theme = section->Get_string("bannercolortheme");
                    if (theme == "black") {
                        r1 = 0; g1 = 0; b1 = 0;
                    } else if (theme == "red") {
                        r1 = 170; g1 = 0; b1 = 0;
                    } else if (theme == "green") {
                        r1 = 0; g1 = 170; b1 = 0;
                    } else if (theme == "yellow") {
                        r1 = 170; g1 = 85; b1 = 0;
                    } else if (theme == "magenta") {
                        r1 = 170; g1 = 0; b1 = 170;
                    } else if (theme == "cyan") {
                        r1 = 0; g1 = 170; b1 = 170;
                    } else if (theme == "white") {
                        r1 = 170; g1 = 170; b1 = 170;
                    } else {
                        r1 = 0; g1 = 0; b1 = 170;
                    }
                } else
#endif
                {
                    r1 = (int)((r * 393 + g * 769 + b * 189) / 1351); // 1351 -- tweak colors
                    g1 = (int)((r * 349 + g * 686 + b * 168) / 1503); // 1203 -- for a nice
                    b1 = (int)((r * 272 + g * 534 + b * 131) / 2340); // 2140 -- golden hue
                }
                bg[x] = ((unsigned int)r1 << (unsigned int)rs) |
                    ((unsigned int)g1 << (unsigned int)gs) |
                    ((unsigned int)b1 << (unsigned int)bs); 
            }
        }
    }

    cursor = SDL_ShowCursor(SDL_QUERY);
    SDL_ShowCursor(SDL_ENABLE);

    mousetoggle = mouselocked;
    if (mouselocked) GFX_CaptureMouse();

#if defined(C_SDL2)
    extern SDL_Window * GFX_SetSDLSurfaceWindow(uint16_t width, uint16_t height);

    void GFX_SetResizeable(bool enable);
    GFX_SetResizeable(false);

    SDL_Window* window = GFX_SetSDLSurfaceWindow(dw, dh);
    if (window == NULL) E_Exit("Could not initialize video mode for mapper: %s",SDL_GetError());
    SDL_Surface* sdlscreen = SDL_GetWindowSurface(window);
    if (sdlscreen == NULL) E_Exit("Could not initialize video mode for mapper: %s",SDL_GetError());

    if (screenshot != NULL && background != NULL) {
        // fade out
        // Jonathan C: do it FASTER!
        SDL_Event event;
        SDL_SetSurfaceBlendMode(screenshot, SDL_BLENDMODE_BLEND);
        for (int i = 0xff; i > 0; i -= 0x40) {
            SDL_SetSurfaceAlphaMod(screenshot, i); 
            SDL_BlitSurface(background, NULL, sdlscreen, NULL); 
            SDL_BlitSurface(screenshot, NULL, sdlscreen, NULL);
            SDL_Window* GFX_GetSDLWindow(void);
            SDL_UpdateWindowSurface(GFX_GetSDLWindow());
            while (SDL_PollEvent(&event)); 
            SDL_Delay(40); 
        } 
        SDL_SetSurfaceBlendMode(screenshot, SDL_BLENDMODE_NONE);
    }
#else
    SDL_Surface* sdlscreen = SDL_SetVideoMode(dw, dh, 32, SDL_SWSURFACE|(fs?SDL_FULLSCREEN:0));
    if (sdlscreen == NULL) E_Exit("Could not initialize video mode %ix%ix32 for UI: %s", dw, dh, SDL_GetError());

    if (screenshot != NULL && background != NULL) {
        // fade out
        // Jonathan C: do it FASTER!
        SDL_Event event; 
        for (int i = 0xff; i > 0; i -= 0x40) {
            SDL_SetAlpha(screenshot, SDL_SRCALPHA, i); 
            SDL_BlitSurface(background, NULL, sdlscreen, NULL); 
            SDL_BlitSurface(screenshot, NULL, sdlscreen, NULL); 
            SDL_UpdateRect(sdlscreen, 0, 0, 0, 0); 
            while (SDL_PollEvent(&event)); 
            SDL_Delay(40); 
        }
    }
#endif
 
    if (screenshot != NULL && background != NULL)
        SDL_BlitSurface(background, NULL, sdlscreen, NULL);
#if defined(C_SDL2)
    SDL_Window* GFX_GetSDLWindow(void);
    SDL_UpdateWindowSurface(GFX_GetSDLWindow());
#else   
    SDL_UpdateRect(sdlscreen, 0, 0, 0, 0);
#endif

#if defined(WIN32) && !defined(HX_DOS)
    WindowsTaskbarResetPreviewRegion();
#endif

#ifdef DOSBOXMENU_EXTERNALLY_MANAGED
    if (gui_menu_init) {
        gui_menu_init = false;

        {
            DOSBoxMenu::item &item = guiMenu.alloc_item(DOSBoxMenu::submenu_type_id,"ConfigGuiMenu");
            item.set_text("Configuration Tool");
        }

        {
            DOSBoxMenu::item &item = guiMenu.alloc_item(DOSBoxMenu::item_type_id,"ExitGUI");
            item.set_callback_function(gui_menu_exit);
            item.set_text("Exit configuration Tool");
        }

        guiMenu.displaylist_clear(guiMenu.display_list);

        guiMenu.displaylist_append(
                guiMenu.display_list,
                guiMenu.get_item_id_by_name("ConfigGuiMenu"));

        {
            guiMenu.displaylist_append(
                    guiMenu.get_item("ConfigGuiMenu").display_list, guiMenu.get_item_id_by_name("ExitGUI"));
        }
    }

    if (null_menu_init) {
        null_menu_init = false;

        {
            DOSBoxMenu::item &item = nullMenu.alloc_item(DOSBoxMenu::submenu_type_id,"ConfigGuiMenu");
            item.set_text("");
        }

        nullMenu.displaylist_clear(nullMenu.display_list);

        nullMenu.displaylist_append(
                nullMenu.display_list,
                nullMenu.get_item_id_by_name("ConfigGuiMenu"));
    }

    if (!shortcut || shortcutid<16) {
        guiMenu.rebuild();
        DOSBox_SetMenu(guiMenu);
    } else {
        nullMenu.rebuild();
        DOSBox_SetMenu(nullMenu);
    }
#endif

    if (screen) screen->setSurface(sdlscreen);
    else screen = new GUI::ScreenSDL(sdlscreen, scale); // CONF:SCALE

    saved_bpp = (int)render.src.bpp;
    render.src.bpp = 0;
    running = true;

#if defined(MACOSX)
    void osx_reload_touchbar(void);
    osx_reload_touchbar();
#endif

    return screen;
}

/* Restore screen */
static void UI_Shutdown(GUI::ScreenSDL *screen) {
    SDL_Surface *sdlscreen = screen->getSurface();
    render.src.bpp = (Bitu)saved_bpp;

#ifdef DOSBOXMENU_EXTERNALLY_MANAGED
    DOSBox_SetMenu(mainMenu);
#endif

#if defined(MACOSX)
    void osx_reload_touchbar(void);
    osx_reload_touchbar();
#endif

#if defined(C_SDL2)
    if (screenshot != NULL && background != NULL) {
        // fade in
        // Jonathan C: do it FASTER!
        SDL_Event event;
        SDL_SetSurfaceBlendMode(screenshot, SDL_BLENDMODE_BLEND);
        for (unsigned int i = 0x00; i < 0xff; i += 0x60) {
            SDL_SetSurfaceAlphaMod(screenshot, i); 
            SDL_BlitSurface(background, NULL, sdlscreen, NULL); 
            SDL_BlitSurface(screenshot, NULL, sdlscreen, NULL);
            SDL_Window* GFX_GetSDLWindow(void);
            SDL_UpdateWindowSurface(GFX_GetSDLWindow());
            while (SDL_PollEvent(&event)); 
            SDL_Delay(40); 
        } 
        SDL_SetSurfaceBlendMode(screenshot, SDL_BLENDMODE_NONE);
    }

    void GFX_SetResizeable(bool enable);
    GFX_SetResizeable(true);
#else
    if (screenshot != NULL && background != NULL) {
        // fade in
        // Jonathan C: do it FASTER!
        SDL_Event event;
        for (unsigned int i = 0x00; i < 0xff; i += 0x60) {
            SDL_SetAlpha(screenshot, SDL_SRCALPHA, i);
            SDL_BlitSurface(background, NULL, sdlscreen, NULL);
            SDL_BlitSurface(screenshot, NULL, sdlscreen, NULL);
            SDL_UpdateRect(sdlscreen, 0, 0, 0, 0);
            while (SDL_PollEvent(&event)) {}
            SDL_Delay(40); 
        }
    }
#endif

    // clean up
    if (mousetoggle) GFX_CaptureMouse();
    SDL_ShowCursor(cursor);
    if (background != NULL) {
        SDL_FreeSurface(background);
        background = NULL;
    }
    if (screenshot != NULL) {
        SDL_FreeSurface(screenshot);
        screenshot = NULL;
    }
    SDL_FreeSurface(sdlscreen);
    screen->setSurface(NULL);
#ifdef WIN32
    void res_init(void);
    void change_output(int output);
    res_init();
    change_output(8);
#else
#if 1
    GFX_RestoreMode();
#else
    GFX_ResetScreen();
#endif
#endif

#if defined(WIN32) && !defined(HX_DOS)
    DOSBox_SetSysMenu();
    WindowsTaskbarUpdatePreviewRegion();
#endif

#if !defined(C_SDL2)
    SDL_EnableUNICODE(old_unicode);
    SDL_EnableKeyRepeat(0,0);
#endif
    GFX_SetTitle(-1,-1,-1,false);

    void GFX_ForceRedrawScreen(void);
#if defined(USE_TTF)
    bool TTF_using(void);
    if (!TTF_using() || ttf.inUse)
#endif
    GFX_ForceRedrawScreen();

    in_gui = false;
}

bool GUI_IsRunning(void) {
    return in_gui;
}

static void UI_RunCommands(GUI::ScreenSDL *s, const std::string &cmds) {
    DOS_Shell temp;
    temp.call = true;
    UI_Shutdown(s);
    uint16_t n=1; uint8_t c='\n';
    DOS_WriteFile(STDOUT,&c,&n);
    temp.bf = new VirtualBatch(&temp, cmds);
    temp.RunInternal();
    temp.ShowPrompt();
    UI_Startup(s);
}

VirtualBatch::VirtualBatch(DOS_Shell *host, const std::string& cmds) : BatchFile(host, "CON", "", ""), lines(cmds) {
}

bool VirtualBatch::ReadLine(char *line) {
    std::string l;

    if (!std::getline(lines,l)) {
        delete this;
        return false;
    }

    strcpy(line,l.c_str());
    return true;
}

/* stringification and conversion from the c++ FAQ */
class BadConversion : public std::runtime_error {
public: BadConversion(const std::string& s) : std::runtime_error(s) { }
};

template<typename T> inline std::string stringify(const T& x, std::ios_base& ( *pf )(std::ios_base&) = NULL) {
    std::ostringstream o;
    if (pf) o << pf;
    if (!(o << x)) throw BadConversion(std::string("stringify(") + typeid(x).name() + ")");
    return o.str();
}

template<typename T> inline void convert(const std::string& s, T& x, bool failIfLeftoverChars = true, std::ios_base& ( *pf )(std::ios_base&) = NULL) {
    std::istringstream i(s);
    if (pf) i >> pf;
    char c;
    if (!(i >> x) || (failIfLeftoverChars && i.get(c))) throw BadConversion(s);
}

/*****************************************************************************************************************************************/
/* UI classes */

class PropertyEditor : public GUI::Window, public GUI::ActionEventSource_Callback {
protected:
    Section_prop * section;
    Property *prop;
public:
    PropertyEditor(Window *parent, int x, int y, Section_prop *section, Property *prop) :
        Window(parent, x, y, 500, 25), section(section), prop(prop) { }

    virtual bool prepare(std::string &buffer) = 0;

    void actionExecuted(GUI::ActionEventSource *b, const GUI::String &arg) {
        (void)b;//UNUSED
        // HACK: Attempting to cast a String to void causes "forming reference to void" errors when building with GCC 4.7
        (void)arg.size();//UNUSED
        std::string line;
        if (prepare(line)) {
            prop->SetValue(GUI::String(line));
        }
    }

    void paintVisGuideLineBetween(GUI::Drawable &d,const GUI::Window *lm,const GUI::Window *rm,const GUI::Window *pm) const {
        int sx = lm->getX() + lm->getWidth();
        int ex = rm->getX();
        int y = pm->getHeight() / 2;

        sx += 4;
        ex -= 4;

        d.setColor(GUI::Color::Shadow3D);
        d.drawDotLine(sx,y,ex,y);
    }
};

class PropertyEditorBool : public PropertyEditor {
    GUI::Checkbox *input;
    GUI::Label *label;
public:
    PropertyEditorBool(Window *parent, int x, int y, Section_prop *section, Property *prop) :
        PropertyEditor(parent, x, y, section, prop) {
        label = new GUI::Label(this, 0, 5, prop->propname);
        input = new GUI::Checkbox(this, 480, 3, "");
        input->setChecked(static_cast<bool>(prop->GetValue()));
    }

    bool prepare(std::string &buffer) {
        if (input->isChecked() == static_cast<bool>(prop->GetValue())) return false;
        buffer.append(input->isChecked()?"true":"false");
        return true;
    }

    /// Paint label
	virtual void paint(GUI::Drawable &d) const {
        paintVisGuideLineBetween(d,label,input,this);
    }
};

class PropertyEditorString : public PropertyEditor {
protected:
    GUI::Input *input;
    GUI::Label *label;
public:
    PropertyEditorString(Window *parent, int x, int y, Section_prop *section, Property *prop) :
        PropertyEditor(parent, x, y, section, prop) {
        label = new GUI::Label(this, 0, 5, prop->propname);
        std::string title(section->GetName());
        if (title=="4dos"&&!strcmp(prop->propname.c_str(), "rem"))
           input = new GUI::Input(this, 30, 0, 470);
        else
           input = new GUI::Input(this, 270, 0, 230);
        std::string temps = prop->GetValue().ToString();
        input->setText(stringify(temps));
    }

    bool prepare(std::string &buffer) {
        std::string temps = prop->GetValue().ToString();
        if (input->getText() == GUI::String(temps)) return false;
        buffer.append(static_cast<const std::string&>(input->getText()));
        return true;
    }

    /// Paint label
	virtual void paint(GUI::Drawable &d) const {
        paintVisGuideLineBetween(d,label,input,this);
    }
};

class PropertyEditorFloat : public PropertyEditor {
protected:
    GUI::Input *input;
    GUI::Label *label;
public:
    PropertyEditorFloat(Window *parent, int x, int y, Section_prop *section, Property *prop) :
        PropertyEditor(parent, x, y, section, prop) {
        label = new GUI::Label(this, 0, 5, prop->propname);
        input = new GUI::Input(this, 380, 0, 120);
        input->setText(stringify((double)prop->GetValue()));
    }

    bool prepare(std::string &buffer) {
        double val;
        convert(input->getText(), val, false);
        if (val == (double)prop->GetValue()) return false;
        buffer.append(stringify(val));
        return true;
    }

    /// Paint label
	virtual void paint(GUI::Drawable &d) const {
        paintVisGuideLineBetween(d,label,input,this);
    }
};

class PropertyEditorHex : public PropertyEditor {
protected:
    GUI::Input *input;
    GUI::Label *label;
public:
    PropertyEditorHex(Window *parent, int x, int y, Section_prop *section, Property *prop) :
        PropertyEditor(parent, x, y, section, prop) {
        label = new GUI::Label(this, 0, 5, prop->propname);
        input = new GUI::Input(this, 380, 0, 120);
        std::string temps = prop->GetValue().ToString();
        input->setText(temps.c_str());
    }

    bool prepare(std::string &buffer) {
        int val;
        convert(input->getText(), val, false, std::hex);
        if ((Hex)val ==  prop->GetValue()) return false;
        buffer.append(stringify(val, std::hex));
        return true;
    }

    /// Paint label
	virtual void paint(GUI::Drawable &d) const {
        paintVisGuideLineBetween(d,label,input,this);
    }
};

class PropertyEditorInt : public PropertyEditor {
protected:
    GUI::Input *input;
    GUI::Label *label;
public:
    PropertyEditorInt(Window *parent, int x, int y, Section_prop *section, Property *prop) :
        PropertyEditor(parent, x, y, section, prop) {
        label = new GUI::Label(this, 0, 5, prop->propname);
        input = new GUI::Input(this, 380, 0, 120);
        //Maybe use ToString() of Value
        input->setText(stringify(static_cast<int>(prop->GetValue())));
    };

    bool prepare(std::string &buffer) {
        int val;
        convert(input->getText(), val, false);
        if (val == static_cast<int>(prop->GetValue())) return false;
        buffer.append(stringify(val));
        return true;
    };

    /// Paint label
	virtual void paint(GUI::Drawable &d) const {
        paintVisGuideLineBetween(d,label,input,this);
    }
};

std::string dispname="";
std::string CapName(std::string name) {
    dispname = name;
    if (name=="sdl"||name=="cpu"||name=="midi"||name=="gus"||name=="dos"||name=="ipx"||name=="ne2000")
        std::transform(dispname.begin(), dispname.end(), dispname.begin(), ::toupper);
    else if (name=="dosbox")
        dispname="Main";
    else if (name=="pc98")
        dispname="PC-98";
    else if (name=="vsync")
        dispname="V-Sync";
    else if (name=="4dos")
        dispname="4DOS.INI";
    else if (name=="config")
        dispname="CONFIG.SYS";
    else if (name=="autoexec")
        dispname="AUTOEXEC.BAT";
    else if (name=="sblaster")
        dispname="Sound Blaster";
    else if (name=="speaker")
        dispname="PC Speaker";
    else if (name=="serial")
        dispname="Serial Ports";
    else if (name=="parallel")
        dispname="Parallel Ports";
    else if (name=="fdc, primary")
        dispname="Floppy Port #1";
    else if (name=="ide, primary")
        dispname="IDE Port #1";
    else if (name=="ide, secondary")
        dispname="IDE Port #2";
    else if (name=="ide, tertiary")
        dispname="IDE Port #3";
    else if (name=="ide, quaternary")
        dispname="IDE Port #4";
    else if (name=="ide, quinternary")
        dispname="IDE Port #5";
    else if (name=="ide, sexternary")
        dispname="IDE Port #6";
    else if (name=="ide, septernary")
        dispname="IDE Port #7";
    else if (name=="ide, octernary")
        dispname="IDE Port #8";
    else if (name=="ethernet, pcap")
        dispname="Ethernet pcap";
    else if (name=="ethernet, slirp")
        dispname="Ethernet Slirp";
    else
        dispname[0] = std::toupper(name[0]);
    return dispname;
}

std::string RestoreName(std::string name) {
    dispname = name;
    if (name=="Main")
        dispname="dosbox";
    else if (name=="PC-98")
        dispname="pc98";
    else if (name=="V-Sync")
        dispname="vsync";
    else if (name=="4DOS.INI")
        dispname="4dos";
    else if (name=="CONFIG.SYS")
        dispname="config";
    else if (name=="AUTOEXEC.BAT")
        dispname="autoexec";
    else if (name=="Sound Blaster")
        dispname="sblaster";
    else if (name=="PC Speaker")
        dispname="speaker";
    else if (name=="Serial Ports")
        dispname="serial";
    else if (name=="Parallel Ports")
        dispname="parallel";
    else if (name=="Floppy Port #1")
        dispname="fdc, primary";
    else if (name=="IDE Port #1")
        dispname="ide, primary";
    else if (name=="IDE Port #2")
        dispname="ide, secondary";
    else if (name=="IDE Port #3")
        dispname="ide, tertiary";
    else if (name=="IDE Port #4")
        dispname="ide, quaternary";
    else if (name=="IDE Port #5")
        dispname="ide, quinternary";
    else if (name=="IDE Port #6")
        dispname="ide, sexternary";
    else if (name=="IDE Port #7")
        dispname="ide, septernary";
    else if (name=="IDE Port #8")
        dispname="ide, octernary";
    else if (name=="Ethernet pcap")
        dispname="ethernet, pcap";
    else if (name=="Ethernet Slirp")
        dispname="ethernet, slirp";
    return dispname;
}

GUI::Checkbox *advopt, *saveall, *imgfd360, *imgfd400, *imgfd720, *imgfd1200, *imgfd1440, *imgfd2880, *imghd250, *imghd520, *imghd1gig, *imghd2gig, *imghd4gig, *imghd8gig;
static std::map< std::vector<GUI::Char>, GUI::ToplevelWindow* > cfg_windows_active;

class HelpWindow : public GUI::MessageBox2 {
public:
    std::vector<GUI::Char> cfg_sname;
public:
    HelpWindow(GUI::Screen *parent, int x, int y, Section *section) :
        MessageBox2(parent, x, y, 580, "", "") { // 740
        if (section == NULL) {
            LOG_MSG("BUG: HelpWindow constructor called with section == NULL\n");
            return;
        }

        std::string title(section->GetName());
        setTitle("Help for "+CapName(title));
        title[0] = std::toupper(title[0]);

        Section_prop* sec = dynamic_cast<Section_prop*>(title.substr(0, 4)=="Ide,"?control->GetSection("ide, primary"):section);
        if (sec) {
            std::string msg;
            Property *p;
            int i = 0;
            while ((p = sec->Get_prop(i++))) {
                std::string help=title=="4dos"&&p->propname=="rem"?"This is the 4DOS.INI file (if you use 4DOS as the command shell).":p->Get_help();
                if (title!="4dos" && title!="Config" && title!="Autoexec" && !advopt->isChecked() && !p->basic()) continue;
                std::string propvalues = "";
                std::vector<Value> pv = p->GetValues();
                if (p->Get_type()==Value::V_BOOL) {
                    // possible values for boolean are true, false
                    propvalues += "true, false";
                } else if (p->Get_type()==Value::V_INT) {
                    // print min, max for integer values if used
                    Prop_int* pint = dynamic_cast <Prop_int*>(p);
                    if (pint==NULL) E_Exit("Int property dynamic cast failed.");
                    if (pint->getMin() != pint->getMax()) {
                        std::ostringstream oss;
                        oss << pint->getMin();
                        oss << "..";
                        oss << pint->getMax();
                        propvalues += oss.str();
                    }
                }
                for(Bitu k = 0; k < pv.size(); k++) {
                    if (pv[k].ToString() =="%u")
                        propvalues += MSG_Get("PROGRAM_CONFIG_HLP_POSINT");
                    else propvalues += pv[k].ToString();
                    if ((k+1) < pv.size()) propvalues += ", ";
                }
                msg += std::string("\033[31m")+p->propname+":\033[0m\n"+help+(propvalues==""?"":"\nPossible values: \033[32m"+propvalues+"\033[0m")+"\nDefault value: \033[32m"+p->Get_Default_Value().ToString()+"\033[0m\n\n";
            }
            if (!msg.empty()) msg.replace(msg.end()-1,msg.end(),"");
            setText(msg);
        } else {
            std::string name = section->GetName();
            std::transform(name.begin(), name.end(), name.begin(), (int(*)(int))std::toupper);
            name += "_CONFIGFILE_HELP";
            setText(MSG_Get(name.c_str()));
        }
        move(parent->getWidth()>this->getWidth()?(parent->getWidth()-this->getWidth())/2:0,parent->getHeight()>this->getHeight()?(parent->getHeight()-this->getHeight())/2:0);
    };

    ~HelpWindow() {
        if (!cfg_sname.empty()) {
            auto i = cfg_windows_active.find(cfg_sname);
            if (i != cfg_windows_active.end()) cfg_windows_active.erase(i);
        }
    }
};

class SectionEditor : public GUI::ToplevelWindow {
    Section_prop * section;
    GUI::Button * closeButton = NULL;
    GUI::WindowInWindow * wiw = NULL;
public:
    std::vector<GUI::Char> cfg_sname;
public:
    SectionEditor(GUI::Screen *parent, int x, int y, Section_prop *section) :
        ToplevelWindow(parent, x, y, 510, 442, ""), section(section) {
        if (section == NULL) {
            LOG_MSG("BUG: SectionEditor constructor called with section == NULL\n");
            return;
        }

        int first_row_y = 5;
        int row_height = 25;
        int column_width = 500;
        int button_row_h = 26;
        int button_row_padding_y = 5 + 5;

        int num_prop = 0, k=0;
        while (section->Get_prop(num_prop) != NULL) {
            if (advopt->isChecked() || section->Get_prop(num_prop)->basic()) k++;
            num_prop++;
        }

        int allowed_dialog_y = parent->getHeight() - 25 - (border_top + border_bottom) - 50;

        int items_per_col = k;
        int columns = 1;

        int scroll_h = items_per_col * row_height;
        if (scroll_h > allowed_dialog_y)
            scroll_h = allowed_dialog_y;

        scroll_h += 2; /* border */

        wiw = new GUI::WindowInWindow(this, 5, 5, width-border_left-border_right-10, scroll_h);

        int button_row_y = first_row_y + scroll_h + 5;
        int button_w = 70;
        int button_pad_w = 10;
        int button_row_w = ((button_pad_w + button_w) * 3) - button_pad_w;
        int button_row_cx = (((columns * column_width) - button_row_w) / 2) + 5;

        resize((columns * column_width) + border_left + border_right + 2/*wiw border*/ + wiw->vscroll_display_width/*scrollbar*/ + 10,
               button_row_y + button_row_h + button_row_padding_y + border_top + border_bottom);

        if ((this->y + this->getHeight()) > parent->getHeight())
            move(this->x,parent->getHeight() - this->getHeight());

        std::string title(section->GetName());
        setTitle("Configuration for "+CapName(title));
        title[0] = std::toupper(title[0]);

        GUI::Button *b = new GUI::Button(this, button_row_cx, button_row_y, "Help", button_w);
        b->addActionHandler(this);

        b = new GUI::Button(this, button_row_cx + (button_w + button_pad_w), button_row_y, "Cancel", button_w);
        b->addActionHandler(this);
        closeButton = b;

        b = new GUI::Button(this, button_row_cx + (button_w + button_pad_w)*2, button_row_y, "OK", button_w);

        int i = 0, j = 0;
        Property *prop;
        while ((prop = section->Get_prop(i))) {
            if (!advopt->isChecked() && !prop->basic()) {i++;continue;}
            Prop_bool   *pbool   = dynamic_cast<Prop_bool*>(prop);
            Prop_int    *pint    = dynamic_cast<Prop_int*>(prop);
            Prop_double  *pdouble  = dynamic_cast<Prop_double*>(prop);
            Prop_hex    *phex    = dynamic_cast<Prop_hex*>(prop);
            Prop_string *pstring = dynamic_cast<Prop_string*>(prop);
            Prop_multival* pmulti = dynamic_cast<Prop_multival*>(prop);
            Prop_multival_remain* pmulti_remain = dynamic_cast<Prop_multival_remain*>(prop);

            PropertyEditor *p;
            if (pbool) p = new PropertyEditorBool(wiw, column_width*(j/items_per_col), (j%items_per_col)*row_height, section, prop);
            else if (phex) p = new PropertyEditorHex(wiw, column_width*(j/items_per_col), (j%items_per_col)*row_height, section, prop);
            else if (pint) p = new PropertyEditorInt(wiw, column_width*(j/items_per_col), (j%items_per_col)*row_height, section, prop);
            else if (pdouble) p = new PropertyEditorFloat(wiw, column_width*(j/items_per_col), (j%items_per_col)*row_height, section, prop);
            else if (pstring) p = new PropertyEditorString(wiw, column_width*(j/items_per_col), (j%items_per_col)*row_height, section, prop);
            else if (pmulti) p = new PropertyEditorString(wiw, column_width*(j/items_per_col), (j%items_per_col)*row_height, section, prop);
            else if (pmulti_remain) p = new PropertyEditorString(wiw, column_width*(j/items_per_col), (j%items_per_col)*row_height, section, prop);
            else { i++; continue; }
            b->addActionHandler(p);
            i++;
            j++;
        }
        b->addActionHandler(this);

        /* first child is first tabbable */
        {
            Window *w = wiw->getChild(0);
            if (w) w->first_tabbable = true;
        }

        /* last child is first tabbable */
        {
            Window *w = wiw->getChild(wiw->getChildCount()-1);
            if (w) w->last_tabbable = true;
        }

        /* the FIRST field needs to come first when tabbed to */
        {
            Window *w = wiw->getChild(0);
            if (w) w->raise(); /* NTS: This CHANGES the child element order, getChild(0) will return something else */
        }

        wiw->resize((columns * column_width) + 2/*border*/ + wiw->vscroll_display_width, scroll_h);

        if (wiw->scroll_pos_h != 0) {
            wiw->enableScrollBars(false/*h*/,true/*v*/);
            wiw->enableBorder(true);
        }
        else {
            wiw->enableScrollBars(false/*h*/,false/*v*/);
            wiw->enableBorder(false);

            resize((columns * column_width) + border_left + border_right + 2/*wiw border*/ + /*wiw->vscroll_display_width*//*scrollbar*/ + 10,
                    button_row_y + button_row_h + button_row_padding_y + border_top + border_bottom);
        }
        move(parent->getWidth()>this->getWidth()?(parent->getWidth()-this->getWidth())/2:0,parent->getHeight()>this->getHeight()?(parent->getHeight()-this->getHeight())/2:0);
    }

    ~SectionEditor() {
        if (!cfg_sname.empty()) {
            auto i = cfg_windows_active.find(cfg_sname);
            if (i != cfg_windows_active.end()) cfg_windows_active.erase(i);
        }
    }

    void actionExecuted(GUI::ActionEventSource *b, const GUI::String &arg) {
        if (arg == "OK" || arg == "Cancel" || arg == "Close") { close(); if(shortcut) running=false; }
        else if (arg == "Help") {
            std::vector<GUI::Char> new_cfg_sname;

            if (!cfg_sname.empty()) {
//              new_cfg_sname = "help_";
                new_cfg_sname.resize(5);
                new_cfg_sname[0] = 'h';
                new_cfg_sname[1] = 'e';
                new_cfg_sname[2] = 'l';
                new_cfg_sname[3] = 'p';
                new_cfg_sname[4] = '_';
                new_cfg_sname.insert(new_cfg_sname.end(),cfg_sname.begin(),cfg_sname.end());
            }

            auto lookup = cfg_windows_active.find(new_cfg_sname);
            if (lookup == cfg_windows_active.end()) {
                int nx = getX() - 10;
                int ny = getY() - 10;
                if (nx < 0) nx = 0;
                if (ny < 0) ny = 0;
                auto *np = new HelpWindow(static_cast<GUI::Screen*>(parent), nx, ny, section);
                cfg_windows_active[new_cfg_sname] = np;
                np->cfg_sname = new_cfg_sname;
                np->raise();
            }
            else {
                lookup->second->raise();
            }
        }
        else
            ToplevelWindow::actionExecuted(b, arg);
    }

    virtual bool keyDown(const GUI::Key &key) {
        if (GUI::ToplevelWindow::keyDown(key)) return true;
        return false;
    }

    virtual bool keyUp(const GUI::Key &key) {
        if (GUI::ToplevelWindow::keyUp(key)) return true;

        if (key.special == GUI::Key::Escape) {
            closeButton->executeAction();
            return true;
        }

        return false;
    }

};

class ConfigEditor : public GUI::ToplevelWindow {
    GUI::Button *closeButton = NULL;
    Section_prop * section;
    GUI::Input *content = NULL;
    GUI::WindowInWindow * wiw = NULL;
public:
    std::vector<GUI::Char> cfg_sname;
public:
    ConfigEditor(GUI::Screen *parent, int x, int y, Section_prop *section) :
        ToplevelWindow(parent, x, y, 510, 260 + GUI::titlebar_y_stop, ""), section(section) {
        if (section == NULL) {
            LOG_MSG("BUG: ConfigEditor constructor called with section == NULL\n");
            return;
        }

        int first_row_y = 5;
        int row_height = 25;
        int column_width = 500;
        int button_row_h = 26;
        int button_row_padding_y = 5 + 5;

        int num_prop = 0;
        while (section->Get_prop(num_prop) != NULL) num_prop++;

        int allowed_dialog_y = parent->getHeight() - 25 - (border_top + border_bottom) - 50;

        int items_per_col = num_prop;
        int columns = 1;

        int scroll_h = items_per_col * row_height;
        if (scroll_h > allowed_dialog_y)
            scroll_h = allowed_dialog_y;

        std::string title(section->GetName());
        setTitle("Configuration for "+CapName(title));
        title[0] = std::toupper(title[0]);

		char extra_data[4096] = { 0 };
		const char * extra = const_cast<char*>(section->data.c_str());
		if (extra) {
			std::istringstream in(extra);
			char linestr[CROSS_LEN+1], cmdstr[CROSS_LEN], valstr[CROSS_LEN];
			char *cmd=cmdstr, *val=valstr, *p;
			if (in)	for (std::string line; std::getline(in, line); ) {
				if (line.length()>CROSS_LEN) {
					strncpy(linestr, line.c_str(), CROSS_LEN);
					linestr[CROSS_LEN]=0;
				} else
					strcpy(linestr, line.c_str());
				p=strchr(linestr, '=');
				if (p!=NULL) {
					*p=0;
					strcpy(cmd, linestr);
					strcpy(val, p+1);
					cmd=trim(cmd);
					val=trim(val);
					if (strcasecmp(cmd, "rem")&&strlen(extra_data)+strlen(cmd)+strlen(val)+3<4096&&(title=="4dos"||!strncasecmp(cmd, "set ", 4)||!strcasecmp(cmd, "install")||!strcasecmp(cmd, "installhigh")||!strcasecmp(cmd, "device")||!strcasecmp(cmd, "devicehigh"))) {
						strcat(extra_data, cmd);
						strcat(extra_data, "=");
						strcat(extra_data, val);
						strcat(extra_data, "\r\n");
					}
				} else if (title=="Config"&&!strncasecmp(line.c_str(), "rem ", 4)) {
					strcat(extra_data, line.c_str());
					strcat(extra_data, "\r\n");
				}
			}
		}

        int height=title=="Config"?100:210;
        scroll_h += height + 2; /* border */

        wiw = new GUI::WindowInWindow(this, 5, 5, width-border_left-border_right-10, scroll_h);

        int button_row_y = first_row_y + scroll_h + 5;
        int button_w = 70;
        int button_pad_w = 10;
        int button_row_w = ((button_pad_w + button_w) * 4 + button_w) - button_pad_w;
        int button_row_cx = (((columns * column_width) - button_row_w) / 2) + 5;

        resize((columns * column_width) + border_left + border_right + 2/*wiw border*/ + wiw->vscroll_display_width/*scrollbar*/ + 10,
               button_row_y + button_row_h + button_row_padding_y + border_top + border_bottom);

        if ((this->y + this->getHeight()) > parent->getHeight())
            move(this->x,parent->getHeight() - this->getHeight());

        new GUI::Label(this, 5, button_row_y-height, title=="Config"?"Additional content:":"Content:");
        content = new GUI::Input(this, 5, button_row_y-height+20, 510 - border_left - border_right, height-25);
        content->setText(extra_data);

        GUI::Button *b = new GUI::Button(this, button_row_cx, button_row_y, "Paste Clipboard", button_w*2);
        b->addActionHandler(this);

        b = new GUI::Button(this, button_row_cx + button_w + (button_w + button_pad_w), button_row_y, "Help", button_w);
        b->addActionHandler(this);

        b = new GUI::Button(this, button_row_cx + button_w + (button_w + button_pad_w)*2, button_row_y, "Cancel", button_w);
        b->addActionHandler(this);
        closeButton = b;

        b = new GUI::Button(this, button_row_cx + button_w + (button_w + button_pad_w)*3, button_row_y, "OK", button_w);

        int i = 0;
        Property *prop;
        while ((prop = section->Get_prop(i))) {
            Prop_bool   *pbool   = dynamic_cast<Prop_bool*>(prop);
            Prop_int    *pint    = dynamic_cast<Prop_int*>(prop);
            Prop_double  *pdouble  = dynamic_cast<Prop_double*>(prop);
            Prop_hex    *phex    = dynamic_cast<Prop_hex*>(prop);
            Prop_string *pstring = dynamic_cast<Prop_string*>(prop);
            Prop_multival* pmulti = dynamic_cast<Prop_multival*>(prop);
            Prop_multival_remain* pmulti_remain = dynamic_cast<Prop_multival_remain*>(prop);

            PropertyEditor *p;
            if (pbool) p = new PropertyEditorBool(wiw, column_width*(i/items_per_col), (i%items_per_col)*row_height, section, prop);
            else if (phex) p = new PropertyEditorHex(wiw, column_width*(i/items_per_col), (i%items_per_col)*row_height, section, prop);
            else if (pint) p = new PropertyEditorInt(wiw, column_width*(i/items_per_col), (i%items_per_col)*row_height, section, prop);
            else if (pdouble) p = new PropertyEditorFloat(wiw, column_width*(i/items_per_col), (i%items_per_col)*row_height, section, prop);
            else if (pstring) p = new PropertyEditorString(wiw, column_width*(i/items_per_col), (i%items_per_col)*row_height, section, prop);
            else if (pmulti) p = new PropertyEditorString(wiw, column_width*(i/items_per_col), (i%items_per_col)*row_height, section, prop);
            else if (pmulti_remain) p = new PropertyEditorString(wiw, column_width*(i/items_per_col), (i%items_per_col)*row_height, section, prop);
            else { i++; continue; }
            b->addActionHandler(p);
            i++;
        }
        b->addActionHandler(this);

        /* first child is first tabbable */
        {
            Window *w = wiw->getChild(0);
            if (w) w->first_tabbable = true;
        }

        /* last child is first tabbable */
        {
            Window *w = wiw->getChild(wiw->getChildCount()-1);
            if (w) w->last_tabbable = true;
        }

        /* the FIRST field needs to come first when tabbed to */
        {
            Window *w = wiw->getChild(0);
            if (w) w->raise(); /* NTS: This CHANGES the child element order, getChild(0) will return something else */
        }

        wiw->resize((columns * column_width) + 2/*border*/ + wiw->vscroll_display_width, scroll_h);

        if (wiw->scroll_pos_h != 0) {
            wiw->enableScrollBars(false/*h*/,true/*v*/);
            wiw->enableBorder(true);
        }
        else {
            wiw->enableScrollBars(false/*h*/,false/*v*/);
            wiw->enableBorder(false);

            resize((columns * column_width) + border_left + border_right + 2/*wiw border*/ + /*wiw->vscroll_display_width*//*scrollbar*/ + 10,
                    button_row_y + button_row_h + button_row_padding_y + border_top + border_bottom);
        }
        move(parent->getWidth()>this->getWidth()?(parent->getWidth()-this->getWidth())/2:0,parent->getHeight()>this->getHeight()?(parent->getHeight()-this->getHeight())/2:0);
    }

    ~ConfigEditor() {
        if (!cfg_sname.empty()) {
            auto i = cfg_windows_active.find(cfg_sname);
            if (i != cfg_windows_active.end()) cfg_windows_active.erase(i);
        }
    }

    void actionExecuted(GUI::ActionEventSource *b, const GUI::String &arg) {
        if (arg == "OK") section->data = *(std::string*)content->getText();
        std::string lines = *(std::string*)content->getText();
        if (arg == "OK" || arg == "Cancel" || arg == "Close") { close(); if(shortcut) running=false; }
        else if (arg == "Help") {
            std::vector<GUI::Char> new_cfg_sname;

            if (!cfg_sname.empty()) {
//              new_cfg_sname = "help_";
                new_cfg_sname.resize(5);
                new_cfg_sname[0] = 'h';
                new_cfg_sname[1] = 'e';
                new_cfg_sname[2] = 'l';
                new_cfg_sname[3] = 'p';
                new_cfg_sname[4] = '_';
                new_cfg_sname.insert(new_cfg_sname.end(),cfg_sname.begin(),cfg_sname.end());
            }

            auto lookup = cfg_windows_active.find(new_cfg_sname);
            if (lookup == cfg_windows_active.end()) {
                int nx = getX() - 10;
                int ny = getY() - 10;
                if (nx < 0) nx = 0;
                if (ny < 0) ny = 0;
                auto *np = new HelpWindow(static_cast<GUI::Screen*>(parent), nx, ny, section);
                cfg_windows_active[new_cfg_sname] = np;
                np->cfg_sname = new_cfg_sname;
                np->raise();
            }
            else {
                lookup->second->raise();
            }
		} else if (arg == "Paste Clipboard") {
			strPasteBuffer="";
			swapad=false;
			PasteClipboard(true);
			swapad=true;
			unsigned char head;
<<<<<<< HEAD
			while (strPasteBuffer.length()) {
				head = strPasteBuffer[0];
				if (head == 9) for (int i=0; i<8; i++) content->keyDown(GUI::Key(' ', GUI::Key::None, false, false, false, false));
				else if (head == 13) content->keyDown(GUI::Key(GUI::Key::None, GUI::Key::Enter, false, false, false, false));
				else if (head > 31) content->keyDown(GUI::Key(head, GUI::Key::None, false, false, false, false));
				strPasteBuffer = strPasteBuffer.substr(1, strPasteBuffer.length());
			}
			return;
=======
            GUI::Key *key;
            GUI::Key::Special ksym = (GUI::Key::Special)0;
			while (strPasteBuffer.length()) {
                key = NULL;
				head = strPasteBuffer[0];
				if (head == 9) for (int i=0; i<8; i++) key = new GUI::Key(' ', ksym, false, false, false, false);
				else if (head == 13) key = new GUI::Key(0, GUI::Key::Enter, false, false, false, false);
				else if (head > 31) key = new GUI::Key(head, ksym, false, false, false, false);
                if (key != NULL) content->keyDown(*key);
				strPasteBuffer = strPasteBuffer.substr(1, strPasteBuffer.length());
			}
            return;
>>>>>>> bc392195
        } else ToplevelWindow::actionExecuted(b, arg);
    }

    virtual bool keyDown(const GUI::Key &key) {
        if (GUI::ToplevelWindow::keyDown(key)) return true;
        return false;
    }

    virtual bool keyUp(const GUI::Key &key) {
        if (GUI::ToplevelWindow::keyUp(key)) return true;

        if (key.special == GUI::Key::Escape) {
            closeButton->executeAction();
            return true;
        }

        return false;
    }

};

class AutoexecEditor : public GUI::ToplevelWindow {
    GUI::Button *closeButton = NULL;
    Section_line * section;
    GUI::Input *content = NULL;
public:
    std::vector<GUI::Char> cfg_sname;
public:
    AutoexecEditor(GUI::Screen *parent, int x, int y, Section_line *section) :
        ToplevelWindow(parent, x, y, 550, 260 + GUI::titlebar_y_stop, ""), section(section) {
        if (section == NULL) {
            LOG_MSG("BUG: AutoexecEditor constructor called with section == NULL\n");
            return;
        }

        std::string title(section->GetName());
        title[0] = std::toupper(title[0]);
        setTitle("Edit "+title);
        new GUI::Label(this, 5, 10, "Content:");
        content = new GUI::Input(this, 5, 30, 550 - 10 - border_left - border_right, 185);
        content->setText(section->data);
        (new GUI::Button(this, 5, 220, "Paste Clipboard"))->addActionHandler(this);
<<<<<<< HEAD
        if (first_shell) (new GUI::Button(this, 150, 220, "Append History"))->addActionHandler(this);
        if (shell_idle) (new GUI::Button(this, 280, 220, "Execute Now"))->addActionHandler(this);
        (closeButton = new GUI::Button(this, 390, 220, "Cancel", 70))->addActionHandler(this);
        (new GUI::Button(this, 460, 220, "OK", 70))->addActionHandler(this);
=======
        if (first_shell) (new GUI::Button(this, 147, 220, "Append History"))->addActionHandler(this);
        if (shell_idle) (new GUI::Button(this, 281, 220, "Execute Now"))->addActionHandler(this);
        (closeButton = new GUI::Button(this, 391, 220, "Cancel", 70))->addActionHandler(this);
        (new GUI::Button(this, 461, 220, "OK", 70))->addActionHandler(this);
>>>>>>> bc392195
        move(parent->getWidth()>this->getWidth()?(parent->getWidth()-this->getWidth())/2:0,parent->getHeight()>this->getHeight()?(parent->getHeight()-this->getHeight())/2:0);
    }

    ~AutoexecEditor() {
        if (!cfg_sname.empty()) {
            auto i = cfg_windows_active.find(cfg_sname);
            if (i != cfg_windows_active.end()) cfg_windows_active.erase(i);
        }
    }

    void actionExecuted(GUI::ActionEventSource *b, const GUI::String &arg) {
        if (arg == "OK") section->data = *(std::string*)content->getText();
        if (arg == "OK" || arg == "Cancel" || arg == "Close") { close(); if(shortcut) running=false; }
        else if (arg == "Paste Clipboard") {
			strPasteBuffer="";
			swapad=false;
			PasteClipboard(true);
			swapad=true;
			unsigned char head;
<<<<<<< HEAD
			while (strPasteBuffer.length()) {
				head = strPasteBuffer[0];
				if (head == 9) for (int i=0; i<8; i++) content->keyDown(GUI::Key(' ', GUI::Key::None, false, false, false, false));
				else if (head == 13) content->keyDown(GUI::Key(GUI::Key::None, GUI::Key::Enter, false, false, false, false));
				else if (head > 31) content->keyDown(GUI::Key(head, GUI::Key::None, false, false, false, false));
				strPasteBuffer = strPasteBuffer.substr(1, strPasteBuffer.length());
			}
			return;
		}
        else if (arg == "Append History") {
=======
            GUI::Key *key;
            GUI::Key::Special ksym = (GUI::Key::Special)0;
			while (strPasteBuffer.length()) {
                key = NULL;
				head = strPasteBuffer[0];
				if (head == 9) for (int i=0; i<8; i++) key = new GUI::Key(' ', ksym, false, false, false, false);
				else if (head == 13) key = new GUI::Key(0, GUI::Key::Enter, false, false, false, false);
				else if (head > 31) key = new GUI::Key(head, ksym, false, false, false, false);
                if (key != NULL) content->keyDown(*key);
				strPasteBuffer = strPasteBuffer.substr(1, strPasteBuffer.length());
			}
			return;
		} else if (arg == "Append History") {
>>>>>>> bc392195
            std::list<std::string>::reverse_iterator i = first_shell->l_history.rbegin();
            std::string lines = *(std::string*)content->getText();
            while (i != first_shell->l_history.rend()) {
                lines += "\n";
                lines += *i;
                ++i;
            }
            content->setText(lines);
        } else if (arg == "Execute Now") {
            UI_RunCommands(dynamic_cast<GUI::ScreenSDL*>(getScreen()), content->getText());
        } else ToplevelWindow::actionExecuted(b, arg);
    }

    virtual bool keyDown(const GUI::Key &key) {
        if (GUI::ToplevelWindow::keyDown(key)) return true;
        return false;
    }

    virtual bool keyUp(const GUI::Key &key) {
        if (GUI::ToplevelWindow::keyUp(key)) return true;

        if (key.special == GUI::Key::Escape) {
            closeButton->executeAction();
            return true;
        }

        return false;
    }

};

class SaveDialog : public GUI::ToplevelWindow {
protected:
    GUI::Input *name;
public:
    SaveDialog(GUI::Screen *parent, int x, int y, const char *title) :
        ToplevelWindow(parent, x, y, 620, 160 + GUI::titlebar_y_stop, title) {
        new GUI::Label(this, 5, 10, "Enter filename for the configuration file to save to:");
        name = new GUI::Input(this, 5, 30, width - 10 - border_left - border_right);
        std::string fullpath;
        if (control->configfiles.size())
            fullpath = control->configfiles[0];
        else
            fullpath = "dosbox-x.conf";
        name->setText(fullpath.c_str());
        (new GUI::Button(this, 5, 60, "Use primary config file", 200))->addActionHandler(this);
        (new GUI::Button(this, 210, 60, "Use portable config file", 210))->addActionHandler(this);
        (new GUI::Button(this, 425, 60, "Use user config file", 180))->addActionHandler(this);
        Section_prop * section=static_cast<Section_prop *>(control->GetSection("dosbox"));
        saveall = new GUI::Checkbox(this, 5, 95, "Save all config options to the configuration file");
        saveall->setChecked(section->Get_bool("show advanced options"));
        (new GUI::Button(this, 150, 120, "Save", 70))->addActionHandler(this);
        (new GUI::Button(this, 240, 120, "Save & Restart", 140))->addActionHandler(this);
        (new GUI::Button(this, 400, 120, "Cancel", 70))->addActionHandler(this);
        move(parent->getWidth()>this->getWidth()?(parent->getWidth()-this->getWidth())/2:0,parent->getHeight()>this->getHeight()?(parent->getHeight()-this->getHeight())/2:0);
    }

    void actionExecuted(GUI::ActionEventSource *b, const GUI::String &arg) {
        (void)b;//UNUSED
        if (arg == "Use portable config file") {
            name->setText("dosbox-x.conf");
            return;
        }
        if (arg == "Use primary config file") {
            if (control->configfiles.size())
                name->setText(control->configfiles[0]);
            return;
        }
        if (arg == "Use user config file") {
            std::string config_path;
            Cross::GetPlatformConfigDir(config_path);
            std::string fullpath,file;
            Cross::GetPlatformConfigName(file);
            const size_t last_slash_idx = config_path.find_last_of("\\/");
            if (std::string::npos != last_slash_idx) {
                fullpath = config_path.substr(0, last_slash_idx);
                fullpath += CROSS_FILESPLIT;
                fullpath += file;
            } else
                fullpath = file;
            name->setText(fullpath);
            return;
        }
        if (arg == "Save" || arg == "Save & Restart") control->PrintConfig(name->getText(), saveall->isChecked()?1:-1);
        if (arg == "Save & Restart") RebootConfig((const char*)name->getText(), true);
        close();
        if(shortcut) running=false;
    }
};

class SaveLangDialog : public GUI::ToplevelWindow {
protected:
    GUI::Input *name;
public:
    SaveLangDialog(GUI::Screen *parent, int x, int y, const char *title) :
        ToplevelWindow(parent, x, y, 400, 100 + GUI::titlebar_y_stop, title) {
        new GUI::Label(this, 5, 10, "Enter filename for language file:");
        name = new GUI::Input(this, 5, 30, width - 10 - border_left - border_right);
        name->setText("messages.txt");
        (new GUI::Button(this, 120, 60, "OK", 70))->addActionHandler(this);
        (new GUI::Button(this, 210, 60, "Cancel", 70))->addActionHandler(this);
        move(parent->getWidth()>this->getWidth()?(parent->getWidth()-this->getWidth())/2:0,parent->getHeight()>this->getHeight()?(parent->getHeight()-this->getHeight())/2:0);
    }

    void actionExecuted(GUI::ActionEventSource *b, const GUI::String &arg) {
        (void)b;//UNUSED
        if (arg == "OK") MSG_Write(name->getText());
        close();
        if(shortcut) running=false;
    }
};

// override Input field with one that responds to the Enter key as a keyboard-based cue to click "OK"
class InputWithEnterKey : public GUI::Input {
public:
                                        InputWithEnterKey(Window *parent, int x, int y, int w, int h = 0) : GUI::Input(parent,x,y,w,h) { };
public:
    void                                set_trigger_target(GUI::ToplevelWindow *_who) { trigger_who = _who; };
protected:
    GUI::ToplevelWindow*                trigger_who = NULL;
public:
    std::string                         trigger_enter = "OK";
    std::string                         trigger_esc = "Cancel";
public:
    virtual bool                        keyDown(const GUI::Key &key) {
        if (key.special == GUI::Key::Special::Enter) {
            if (trigger_who != NULL && !trigger_enter.empty())
                trigger_who->actionExecuted(this, trigger_enter);

            return true;
        }
        else if (key.special == GUI::Key::Special::Escape) {
            if (trigger_who != NULL && !trigger_esc.empty())
                trigger_who->actionExecuted(this, trigger_esc);

            return true;
        }
        else {
            return GUI::Input::keyDown(key);
        }
    }
};

class SetSensitivity : public GUI::ToplevelWindow {
protected:
    InputWithEnterKey *name;
public:
    SetSensitivity(GUI::Screen *parent, int x, int y, const char *title) :
        ToplevelWindow(parent, x, y, 400, 100 + GUI::titlebar_y_stop, title) {
        new GUI::Label(this, 5, 10, "Enter mouse sensitivity (x-sen,y-sen):");
//      name = new GUI::Input(this, 5, 30, 350);
        name = new InputWithEnterKey(this, 5, 30, width - 10 - border_left - border_right);
        name->set_trigger_target(this);
        std::ostringstream str;
        str << sdl.mouse.xsensitivity << "," << sdl.mouse.ysensitivity;


        std::string cycles=str.str();
        name->setText(cycles.c_str());
        (new GUI::Button(this, 120, 60, "Cancel", 70))->addActionHandler(this);
        (new GUI::Button(this, 210, 60, "OK", 70))->addActionHandler(this);
        (new GUI::Button(this, 300, 60, "Paste", 70))->addActionHandler(this);
        move(parent->getWidth()>this->getWidth()?(parent->getWidth()-this->getWidth())/2:0,parent->getHeight()>this->getHeight()?(parent->getHeight()-this->getHeight())/2:0);

        name->raise(); /* make sure keyboard focus is on the text field, ready for the user */
        name->posToEnd(); /* position the cursor at the end where the user is most likely going to edit */
    }

    void actionExecuted(GUI::ActionEventSource *b, const GUI::String &arg) {
        (void)b;//UNUSED
        if (arg == "OK") {
            Section* sec = control->GetSection("sdl");
            if (sec) {
                std::string tmp("sensitivity=");
                tmp.append((const char*)(name->getText()));
                sec->HandleInputline(tmp);
                Prop_multival* p3 = static_cast<Section_prop *>(sec)->Get_multival("sensitivity");
                sdl.mouse.xsensitivity = p3->GetSection()->Get_int("xsens");
                sdl.mouse.ysensitivity = p3->GetSection()->Get_int("ysens");
            }
        }
        close();
        if(shortcut) running=false;
    }
};

extern bool enable_autosave;
extern int autosave_second, autosave_count, autosave_start[10], autosave_end[10], autosave_last[10];
extern std::string autosave_name[10];
class SetAutoSave : public GUI::ToplevelWindow {
protected:
    GUI::Input *name[10], *start[10], *end[10];
public:
    SetAutoSave(GUI::Screen *parent, int x, int y, const char *title) :
        ToplevelWindow(parent, x, y, 630, 400, title) {
        new GUI::Label(this, 5, 15, "Time interval (secs)");
        name[0] = new GUI::Input(this, 175, 10, 80);
        name[0]->setText(std::to_string(autosave_second).c_str());
        new GUI::Label(this, 270, 15, "Start slot");
        start[0] = new GUI::Input(this, 360, 10, 35);
        start[0]->setText(std::to_string(autosave_start[0]).c_str());
        new GUI::Label(this, 410, 15, "End slot (optional)");
        end[0] = new GUI::Input(this, 575, 10, 35);
        end[0]->setText(std::to_string(autosave_end[0]).c_str());
        for (int i=1; i<10; i++) {
            new GUI::Label(this, 5, 15+i*30, "Program "+std::to_string(i)+" (Optional)");
            name[i] = new GUI::Input(this, 175, 10+i*30, 80);
            name[i]->setText(autosave_name[i].c_str());
            new GUI::Label(this, 270, 15+i*30, "Start slot");
            start[i] = new GUI::Input(this, 360, 10+i*30, 35);
            start[i]->setText(std::to_string(autosave_start[i]).c_str());
            new GUI::Label(this, 410, 15+i*30, "End slot (optional)");
            end[i] = new GUI::Input(this, 575, 10+i*30, 35);
            end[i]->setText(std::to_string(autosave_end[i]).c_str());
        }
        new GUI::Label(this, 15, 315, "Note: 0 for start slot = use current slot; -1 for start slot = skip saving");
        (new GUI::Button(this, 250, 335, "OK", 70))->addActionHandler(this);
        (new GUI::Button(this, 330, 335, "Cancel", 70))->addActionHandler(this);
        move(parent->getWidth()>this->getWidth()?(parent->getWidth()-this->getWidth())/2:0,parent->getHeight()>this->getHeight()?(parent->getHeight()-this->getHeight())/2:0);
    }

    void actionExecuted(GUI::ActionEventSource *b, const GUI::String &arg) {
        (void)b;//UNUSED
        if (arg == "OK") {
            autosave_second = atoi(name[0]->getText());
            autosave_start[0] = atoi(start[0]->getText());
            autosave_end[0] = atoi(end[0]->getText());
            for (int i=1; i<10; i++) {
                autosave_name[i] = (const char*)name[i]->getText();
                if (autosave_name[i].size()) autosave_count=i;
                autosave_start[i] = atoi(start[i]->getText());
                if (autosave_start[i]<-1) autosave_start[i]=-1;
                autosave_end[i] = atoi(end[i]->getText());
                if (autosave_end[i]<autosave_start[i]) autosave_end[i]=0;
                if (autosave_start[i]>1&&autosave_start[i]<=100&&autosave_last[i]<autosave_start[i]||autosave_last[i]>(autosave_end[i]>=autosave_start[i]&&autosave_end[i]<=100?autosave_end[i]:autosave_start[i])) autosave_last[i]=-1;
            }
            if (!mainMenu.get_item("enable_autosave").is_enabled()&&autosave_second) enable_autosave = autosave_second>0;
            if (autosave_second<0) autosave_second=-autosave_second;
            mainMenu.get_item("enable_autosave").check(enable_autosave).enable(autosave_second>0).refresh_item(mainMenu);
            mainMenu.get_item("lastautosaveslot").enable(autosave_second>0).refresh_item(mainMenu);
        }
        close();
        if(shortcut) running=false;
    }
};

class SetCycles : public GUI::ToplevelWindow {
protected:
    InputWithEnterKey *name;
public:
    SetCycles(GUI::Screen *parent, int x, int y, const char *title) :
        ToplevelWindow(parent, x, y, 400, 100 + GUI::titlebar_y_stop, title) {
        new GUI::Label(this, 5, 10, "Enter CPU cycles (or 'max'):");
//      name = new GUI::Input(this, 5, 30, 350);
        name = new InputWithEnterKey(this, 5, 30, width - 10 - border_left - border_right);
        name->set_trigger_target(this);
        std::ostringstream str;
        str << "fixed " << CPU_CycleMax;

        std::string cycles=str.str();
        name->setText(cycles.c_str());
        (new GUI::Button(this, 120, 60, "Cancel", 70))->addActionHandler(this);
        (new GUI::Button(this, 210, 60, "OK", 70))->addActionHandler(this);
        move(parent->getWidth()>this->getWidth()?(parent->getWidth()-this->getWidth())/2:0,parent->getHeight()>this->getHeight()?(parent->getHeight()-this->getHeight())/2:0);

        name->raise(); /* make sure keyboard focus is on the text field, ready for the user */
        name->posToEnd(); /* position the cursor at the end where the user is most likely going to edit */
    }

    void actionExecuted(GUI::ActionEventSource *b, const GUI::String &arg) {
        (void)b;//UNUSED
        if (arg == "OK") {
            Section* sec = control->GetSection("cpu");
            if (sec) {
                std::string tmp("cycles=");
                tmp.append((const char*)(name->getText()));
                sec->HandleInputline(tmp);
            }
        }
        close();
        if(shortcut) running=false;
    }
};

class SetVsyncrate : public GUI::ToplevelWindow {
protected:
    GUI::Input *name;
public:
    SetVsyncrate(GUI::Screen *parent, int x, int y, const char *title) :
        ToplevelWindow(parent, x, y, 400, 150, title) {
        new GUI::Label(this, 5, 10, "Enter vertical syncrate (Hz):");
        name = new GUI::Input(this, 5, 30, 350);
        Section_prop * sec = static_cast<Section_prop *>(control->GetSection("vsync"));
        if (sec)
            name->setText(sec->Get_string("vsyncrate"));
        else
            name->setText("");
        (new GUI::Button(this, 120, 70, "Cancel", 70))->addActionHandler(this);
        (new GUI::Button(this, 210, 70, "OK", 70))->addActionHandler(this);
        move(parent->getWidth()>this->getWidth()?(parent->getWidth()-this->getWidth())/2:0,parent->getHeight()>this->getHeight()?(parent->getHeight()-this->getHeight())/2:0);
    }

    void actionExecuted(GUI::ActionEventSource *b, const GUI::String &arg) {
        (void)b;//UNUSED
        Section_prop * sec = static_cast<Section_prop *>(control->GetSection("vsync"));
        if (arg == "OK") {
            if (sec) {
                const char* well = name->getText();
                std::string s(well, 20);
                std::string tmp("vsyncrate=");
                tmp.append(s);
                sec->HandleInputline(tmp);
                delete well;
            }
        }
        if (sec) LOG_MSG("GUI: Current Vertical Sync Rate: %s Hz", sec->Get_string("vsyncrate"));
        close();
        if(shortcut) running=false;
    }
};

class SetLocalSize : public GUI::ToplevelWindow {
protected:
    GUI::Input *name;
public:
    SetLocalSize(GUI::Screen *parent, int x, int y, const char *title) :
        ToplevelWindow(parent, x, y, 450, 150, title) {
            new GUI::Label(this, 5, 10, "Enter default local freesize (MB, min=0, max=1024):");
            name = new GUI::Input(this, 5, 30, 400);
            extern unsigned int hdd_defsize;
            unsigned int human_readable = 512u * 32u * hdd_defsize / 1024u / 1024u;
            char buffer[6];
            sprintf(buffer, "%u", human_readable);
            name->setText(buffer);
            (new GUI::Button(this, 120, 70, "Cancel", 70))->addActionHandler(this);
            (new GUI::Button(this, 210, 70, "OK", 70))->addActionHandler(this);
            move(parent->getWidth()>this->getWidth()?(parent->getWidth()-this->getWidth())/2:0,parent->getHeight()>this->getHeight()?(parent->getHeight()-this->getHeight())/2:0);
    }

    void actionExecuted(GUI::ActionEventSource *b, const GUI::String &arg) {
        (void)b;//UNUSED
        if (arg == "OK") {
            extern unsigned int hdd_defsize;
            int human_readable = atoi(name->getText());
            if (human_readable < 0)
                hdd_defsize = 0u;
            else if (human_readable > 1024)
                hdd_defsize = 256000u;
            else
                hdd_defsize = (unsigned int)human_readable * 1024u * 1024u / 512u / 32u;
            LOG_MSG("GUI: Current default freesize for local disk: %dMB", 512u * 32u * hdd_defsize / 1024u / 1024u);
        }
        close();
        if (shortcut) running = false;
    }
};

bool set_ver(char *s);
void dos_ver_menu(bool start);
class SetDOSVersion : public GUI::ToplevelWindow {
protected:
    GUI::Input *name;
public:
    SetDOSVersion(GUI::Screen *parent, int x, int y, const char *title) :
        ToplevelWindow(parent, x, y, 450, 150, title) {
            new GUI::Label(this, 5, 10, "Enter reported DOS version:");
            name = new GUI::Input(this, 5, 30, 400);
            char buffer[8];
            sprintf(buffer, "%d.%02d", dos.version.major,dos.version.minor);
            name->setText(buffer);
            (new GUI::Button(this, 120, 70, "Cancel", 70))->addActionHandler(this);
            (new GUI::Button(this, 210, 70, "OK", 70))->addActionHandler(this);
            move(parent->getWidth()>this->getWidth()?(parent->getWidth()-this->getWidth())/2:0,parent->getHeight()>this->getHeight()?(parent->getHeight()-this->getHeight())/2:0);
    }

    void actionExecuted(GUI::ActionEventSource *b, const GUI::String &arg) {
        (void)b;//UNUSED
        if (arg == "OK") {
            if (set_ver(name->getText()))
                dos_ver_menu(false);
        }
        close();
        if (shortcut) running = false;
    }
};

class ShowMixerInfo : public GUI::ToplevelWindow {
protected:
    GUI::Input *name;
public:
    ShowMixerInfo(GUI::Screen *parent, int x, int y, const char *title) :
        ToplevelWindow(parent, x, y, 350, 270, title) {
            std::string mixerinfo();
            std::istringstream in(mixerinfo().c_str());
            int r=0;
            if (in)	for (std::string line; std::getline(in, line); ) {
                r+=25;
                new GUI::Label(this, 40, r, line.c_str());
            }
            (new GUI::Button(this, 140, r+30, "Close", 70))->addActionHandler(this);
            resize(350, r+110);
            move(parent->getWidth()>this->getWidth()?(parent->getWidth()-this->getWidth())/2:0,parent->getHeight()>this->getHeight()?(parent->getHeight()-this->getHeight())/2:0);
    }

    void actionExecuted(GUI::ActionEventSource *b, const GUI::String &arg) {
        (void)b;//UNUSED
        if (arg == "Close")
            close();
        if (shortcut) running = false;
    }
};

std::string GetSBtype(), GetSBbase();
Bitu GetSBirq();
uint8_t GetSBldma(), GetSBhdma();

class ShowSBInfo : public GUI::ToplevelWindow {
protected:
    GUI::Input *name;
public:
    ShowSBInfo(GUI::Screen *parent, int x, int y, const char *title) :
        ToplevelWindow(parent, x, y, 320, 230, title) {
            std::string sbinfo = "Sound Blaster type: "+GetSBtype()+"\nSound Blaster base: "+GetSBbase()+"\nSound Blaster IRQ: "+std::to_string(GetSBirq())+"\nSound Blaster Low DMA: "+std::to_string((unsigned int)GetSBldma())+"\nSound Blaster High DMA: "+std::to_string((unsigned int)GetSBhdma());
            std::istringstream in(sbinfo.c_str());
            int r=0;
            if (in)	for (std::string line; std::getline(in, line); ) {
                r+=25;
                new GUI::Label(this, 40, r, line.c_str());
            }
            (new GUI::Button(this, 130, r+30, "Close", 70))->addActionHandler(this);
            move(parent->getWidth()>this->getWidth()?(parent->getWidth()-this->getWidth())/2:0,parent->getHeight()>this->getHeight()?(parent->getHeight()-this->getHeight())/2:0);
    }

    void actionExecuted(GUI::ActionEventSource *b, const GUI::String &arg) {
        (void)b;//UNUSED
        if (arg == "Close")
            close();
        if (shortcut) running = false;
    }
};

extern DB_Midi midi;
extern std::string sffile;
class ShowMidiDevice : public GUI::ToplevelWindow {
protected:
    GUI::Input *name;
public:
    ShowMidiDevice(GUI::Screen *parent, int x, int y, const char *title) :
        ToplevelWindow(parent, x, y, 320, 260, title) {
            std::string name=!midi.handler||!midi.handler->GetName()?"-":midi.handler->GetName();
            if (name.size()) {
                if (name=="mt32") name="MT32";
                else if (name=="fluidsynth") name="FluidSynth";
                else name[0]=toupper(name[0]);
            }
            std::string getoplmode(), getoplemu();
            std::string midiinfo = "MIDI available: "+std::string(midi.available?"Yes":"No")+"\nMIDI device: "+name+"\nMIDI soundfont file / ROM path:\n"+sffile+"\nOPL mode: "+getoplmode()+"\nOPL emulation: "+getoplemu();
            std::istringstream in(midiinfo.c_str());
            int r=0;
            if (in)	for (std::string line; std::getline(in, line); ) {
                r+=25;
                new GUI::Label(this, 40, r, line.c_str());
            }
            (new GUI::Button(this, 130, r+30, "Close", 70))->addActionHandler(this);
            move(parent->getWidth()>this->getWidth()?(parent->getWidth()-this->getWidth())/2:0,parent->getHeight()>this->getHeight()?(parent->getHeight()-this->getHeight())/2:0);
    }

    void actionExecuted(GUI::ActionEventSource *b, const GUI::String &arg) {
        (void)b;//UNUSED
        if (arg == "Close")
            close();
        if (shortcut) running = false;
    }
};

class ShowDriveInfo : public GUI::ToplevelWindow {
protected:
    GUI::Input *name;
public:
    ShowDriveInfo(GUI::Screen *parent, int x, int y, const char *title) :
        ToplevelWindow(parent, x, y, 400, 280, title) {
            char name[DOS_NAMELENGTH_ASCII],lname[LFN_NAMELENGTH];
            uint32_t size;uint16_t date;uint16_t time;uint8_t attr;
            /* Command uses dta so set it to our internal dta */
            RealPt save_dta = dos.dta();
            dos.dta(dos.tables.tempdta);
            DOS_DTA dta(dos.dta());
            if (Drives[statusdrive]) {
                char root[7] = {(char)('A'+statusdrive),':','\\','*','.','*',0};
                bool ret = DOS_FindFirst(root,DOS_ATTR_VOLUME);
                if (ret) {
                    dta.GetResult(name,lname,size,date,time,attr);
                    DOS_FindNext(); //Mark entry as invalid
                } else name[0] = 0;

                /* Change 8.3 to 11.0 */
                const char* dot = strchr(name, '.');
                if(dot && (dot - name == 8) ) {
                    name[8] = name[9];name[9] = name[10];name[10] = name[11];name[11] = 0;
                }

                root[3] = 0; //This way, the format string can be reused.
                std::string type, path, swappos="-", overlay="-";
                bool readonly=false;
                const char *info = Drives[statusdrive]->GetInfo();
                if (!strncmp(info, "fatDrive ", 9) || !strncmp(info, "isoDrive ", 9)) {
                    type=strncmp(info, "isoDrive ", 9)?"fatDrive":"isoDrive";
                    path=info+9;
                    if (type=="isoDrive")
                        readonly=true;
                    else {
                        readonly=Drives[statusdrive]->readonly;
                        if (!path.size()) {
                            fatDrive *fdp = dynamic_cast<fatDrive*>(Drives[statusdrive]);
                            if (fdp!=NULL&&fdp->opts.mounttype==1)
                                path="El Torito floppy drive";
                            else if (fdp!=NULL&&fdp->opts.mounttype==2)
                                path="RAM drive";
                        }
                    }
                    swappos=DriveManager::GetDrivePosition(statusdrive);
                } else if (!strncmp(info, "PhysFS directory ", 17)) {
                    type="PhysFS directory";
                    path=info+17;
                    readonly=true;
                    physfsDrive *pdp = dynamic_cast<physfsDrive*>(Drives[statusdrive]);
                    if (pdp!=NULL) {
                        const char *wdir = pdp->getOverlaydir();
                        if (wdir!=NULL&&strlen(wdir)) {
                            readonly=false;
                            overlay=std::string(wdir)+(wdir[strlen(wdir)-1]!=CROSS_FILESPLIT?std::string(1, CROSS_FILESPLIT):"")+std::string(1, 'A'+statusdrive)+"_DRIVE";
                        }
                    }
                } else if (!strncmp(info, "PhysFS CDRom ", 13)) {
                    type="PhysFS CDRom";
                    path=info+13;
                    readonly=true;
                } else if (!strncmp(info, "local directory ", 16)) {
                    type="local directory";
                    path=info+16;
                    readonly=Drives[statusdrive]->readonly;
                    Overlay_Drive *ddp = dynamic_cast<Overlay_Drive*>(Drives[statusdrive]);
                    if (ddp!=NULL) {
                        readonly=ddp->ovlreadonly;
                        overlay=ddp->getOverlaydir();
                    }
                } else if (!strncmp(info, "CDRom ", 6)) {
                    type="CDRom";
                    path=info+6;
                    readonly=true;
                } else {
                    type=info;
                    path="";
                    readonly=true;
                }
                if (path=="") path="-";
                new GUI::Label(this, 40, 25, "Drive root: "+std::string(root));
                new GUI::Label(this, 40, 50, "Drive type: "+type);
                new GUI::Label(this, 40, 75, "Mounted as: "+path);
                new GUI::Label(this, 40, 100, "Overlay at: "+overlay);
                new GUI::Label(this, 40, 125, "Disk label: "+std::string(name));
                new GUI::Label(this, 40, 150, "Read only : "+std::string(readonly?"Yes":"No"));
                new GUI::Label(this, 40, 175, "Swap slot : "+swappos);
            }
            dos.dta(save_dta);
            (new GUI::Button(this, 165, 205, "Close", 70))->addActionHandler(this);
            move(parent->getWidth()>this->getWidth()?(parent->getWidth()-this->getWidth())/2:0,parent->getHeight()>this->getHeight()?(parent->getHeight()-this->getHeight())/2:0);
    }

    void actionExecuted(GUI::ActionEventSource *b, const GUI::String &arg) {
        (void)b;//UNUSED
        if (arg == "Close")
            close();
        if (shortcut) running = false;
    }
};

char * GetIDEPosition(unsigned char bios_disk_index);
class ShowDriveNumber : public GUI::ToplevelWindow {
protected:
    GUI::Input *name;
public:
    ShowDriveNumber(GUI::Screen *parent, int x, int y, const char *title) :
        ToplevelWindow(parent, x, y, 480, 260, title) {
        std::string str;
		for (int index = 0; index < MAX_DISK_IMAGES; index++) {
			if (imageDiskList[index]) {
                int swaps=0;
                if (swapInDisksSpecificDrive == index) {
                    for (size_t si=0;si < MAX_SWAPPABLE_DISKS;si++)
                        if (diskSwap[si] != NULL)
                            swaps++;
                }
                if (!swaps) swaps=1;
                if (index<2)
                    str = "Swap position: " + std::to_string(swaps==1?1:swapPosition+1) + "/" + std::to_string(swaps) + " - " + (dynamic_cast<imageDiskElToritoFloppy *>(imageDiskList[index])!=NULL?"El Torito floppy drive":imageDiskList[index]->diskname);
                else {
                    str = GetIDEPosition(index);
                    str = "IDE controller: " + (str.size()?str:"NA") + " - " + imageDiskList[index]->diskname;
                }
            } else
                str = "Not yet mounted";
            new GUI::Label(this, 40, 25*(index+1), std::to_string(index) + " - " + str);
        }
        (new GUI::Button(this, 190, 25*(MAX_DISK_IMAGES+1)+5, "Close", 70))->addActionHandler(this);
        move(parent->getWidth()>this->getWidth()?(parent->getWidth()-this->getWidth())/2:0,parent->getHeight()>this->getHeight()?(parent->getHeight()-this->getHeight())/2:0);
    }

    void actionExecuted(GUI::ActionEventSource *b, const GUI::String &arg) {
        (void)b;//UNUSED
        if (arg == "Close")
            close();
        if (shortcut) running = false;
    }
};

class ShowIDEInfo : public GUI::ToplevelWindow {
protected:
    GUI::Input *name;
public:
    ShowIDEInfo(GUI::Screen *parent, int x, int y, const char *title) :
        ToplevelWindow(parent, x, y, 300, 210, title) {
            std::string GetIDEInfo();
            std::istringstream in(GetIDEInfo().c_str());
            int r=0;
            if (in)	for (std::string line; std::getline(in, line); ) {
                r+=25;
                new GUI::Label(this, 40, r, line.c_str());
            }
            (new GUI::Button(this, 110, r+30, "Close", 70))->addActionHandler(this);
            resize(300, r+110);
            move(parent->getWidth()>this->getWidth()?(parent->getWidth()-this->getWidth())/2:0,parent->getHeight()>this->getHeight()?(parent->getHeight()-this->getHeight())/2:0);
    }

    void actionExecuted(GUI::ActionEventSource *b, const GUI::String &arg) {
        (void)b;//UNUSED
        if (arg == "Close")
            close();
        if (shortcut) running = false;
    }
};

class ShowLoadWarning : public GUI::ToplevelWindow {
protected:
    GUI::Input *name;
public:
    ShowLoadWarning(GUI::Screen *parent, int x, int y, const char *title) :
        ToplevelWindow(parent, x, y, 430, 120, "Warning") {
            new GUI::Label(this, strncmp(title, "DOSBox-X ", 9)?30:10, 20, title);
            (new GUI::Button(this, 140, 50, "Yes", 70))->addActionHandler(this);
            (new GUI::Button(this, 230, 50, "No", 70))->addActionHandler(this);
            move(parent->getWidth()>this->getWidth()?(parent->getWidth()-this->getWidth())/2:0,parent->getHeight()>this->getHeight()?(parent->getHeight()-this->getHeight())/2:0);
    }

    void actionExecuted(GUI::ActionEventSource *b, const GUI::String &arg) {
        (void)b;//UNUSED
        if (arg == "Yes")
            confres=true;
        if (arg == "No")
            confres=false;
        close();
        if (shortcut) running = false;
    }
};

class MakeDiskImage : public GUI::ToplevelWindow {
protected:
    GUI::Input *name;
public:
    MakeDiskImage(GUI::Screen *parent, int x, int y, const char *title) :
        ToplevelWindow(parent, x, y, 500, 300, title) {
            new GUI::Label(this, 100, 30, "Select a floppy disk image size:");
            imgfd360 = new GUI::Checkbox(this, 110, 60, "360KB");
            imgfd360->addActionHandler(this);
            imgfd400 = new GUI::Checkbox(this, 210, 60, "400KB");
            imgfd400->addActionHandler(this);
            imgfd720 = new GUI::Checkbox(this, 310, 60, "720KB");
            imgfd720->addActionHandler(this);
            imgfd1200 = new GUI::Checkbox(this, 110, 90, "1.2MB");
            imgfd1200->addActionHandler(this);
            imgfd1440 = new GUI::Checkbox(this, 210, 90, "1.44MB");
            imgfd1440->addActionHandler(this);
            imgfd2880 = new GUI::Checkbox(this, 310, 90, "2.88MB");
            imgfd2880->addActionHandler(this);
            new GUI::Label(this, 100, 120, "Select a hard disk image size:");
            imghd250 = new GUI::Checkbox(this, 110, 150, "250MB");
            imghd250->addActionHandler(this);
            imghd520 = new GUI::Checkbox(this, 210, 150, "520MB");
            imghd520->addActionHandler(this);
            imghd1gig = new GUI::Checkbox(this, 310, 150, "1GB");
            imghd1gig->addActionHandler(this);
            imghd2gig = new GUI::Checkbox(this, 110, 180, "2GB");
            imghd2gig->addActionHandler(this);
            imghd4gig = new GUI::Checkbox(this, 210, 180, "4GB");
            imghd4gig->addActionHandler(this);
            imghd8gig = new GUI::Checkbox(this, 310, 180, "8GB");
            imghd8gig->addActionHandler(this);
            (new GUI::Button(this, 160, 220, "OK", 70))->addActionHandler(this);
            (new GUI::Button(this, 260, 220, "Cancel", 70))->addActionHandler(this);
            move(parent->getWidth()>this->getWidth()?(parent->getWidth()-this->getWidth())/2:0,parent->getHeight()>this->getHeight()?(parent->getHeight()-this->getHeight())/2:0);
    }

    void actionExecuted(GUI::ActionEventSource *b, const GUI::String &arg) {
        (void)b;//UNUSED
        if (arg == "360KB" && imgfd360->isChecked()) {
            imgfd400->setChecked(false);
            imgfd720->setChecked(false);
            imgfd1200->setChecked(false);
            imgfd1440->setChecked(false);
            imgfd2880->setChecked(false);
            imghd250->setChecked(false);
            imghd520->setChecked(false);
            imghd1gig->setChecked(false);
            imghd2gig->setChecked(false);
            imghd4gig->setChecked(false);
            imghd8gig->setChecked(false);
        } else if (arg == "720KB" && imgfd720->isChecked()) {
            imgfd360->setChecked(false);
            imgfd400->setChecked(false);
            imgfd1200->setChecked(false);
            imgfd1440->setChecked(false);
            imgfd2880->setChecked(false);
            imghd250->setChecked(false);
            imghd520->setChecked(false);
            imghd1gig->setChecked(false);
            imghd2gig->setChecked(false);
            imghd4gig->setChecked(false);
            imghd8gig->setChecked(false);
        } else if (arg == "400KB" && imgfd400->isChecked()) {
            imgfd360->setChecked(false);
            imgfd720->setChecked(false);
            imgfd1200->setChecked(false);
            imgfd1440->setChecked(false);
            imgfd2880->setChecked(false);
            imghd250->setChecked(false);
            imghd520->setChecked(false);
            imghd1gig->setChecked(false);
            imghd2gig->setChecked(false);
            imghd4gig->setChecked(false);
            imghd8gig->setChecked(false);
        } else if (arg == "1.2MB" && imgfd1200->isChecked()) {
            imgfd360->setChecked(false);
            imgfd400->setChecked(false);
            imgfd720->setChecked(false);
            imgfd1440->setChecked(false);
            imgfd2880->setChecked(false);
            imghd250->setChecked(false);
            imghd520->setChecked(false);
            imghd1gig->setChecked(false);
            imghd2gig->setChecked(false);
            imghd4gig->setChecked(false);
            imghd8gig->setChecked(false);
        } else if (arg == "1.44MB" && imgfd1440->isChecked()) {
            imgfd360->setChecked(false);
            imgfd400->setChecked(false);
            imgfd720->setChecked(false);
            imgfd1200->setChecked(false);
            imgfd2880->setChecked(false);
            imghd250->setChecked(false);
            imghd520->setChecked(false);
            imghd1gig->setChecked(false);
            imghd2gig->setChecked(false);
            imghd4gig->setChecked(false);
            imghd8gig->setChecked(false);
        } else if (arg == "2.88MB" && imgfd2880->isChecked()) {
            imgfd360->setChecked(false);
            imgfd400->setChecked(false);
            imgfd720->setChecked(false);
            imgfd1200->setChecked(false);
            imgfd1440->setChecked(false);
            imghd250->setChecked(false);
            imghd520->setChecked(false);
            imghd1gig->setChecked(false);
            imghd2gig->setChecked(false);
            imghd4gig->setChecked(false);
            imghd8gig->setChecked(false);
        } else if (arg == "250MB" && imghd250->isChecked()) {
            imgfd360->setChecked(false);
            imgfd400->setChecked(false);
            imgfd720->setChecked(false);
            imgfd1200->setChecked(false);
            imgfd1440->setChecked(false);
            imgfd2880->setChecked(false);
            imghd520->setChecked(false);
            imghd1gig->setChecked(false);
            imghd2gig->setChecked(false);
            imghd4gig->setChecked(false);
            imghd8gig->setChecked(false);
        } else if (arg == "520MB" && imghd520->isChecked()) {
            imgfd360->setChecked(false);
            imgfd400->setChecked(false);
            imgfd720->setChecked(false);
            imgfd1200->setChecked(false);
            imgfd1440->setChecked(false);
            imgfd2880->setChecked(false);
            imghd250->setChecked(false);
            imghd1gig->setChecked(false);
            imghd2gig->setChecked(false);
            imghd4gig->setChecked(false);
            imghd8gig->setChecked(false);
        } else if (arg == "1GB" && imghd1gig->isChecked()) {
            imgfd360->setChecked(false);
            imgfd400->setChecked(false);
            imgfd720->setChecked(false);
            imgfd1200->setChecked(false);
            imgfd1440->setChecked(false);
            imgfd2880->setChecked(false);
            imghd250->setChecked(false);
            imghd520->setChecked(false);
            imghd2gig->setChecked(false);
            imghd4gig->setChecked(false);
            imghd8gig->setChecked(false);
        } else if (arg == "2GB" && imghd2gig->isChecked()) {
            imgfd360->setChecked(false);
            imgfd400->setChecked(false);
            imgfd720->setChecked(false);
            imgfd1200->setChecked(false);
            imgfd1440->setChecked(false);
            imgfd2880->setChecked(false);
            imghd250->setChecked(false);
            imghd520->setChecked(false);
            imghd1gig->setChecked(false);
            imghd4gig->setChecked(false);
            imghd8gig->setChecked(false);
        } else if (arg == "4GB" && imghd4gig->isChecked()) {
            imgfd360->setChecked(false);
            imgfd400->setChecked(false);
            imgfd720->setChecked(false);
            imgfd1200->setChecked(false);
            imgfd1440->setChecked(false);
            imgfd2880->setChecked(false);
            imghd250->setChecked(false);
            imghd520->setChecked(false);
            imghd1gig->setChecked(false);
            imghd2gig->setChecked(false);
            imghd8gig->setChecked(false);
        } else if (arg == "8GB" && imghd8gig->isChecked()) {
            imgfd360->setChecked(false);
            imgfd400->setChecked(false);
            imgfd720->setChecked(false);
            imgfd1200->setChecked(false);
            imgfd1440->setChecked(false);
            imgfd2880->setChecked(false);
            imghd250->setChecked(false);
            imghd520->setChecked(false);
            imghd1gig->setChecked(false);
            imghd2gig->setChecked(false);
            imghd4gig->setChecked(false);
        }
        if (arg == "OK") {
            std::string temp="";
            if (imgfd360->isChecked())
               temp="fd_360";
            else if (imgfd400->isChecked())
               temp="fd_400";
            else if (imgfd720->isChecked())
               temp="fd_720";
            else if (imgfd1200->isChecked())
               temp="fd_1200";
            else if (imgfd1440->isChecked())
               temp="fd_1440";
            else if (imgfd2880->isChecked())
               temp="fd_2880";
            else if (imghd250->isChecked())
               temp="hd_250";
            else if (imghd520->isChecked())
               temp="hd_520";
            else if (imghd1gig->isChecked())
               temp="hd_1gig";
            else if (imghd2gig->isChecked())
               temp="hd_2gig";
            else if (imghd4gig->isChecked())
               temp="hd_4gig";
            else if (imghd8gig->isChecked())
               temp="hd_8gig";
            if (temp.size()) {
#if defined(HX_DOS)
                char const * lTheSaveFileName = "IMGMAKE.IMG";
#else
                char CurrentDir[512];
                char * Temp_CurrentDir = CurrentDir;
                getcwd(Temp_CurrentDir, 512);
                const char *lFilterPatterns[] = {"*.img","*.IMG"};
                const char *lFilterDescription = "Disk image files (*.img)";
                char const * lTheSaveFileName = tinyfd_saveFileDialog("Select a disk image file","IMGMAKE.IMG",2,lFilterPatterns,lFilterDescription);
#endif
                if (lTheSaveFileName!=NULL) {
                    temp="-force -t "+temp+" "+std::string(lTheSaveFileName);
                    void runImgmake(const char *str);
                    runImgmake(temp.c_str());
                    if (!dos_kernel_disabled) {
                        DOS_Shell shell;
                        shell.ShowPrompt();
                    }
                }
#if !defined(HX_DOS)
                chdir( Temp_CurrentDir );
#endif
            }
            if (shortcut) running = false;
        }
        else if (arg == "Close" || arg == "Cancel") {
            close();
            if (shortcut) running = false;
        }
    }
};

class ShowHelpIntro : public GUI::ToplevelWindow {
protected:
    GUI::Input *name;
public:
    ShowHelpIntro(GUI::Screen *parent, int x, int y, const char *title) :
        ToplevelWindow(parent, x, y, 580, 190, title) {
            std::istringstream in(intromsg);
            int r=0;
            if (in)	for (std::string line; std::getline(in, line); ) {
                r+=25;
                new GUI::Label(this, 40, r, line.c_str());
            }
            (new GUI::Button(this, 260, 110, "Close", 70))->addActionHandler(this);
            move(parent->getWidth()>this->getWidth()?(parent->getWidth()-this->getWidth())/2:0,parent->getHeight()>this->getHeight()?(parent->getHeight()-this->getHeight())/2:0);
    }

    void actionExecuted(GUI::ActionEventSource *b, const GUI::String &arg) {
        (void)b;//UNUSED
        if (arg == "Close")
            close();
        if (shortcut) running = false;
    }
};

std::string prtlist="Printer support is not enabled. Check [printer] section of the configuration.";
class ShowHelpPRT : public GUI::ToplevelWindow {
protected:
    GUI::Input *name;
public:
    ShowHelpPRT(GUI::Screen *parent, int x, int y, const char *title) :
        ToplevelWindow(parent, x, y, 700, 230, title) {
            std::istringstream in(prtlist.c_str());
            int r=0;
            if (in)	for (std::string line; std::getline(in, line); ) {
                r+=25;
                new GUI::Label(this, 40, r, line.c_str());
            }
            (new GUI::Button(this, 330, r+40, "Close", 70))->addActionHandler(this);
            resize(700, r+120);
            move(parent->getWidth()>this->getWidth()?(parent->getWidth()-this->getWidth())/2:0,parent->getHeight()>this->getHeight()?(parent->getHeight()-this->getHeight())/2:0);
    }

    void actionExecuted(GUI::ActionEventSource *b, const GUI::String &arg) {
        (void)b;//UNUSED
        if (arg == "Close")
            close();
        if (shortcut) running = false;
    }
};

std::string niclist="The pcap networking for NE2000 Ethernet emulation is not currently active.\nPlease check [ne2000] and [ethernet, pcap] sections of the configuration.";
class ShowHelpNIC : public GUI::ToplevelWindow {
protected:
    GUI::Input *name;
public:
    ShowHelpNIC(GUI::Screen *parent, int x, int y, const char *title) :
        ToplevelWindow(parent, x, y, 700, 230, title) {
            std::istringstream in(niclist.c_str());
            int r=0;
            if (in)	for (std::string line; std::getline(in, line); ) {
                r+=25;
                new GUI::Label(this, 40, r, line.c_str());
            }
            (new GUI::Button(this, 330, r+40, "Close", 70))->addActionHandler(this);
            resize(700, r+120);
            move(parent->getWidth()>this->getWidth()?(parent->getWidth()-this->getWidth())/2:0,parent->getHeight()>this->getHeight()?(parent->getHeight()-this->getHeight())/2:0);
    }

    void actionExecuted(GUI::ActionEventSource *b, const GUI::String &arg) {
        (void)b;//UNUSED
        if (arg == "Close")
            close();
        if (shortcut) running = false;
    }
};

class ShowHelpAbout : public GUI::ToplevelWindow {
protected:
    GUI::Input *name;
public:
    ShowHelpAbout(GUI::Screen *parent, int x, int y, const char *title) :
        ToplevelWindow(parent, x, y, 420, 230, title) {
            std::istringstream in(aboutmsg);
            int r=0;
            if (in)	for (std::string line; std::getline(in, line); ) {
                r+=25;
                new GUI::Label(this, 40, r, line.c_str());
            }
            (new GUI::Button(this, 180, 155, "Close", 70))->addActionHandler(this);
            move(parent->getWidth()>this->getWidth()?(parent->getWidth()-this->getWidth())/2:0,parent->getHeight()>this->getHeight()?(parent->getHeight()-this->getHeight())/2:0);
    }

    void actionExecuted(GUI::ActionEventSource *b, const GUI::String &arg) {
        (void)b;//UNUSED
        if (arg == "Close")
            close();
        if (shortcut) running = false;
    }
};

extern std::string helpcmd;
char *str_replace(char *orig, char *rep, char *with);
class ShowHelpCommand : public GUI::ToplevelWindow {
protected:
    GUI::Input *name;
public:
    ShowHelpCommand(GUI::Screen *parent, int x, int y, const char *title) :
        ToplevelWindow(parent, x, y, 750, 270, title) {
            if (helpcmd=="CD") helpcmd="CHDIR";
            else if (helpcmd=="DEL") helpcmd="DELETE";
            else if (helpcmd=="LH") helpcmd="LOADHIGH";
            else if (helpcmd=="MD") helpcmd="MKDIR";
            else if (helpcmd=="RD") helpcmd="RMDIR";
            else if (helpcmd=="REN") helpcmd="RENAME";
            std::string helpinfo=std::string(MSG_Get(("SHELL_CMD_"+helpcmd+"_HELP").c_str()))+"\n"+std::string(MSG_Get(("SHELL_CMD_"+helpcmd+"_HELP_LONG").c_str()));
            std::istringstream in(str_replace(str_replace(str_replace(str_replace((char *)helpinfo.c_str(), "%%", "%"), "\033[0m", ""), "\033[33;1m", ""), "\033[37;1m", ""));
            int r=0;
            if (in)	for (std::string line; std::getline(in, line); ) {
                r+=25;
                new GUI::Label(this, 40, r, line.c_str());
            }
            (new GUI::Button(this, 350, r+40, "Close", 70))->addActionHandler(this);
            resize(750, r+120);
            move(parent->getWidth()>this->getWidth()?(parent->getWidth()-this->getWidth())/2:0,parent->getHeight()>this->getHeight()?(parent->getHeight()-this->getHeight())/2:0);
    }

    void actionExecuted(GUI::ActionEventSource *b, const GUI::String &arg) {
        (void)b;//UNUSED
        if (arg == "Close")
            close();
        if (shortcut) running = false;
    }
};

class ConfigurationWindow : public GUI::ToplevelWindow {
public:
    GUI::Button *saveButton, *closeButton;
    ConfigurationWindow(GUI::Screen *parent, GUI::Size x, GUI::Size y, GUI::String& title) :
        GUI::ToplevelWindow(parent, (int)x, (int)y, 30/*initial*/, 30/*initial*/, title) {
        cfg_windows_active.clear();

        GUI::Menubar *bar = new GUI::Menubar(this, 0, 0, getWidth()/*initial*/);
        bar->addMenu("Configuration");
        bar->addItem(0,"Save...");
        bar->addItem(0,"Save Language File...");
        bar->addItem(0,"");
        bar->addItem(0,"Close");
        bar->addMenu("Settings");
        bar->addMenu("Help");
        bar->addItem(2,"Visit Homepage");
        bar->addItem(2,"");
        if (!dos_kernel_disabled) {
            /* these do not work until shell help text is registerd */
            bar->addItem(2,"Getting Started");
            bar->addItem(2,"CD-ROM Support");
            bar->addItem(2,"");
        }
        bar->addItem(2,"Introduction");
        bar->addItem(2,"About");
        bar->addActionHandler(this);

        new GUI::Label(this, 10, 30, "Choose a settings group to configure:");
        advopt = new GUI::Checkbox(this, 340, 30, "Show advanced options");
        Section_prop * section=static_cast<Section_prop *>(control->GetSection("dosbox"));
        advopt->setChecked(section->Get_bool("show advanced options"));

        Section *sec;
        int gridbtnwidth = 130;
        int gridbtnheight = 28;
        int gridbtnx = 12;
        int gridbtny = 50;
        int btnperrow = 4;
        int i = 0;

        std::function< std::pair<int,int>(const int) > gridfunc = [&/*access to locals here*/](const int i){
            return std::pair<int,int>(gridbtnx+(i%btnperrow)*gridbtnwidth, gridbtny+(i/btnperrow)*gridbtnheight);
        };

        while ((sec = control->GetSection(i))) {
            if (i != 0 && (i%15) == 0) bar->addItem(1, "|");
            std::string name = sec->GetName();
            std::string title = CapName(name);
            name[0] = std::toupper(name[0]);
            const auto sz = gridfunc(i);
            GUI::Button *b = new GUI::Button(this, sz.first, sz.second, title, gridbtnwidth, gridbtnheight);
            b->addActionHandler(this);
            bar->addItem(1, title);
            i++;
        }

        const auto finalgridpos = gridfunc(i - 1);
        int closerow_y = finalgridpos.second + 5 + gridbtnheight;

        (saveButton = new GUI::Button(this, 190, closerow_y, "Save...", 80))->addActionHandler(this);
        (closeButton = new GUI::Button(this, 275, closerow_y, "Close", 80))->addActionHandler(this);

        resize(gridbtnx + (gridbtnwidth * btnperrow) + 12 + border_left + border_right,
               closerow_y + closeButton->getHeight() + 8 + border_top + border_bottom);

        bar->resize(getWidth(),bar->getHeight());
        move(parent->getWidth()>this->getWidth()?(parent->getWidth()-this->getWidth())/2:0,parent->getHeight()>this->getHeight()?(parent->getHeight()-this->getHeight())/2:0);
    }

    ~ConfigurationWindow() { running = false; cfg_windows_active.clear(); }

    virtual bool keyDown(const GUI::Key &key) {
        if (GUI::ToplevelWindow::keyDown(key)) return true;
        return false;
    }

    virtual bool keyUp(const GUI::Key &key) {
        if (GUI::ToplevelWindow::keyUp(key)) return true;

        if (key.special == GUI::Key::Escape) {
            closeButton->executeAction();
            return true;
        }

        return false;
    }

    void actionExecuted(GUI::ActionEventSource *b, const GUI::String &arg) {
        GUI::String sname = RestoreName(arg);
        sname.at(0) = (unsigned int)std::tolower((int)sname.at(0));
        Section *sec;
        if (arg == "Close" || arg == "Cancel" || arg == "Close") {
            running = false;
        } else if (sname == "autoexec") {
            auto lookup = cfg_windows_active.find(sname);
            if (lookup == cfg_windows_active.end()) {
                Section_line *section = static_cast<Section_line *>(control->GetSection((const char *)sname));
                auto *np = new AutoexecEditor(getScreen(), 50, 30, section);
                cfg_windows_active[sname] = np;
                np->cfg_sname = sname;
                np->raise();
            }
            else {
                lookup->second->raise();
            }
        } else if (sname == "config" || sname == "4dos") {
            auto lookup = cfg_windows_active.find(sname);
            if (lookup == cfg_windows_active.end()) {
                Section_prop *section = static_cast<Section_prop *>(control->GetSection((const char *)sname));
                auto *np = new ConfigEditor(getScreen(), 50, 30, section);
                cfg_windows_active[sname] = np;
                np->cfg_sname = sname;
                np->raise();
            }
            else {
                lookup->second->raise();
            }
        } else if ((sec = control->GetSection((const char *)sname))) {
            auto lookup = cfg_windows_active.find(sname);
            if (lookup == cfg_windows_active.end()) {
                Section_prop *section = static_cast<Section_prop *>(sec);
                auto *np = new SectionEditor(getScreen(), 50, 30, section);
                cfg_windows_active[sname] = np;
                np->cfg_sname = sname;
                np->raise();
            }
            else {
                lookup->second->raise();
            }
        } else if (arg == "Visit Homepage") {
            std::string url = "https://dosbox-x.com/";
#if defined(WIN32)
            ShellExecute(NULL, "open", url.c_str(), NULL, NULL, SW_SHOWNORMAL);
#elif defined(LINUX)
            system(("xdg-open "+url).c_str());
#elif defined(MACOSX)
            system(("open "+url).c_str());
#endif
        } else if (arg == "About") {
            //new GUI::MessageBox2(getScreen(), 100, 150, 330, "About DOSBox-X", aboutmsg);
            new GUI::MessageBox2(getScreen(), getScreen()->getWidth()>330?(parent->getWidth()-330)/2:0, 150, 340, "About DOSBox-X", aboutmsg);
        } else if (arg == "Introduction") {
            //new GUI::MessageBox2(getScreen(), 20, 50, 540, "Introduction", intromsg);
            new GUI::MessageBox2(getScreen(), getScreen()->getWidth()>540?(parent->getWidth()-540)/2:0, 50, 540, "Introduction", intromsg);
        } else if (arg == "Getting Started") {
            std::string msg = MSG_Get("PROGRAM_INTRO_MOUNT_START");
#ifdef WIN32
            msg += MSG_Get("PROGRAM_INTRO_MOUNT_WINDOWS");
#else
            msg += MSG_Get("PROGRAM_INTRO_MOUNT_OTHER");
#endif
            msg += MSG_Get("PROGRAM_INTRO_MOUNT_END");

            //new GUI::MessageBox2(getScreen(), 0, 50, 680, std::string("Getting Started"), msg);
            new GUI::MessageBox2(getScreen(), getScreen()->getWidth()>680?(parent->getWidth()-680)/2:0, 50, 680, std::string("Getting Started"), msg);
        } else if (arg == "CD-ROM Support") {
            //new GUI::MessageBox2(getScreen(), 20, 50, 640, "CD-ROM Support", MSG_Get("PROGRAM_INTRO_CDROM"));
            new GUI::MessageBox2(getScreen(), getScreen()->getWidth()>640?(parent->getWidth()-640)/2:0, 50, 640, "CD-ROM Support", MSG_Get("PROGRAM_INTRO_CDROM"));
        } else if (arg == "Save...") {
            new SaveDialog(getScreen(), 50, 100, "Save Configuration...");
        } else if (arg == "Save Language File...") {
            new SaveLangDialog(getScreen(), 90, 100, "Save Language File...");
        } else {
            return ToplevelWindow::actionExecuted(b, arg);
        }
    }
};

/*********************************************************************************************************************/
/* UI control functions */

static void UI_Execute(GUI::ScreenSDL *screen) {
    SDL_Surface *sdlscreen;
    SDL_Event event;
    GUI::String configString = GUI::String("DOSBox-X Configuration Tool");

    sdlscreen = screen->getSurface();
    auto *cfg_wnd = new ConfigurationWindow(screen, 40, 10, configString);
    cfg_wnd->raise();

    // event loop
    while (running) {
        while (SDL_PollEvent(&event)) {
            switch (event.type) {
#if !defined(C_SDL2) && defined(_WIN32) && !defined(HX_DOS)
                case SDL_SYSWMEVENT : {
                    switch ( event.syswm.msg->msg ) {
                        case WM_COMMAND:
# if DOSBOXMENU_TYPE == DOSBOXMENU_HMENU
                            if (GetMenu(GetHWND())) {
                                if (guiMenu.mainMenuWM_COMMAND((unsigned int)LOWORD(event.syswm.msg->wParam))) return;
                            }
# endif
                            break;
                    }
                } break;
#endif
                default:
                    break;
            }

            if (!screen->event(event)) {
                if (event.type == SDL_QUIT) running = false;
            }
        }

        //Selecting keyboard will create a new surface.
        screen->watchTime();
        sdlscreen = screen->getSurface();

        if (background)
            SDL_BlitSurface(background, NULL, sdlscreen, NULL);
        else
            SDL_FillRect(sdlscreen,0,0);

        screen->update(screen->getTime());

#if defined(C_SDL2)
        SDL_Window* GFX_GetSDLWindow(void);
        SDL_UpdateWindowSurface(GFX_GetSDLWindow());
#else
        SDL_UpdateRect(sdlscreen, 0, 0, 0, 0);
#endif

        SDL_Delay(40);
    }
}

static void UI_Select(GUI::ScreenSDL *screen, int select) {
    SDL_Surface *sdlscreen = NULL;
    Section_line *section2 = NULL;
    Section_prop *section = NULL;
    Section *sec = NULL;
    SDL_Event event;
    GUI::String configString = GUI::String("DOSBox-X Configuration Tool");

    sdlscreen = screen->getSurface();
    switch (select) {
        case 0:
            new GUI::MessageBox2(screen, 200, 150, 280, "", "");
            running=false;
            break;
        case 1:
            new SaveDialog(screen, 90, 100, "Save Configuration...");
            break;
        case 2: {
            sec = control->GetSection("sdl");
            section=static_cast<Section_prop *>(sec); 
            auto *p = new SectionEditor(screen,50,30,section);
            p->raise();
            } break;
        case 3:
            sec = control->GetSection("dosbox");
            section=static_cast<Section_prop *>(sec); 
            new SectionEditor(screen,50,30,section);
            break;
        case 4:
            sec = control->GetSection("mixer");
            section=static_cast<Section_prop *>(sec); 
            new SectionEditor(screen,50,30,section);
            break;
        case 5:
            sec = control->GetSection("serial");
            section=static_cast<Section_prop *>(sec); 
            new SectionEditor(screen,50,30,section);
            break;
        case 6:
            sec = control->GetSection("ne2000");
            section=static_cast<Section_prop *>(sec); 
            new SectionEditor(screen,50,30,section);
            break;
        case 7:
            section2 = static_cast<Section_line *>(control->GetSection("autoexec"));
            new AutoexecEditor(screen, 50, 30, section2);
            break;
        case 8:
            sec = control->GetSection("glide");
            section=static_cast<Section_prop *>(sec); 
            new SectionEditor(screen,50,30,section);
            break;
        case 9:
            new SaveLangDialog(screen, 90, 100, "Save Language File...");
            break;
        case 10: {
            auto *np = new ConfigurationWindow(screen, 40, 10, configString);
            np->raise();
            } break;
        case 11:
            sec = control->GetSection("parallel");
            section=static_cast<Section_prop *>(sec);
            new SectionEditor(screen,50,30,section);
            break;
        case 12:
            sec = control->GetSection("printer");
            section=static_cast<Section_prop *>(sec);
            new SectionEditor(screen,50,30,section);
            break;
        case 13:
            sec = control->GetSection("cpu");
            section=static_cast<Section_prop *>(sec);
            new SectionEditor(screen,50,30,section);
            break;
        case 14:
            sec = control->GetSection("dos");
            section=static_cast<Section_prop *>(sec);
            new SectionEditor(screen,50,30,section);
            break;
        case 15:
            sec = control->GetSection("midi");
            section=static_cast<Section_prop *>(sec);
            new SectionEditor(screen,50,30,section);
            break;
        case 16: {
            auto *np1 = new SetCycles(screen, 90, 100, "Set CPU Cycles...");
            np1->raise();
            } break;
        case 17: {
            auto *np2 = new SetVsyncrate(screen, 90, 100, "Set vertical syncrate...");
            np2->raise();
            } break;
        case 18: {
            auto *np3 = new SetLocalSize(screen, 90, 100, "Set Default Local Freesize...");
            np3->raise();
            } break;
        case 19: {
            auto *np4 = new SetDOSVersion(screen, 90, 100, "Edit reported DOS version");
            np4->raise();
            } break;
        case 20: {
            auto *np5 = new ShowMixerInfo(screen, 90, 70, "Current sound mixer volumes");
            np5->raise();
            } break;
        case 21: {
            auto *np6 = new ShowSBInfo(screen, 150, 100, "Sound Blaster configuration");
            np6->raise();
            } break;
        case 22: {
            auto *np6 = new ShowMidiDevice(screen, 150, 100, "Current MIDI configuration");
            np6->raise();
            } break;
        case 23: {
            auto *np7 = new ShowLoadWarning(screen, 150, 120, "DOSBox-X version mismatch. Load the state anyway?");
            np7->raise();
            } break;
        case 24: {
            auto *np7 = new ShowLoadWarning(screen, 150, 120, "Program name mismatch. Load the state anyway?");
            np7->raise();
            } break;
        case 25: {
            auto *np7 = new ShowLoadWarning(screen, 150, 120, "Memory size mismatch. Load the state anyway?");
            np7->raise();
            } break;
        case 26: {
            auto *np7 = new ShowLoadWarning(screen, 150, 120, "Machine type mismatch. Load the state anyway?");
            np7->raise();
            } break;
        case 27: {
            auto *np7 = new ShowLoadWarning(screen, 150, 120, "Are you sure to remove the state in this slot?");
            np7->raise();
            } break;
        case 28: {
            auto *np7 = new SetSensitivity(screen, 90, 100, "Set mouse sensitivity...");
            np7->raise();
            } break;
        case 29: {
            auto *np7 = new SetAutoSave(screen, 0, 0, "Auto-save settings...");
            np7->raise();
            } break;
        case 31: if (statusdrive>-1 && statusdrive<DOS_DRIVES && Drives[statusdrive]) {
            auto *np8 = new ShowDriveInfo(screen, 120, 50, "Drive information");
            np8->raise();
            } break;
        case 32: {
            auto *np9 = new ShowDriveNumber(screen, 110, 70, "Mounted drive numbers");
            np9->raise();
            } break;
        case 33: {
            auto *np10 = new ShowIDEInfo(screen, 150, 70, "IDE controller assignment");
            np10->raise();
            } break;
        case 34: {
            auto *np11 = new ShowHelpIntro(screen, 70, 70, "Introduction to DOSBox-X");
            np11->raise();
            } break;
        case 35: {
            auto *np12 = new ShowHelpAbout(screen, 110, 70, "About DOSBox-X");
            np12->raise();
            } break;
        case 36: {
            auto *np13 = new ShowHelpCommand(screen, 150, 120, ("Help on DOS command: "+helpcmd).c_str());
            np13->raise();
            } break;
        case 37: {
            auto *np14 = new MakeDiskImage(screen, 110, 70, "Create blank disk image");
            np14->raise();
            } break;
        case 38: {
            auto *np15 = new ShowHelpNIC(screen, 70, 70, "Network interface list");
            np15->raise();
            } break;
        case 39: {
            auto *np15 = new ShowHelpPRT(screen, 70, 70, "Printer device list");
            np15->raise();
            } break;
        default:
            break;
    }

    // event loop
    while (running) {
        while (SDL_PollEvent(&event)) {
            switch (event.type) {
#if !defined(C_SDL2) && defined(_WIN32) && !defined(HX_DOS)
                case SDL_SYSWMEVENT : {
                    switch ( event.syswm.msg->msg ) {
                        case WM_COMMAND:
# if DOSBOXMENU_TYPE == DOSBOXMENU_HMENU
                            if (GetMenu(GetHWND())) {
                                if (guiMenu.mainMenuWM_COMMAND((unsigned int)LOWORD(event.syswm.msg->wParam))) return;
                            }
# endif
                            break;
                    }
                } break;
#endif
                default:
                    break;
            }

            if (!screen->event(event)) {
                if (event.type == SDL_QUIT) running = false;
            }
        }

        if (background)
            SDL_BlitSurface(background, NULL, sdlscreen, NULL);
        else
            SDL_FillRect(sdlscreen,0,0);

        screen->update(4);
#if defined(C_SDL2)
        SDL_Window* GFX_GetSDLWindow(void);
        SDL_UpdateWindowSurface(GFX_GetSDLWindow());
#else   
        SDL_UpdateRect(sdlscreen, 0, 0, 0, 0);
#endif
        SDL_Delay(20);
    }
}

void GUI_Shortcut(int select) {
    if(!select || running) return;

    bool GFX_GetPreventFullscreen(void);

    /* Sorry, the UI screws up 3Dfx OpenGL emulation.
     * Remove this block when fixed. */
    if (GFX_GetPreventFullscreen()) {
        LOG_MSG("GUI is not available while 3Dfx OpenGL emulation is running");
        return;
    }

    shortcutid=select;
    shortcut=true;
    GUI::ScreenSDL *screen = UI_Startup(NULL);
    UI_Select(screen,select);
    UI_Shutdown(screen);
    shortcut=false;
    shortcutid=-1;
    delete screen;
}

void GUI_Run(bool pressed) {
    if (pressed || running) return;

    bool GFX_GetPreventFullscreen(void);

    /* Sorry, the UI screws up 3Dfx OpenGL emulation.
     * Remove this block when fixed. */
    if (GFX_GetPreventFullscreen()) {
        LOG_MSG("GUI is not available while 3Dfx OpenGL emulation is running");
        return;
    }

    GUI::ScreenSDL *screen = UI_Startup(NULL);
    UI_Execute(screen);
    UI_Shutdown(screen);
    delete screen;
}<|MERGE_RESOLUTION|>--- conflicted
+++ resolved
@@ -79,15 +79,9 @@
 extern int                  statusdrive, swapInDisksSpecificDrive;
 extern bool                 dos_kernel_disabled, confres, swapad;
 extern Bitu                 currentWindowWidth, currentWindowHeight;
-<<<<<<< HEAD
-extern std::string 			strPasteBuffer;
-
-extern void 				PasteClipboard(bool bPressed);
-=======
 extern std::string          strPasteBuffer;
 
 extern void                 PasteClipboard(bool bPressed);
->>>>>>> bc392195
 extern bool                 MSG_Write(const char *);
 extern void                 LoadMessageFile(const char * fname);
 extern void                 GFX_SetTitle(int32_t cycles, int frameskip, Bits timing, bool paused);
@@ -1337,16 +1331,6 @@
 			PasteClipboard(true);
 			swapad=true;
 			unsigned char head;
-<<<<<<< HEAD
-			while (strPasteBuffer.length()) {
-				head = strPasteBuffer[0];
-				if (head == 9) for (int i=0; i<8; i++) content->keyDown(GUI::Key(' ', GUI::Key::None, false, false, false, false));
-				else if (head == 13) content->keyDown(GUI::Key(GUI::Key::None, GUI::Key::Enter, false, false, false, false));
-				else if (head > 31) content->keyDown(GUI::Key(head, GUI::Key::None, false, false, false, false));
-				strPasteBuffer = strPasteBuffer.substr(1, strPasteBuffer.length());
-			}
-			return;
-=======
             GUI::Key *key;
             GUI::Key::Special ksym = (GUI::Key::Special)0;
 			while (strPasteBuffer.length()) {
@@ -1359,7 +1343,6 @@
 				strPasteBuffer = strPasteBuffer.substr(1, strPasteBuffer.length());
 			}
             return;
->>>>>>> bc392195
         } else ToplevelWindow::actionExecuted(b, arg);
     }
 
@@ -1402,17 +1385,10 @@
         content = new GUI::Input(this, 5, 30, 550 - 10 - border_left - border_right, 185);
         content->setText(section->data);
         (new GUI::Button(this, 5, 220, "Paste Clipboard"))->addActionHandler(this);
-<<<<<<< HEAD
-        if (first_shell) (new GUI::Button(this, 150, 220, "Append History"))->addActionHandler(this);
-        if (shell_idle) (new GUI::Button(this, 280, 220, "Execute Now"))->addActionHandler(this);
-        (closeButton = new GUI::Button(this, 390, 220, "Cancel", 70))->addActionHandler(this);
-        (new GUI::Button(this, 460, 220, "OK", 70))->addActionHandler(this);
-=======
         if (first_shell) (new GUI::Button(this, 147, 220, "Append History"))->addActionHandler(this);
         if (shell_idle) (new GUI::Button(this, 281, 220, "Execute Now"))->addActionHandler(this);
         (closeButton = new GUI::Button(this, 391, 220, "Cancel", 70))->addActionHandler(this);
         (new GUI::Button(this, 461, 220, "OK", 70))->addActionHandler(this);
->>>>>>> bc392195
         move(parent->getWidth()>this->getWidth()?(parent->getWidth()-this->getWidth())/2:0,parent->getHeight()>this->getHeight()?(parent->getHeight()-this->getHeight())/2:0);
     }
 
@@ -1432,18 +1408,6 @@
 			PasteClipboard(true);
 			swapad=true;
 			unsigned char head;
-<<<<<<< HEAD
-			while (strPasteBuffer.length()) {
-				head = strPasteBuffer[0];
-				if (head == 9) for (int i=0; i<8; i++) content->keyDown(GUI::Key(' ', GUI::Key::None, false, false, false, false));
-				else if (head == 13) content->keyDown(GUI::Key(GUI::Key::None, GUI::Key::Enter, false, false, false, false));
-				else if (head > 31) content->keyDown(GUI::Key(head, GUI::Key::None, false, false, false, false));
-				strPasteBuffer = strPasteBuffer.substr(1, strPasteBuffer.length());
-			}
-			return;
-		}
-        else if (arg == "Append History") {
-=======
             GUI::Key *key;
             GUI::Key::Special ksym = (GUI::Key::Special)0;
 			while (strPasteBuffer.length()) {
@@ -1457,7 +1421,6 @@
 			}
 			return;
 		} else if (arg == "Append History") {
->>>>>>> bc392195
             std::list<std::string>::reverse_iterator i = first_shell->l_history.rbegin();
             std::string lines = *(std::string*)content->getText();
             while (i != first_shell->l_history.rend()) {
