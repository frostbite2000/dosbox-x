/*
 *  Copyright (C) 2002-2013  The DOSBox Team
 *
 *  This program is free software; you can redistribute it and/or modify
 *  it under the terms of the GNU General Public License as published by
 *  the Free Software Foundation; either version 2 of the License, or
 *  (at your option) any later version.
 *
 *  This program is distributed in the hope that it will be useful,
 *  but WITHOUT ANY WARRANTY; without even the implied warranty of
 *  MERCHANTABILITY or FITNESS FOR A PARTICULAR PURPOSE.  See the
 *  GNU General Public License for more details.
 *
 *  You should have received a copy of the GNU General Public License
 *  along with this program; if not, write to the Free Software
 *  Foundation, Inc., 59 Temple Place - Suite 330, Boston, MA 02111-1307, USA.
 */

#ifdef WIN32
# ifndef WIN32_LEAN_AND_MEAN
#  define WIN32_LEAN_AND_MEAN
# endif
#endif

#ifdef OS2
# define INCL_DOS
# define INCL_WIN
#endif

bool OpenGL_using(void);

#ifndef _GNU_SOURCE
# define _GNU_SOURCE
#endif

#include <stdlib.h>
#include <string.h>
#include <stdio.h>
#include <unistd.h>
#include <assert.h>
#include <stdarg.h>
#include <sys/types.h>
#include <algorithm> // std::transform
#ifdef WIN32
# include <signal.h>
# include <sys/stat.h>
# include <process.h>
#endif

#include "cross.h"
#include "SDL.h"

#include "dosbox.h"
#include "video.h"
#include "mouse.h"
#include "pic.h"
#include "timer.h"
#include "setup.h"
#include "bios.h"
#include "support.h"
#include "debug.h"
#include "render.h"
#include "menu.h"
#include "SDL_video.h"
#include "ide.h"
#include "mapper.h"

#include "../src/libs/gui_tk/gui_tk.h"

#ifdef __WIN32__
# include "callback.h"
# include "dos_inc.h"
# include <malloc.h>
# include "Commdlg.h"
# include "windows.h"
# include "Shellapi.h"
# include "shell.h"
# include "SDL_syswm.h"
# include <cstring>
# include <fstream>
# include <sstream>
#endif // WIN32

#include "mapper.h"
#include "vga.h"
#include "keyboard.h"
#include "cpu.h"
#include "fpu.h"
#include "cross.h"
#include "control.h"

#if defined(WIN32) && !defined(S_ISREG)
# define S_ISREG(x) ((x & S_IFREG) == S_IFREG)
#endif

using namespace std;

Bitu userResizeWindowWidth = 0, userResizeWindowHeight = 0;
Bitu currentWindowWidth = 640, currentWindowHeight = 480;

int NonUserResizeCounter = 0;

int gl_clear_countdown = 0;

Bitu time_limit_ms = 0;

extern bool keep_umb_on_boot;
extern bool keep_private_area_on_boot;
extern bool dos_kernel_disabled;
bool guest_machine_power_on = false;

std::string custom_savedir;

void SHELL_Run();
void DisableINT33();
void EMS_DoShutDown();
void XMS_DoShutDown();
void DOS_DoShutDown();
void GUS_DOS_Shutdown();
void SBLASTER_DOS_Shutdown();
void DOS_ShutdownDevices(void);
void RemoveEMSPageFrame(void);
void RemoveUMBBlock();
void DOS_GetMemory_unmap();
void VFILE_Shutdown(void);
void PROGRAMS_Shutdown(void);
void DOS_UninstallMisc(void);
void CALLBACK_Shutdown(void);
void DOS_ShutdownDrives();
void VFILE_Shutdown(void);
void DOS_ShutdownFiles();
void FreeBIOSDiskList();
void GFX_ShutDown(void);
void MAPPER_Shutdown();
void SHELL_Init(void);

void UpdateWindowMaximized(bool flag) {
    menu.maxwindow = flag;
}

void UpdateWindowDimensions(Bitu width, Bitu height) {
	currentWindowWidth = width;
	currentWindowHeight = height;
}

void UpdateWindowDimensions(void) {
#if defined(WIN32) && !defined(C_SDL2)
	// When maximized, SDL won't actually tell us our new dimensions, so get it ourselves.
	// FIXME: Instead of GetHWND() we need to track our own handle or add something to SDL 1.x
	//        to provide the handle!
	RECT r = { 0 };

	GetClientRect(GetHWND(), &r);
    UpdateWindowDimensions(r.right, r.bottom);
    UpdateWindowMaximized(IsZoomed(GetHWND()));
#endif
#if defined(LINUX) && !defined(C_SDL2)
    void UpdateWindowDimensions_Linux(void);
    UpdateWindowDimensions_Linux();
#endif
}

#if C_OPENGL
#include "SDL_opengl.h"

#ifndef APIENTRY
#define APIENTRY
#endif
#ifndef APIENTRYP
#define APIENTRYP APIENTRY *
#endif

#ifndef GL_ARB_pixel_buffer_object
#define GL_ARB_pixel_buffer_object 1
#define GL_PIXEL_PACK_BUFFER_ARB           0x88EB
#define GL_PIXEL_UNPACK_BUFFER_ARB         0x88EC
#define GL_PIXEL_PACK_BUFFER_BINDING_ARB   0x88ED
#define GL_PIXEL_UNPACK_BUFFER_BINDING_ARB 0x88EF
#endif

#ifndef GL_ARB_vertex_buffer_object
#define GL_ARB_vertex_buffer_object 1
typedef void (APIENTRYP PFNGLGENBUFFERSARBPROC) (GLsizei n, GLuint *buffers);
typedef void (APIENTRYP PFNGLBINDBUFFERARBPROC) (GLenum target, GLuint buffer);
typedef void (APIENTRYP PFNGLDELETEBUFFERSARBPROC) (GLsizei n, const GLuint *buffers);
typedef void (APIENTRYP PFNGLBUFFERDATAARBPROC) (GLenum target, GLsizeiptr size, const GLvoid *data, GLenum usage);
typedef GLvoid* (APIENTRYP PFNGLMAPBUFFERARBPROC) (GLenum target, GLenum access);
typedef GLboolean (APIENTRYP PFNGLUNMAPBUFFERARBPROC) (GLenum target);
#endif

PFNGLGENBUFFERSARBPROC glGenBuffersARB = NULL;
PFNGLBINDBUFFERARBPROC glBindBufferARB = NULL;
PFNGLDELETEBUFFERSARBPROC glDeleteBuffersARB = NULL;
PFNGLBUFFERDATAARBPROC glBufferDataARB = NULL;
PFNGLMAPBUFFERARBPROC glMapBufferARB = NULL;
PFNGLUNMAPBUFFERARBPROC glUnmapBufferARB = NULL;

#endif //C_OPENGL

/* TODO: move to general header */
static inline int int_log2(int val) {
	int log = 0;
	while ((val >>= 1) != 0) log++;
	return log;
}

enum SCREEN_TYPES {
	SCREEN_OPENGLHQ,
	SCREEN_SURFACE,
	SCREEN_OPENGL,
	SCREEN_DIRECT3D
};

enum PRIORITY_LEVELS {
	PRIORITY_LEVEL_PAUSE,
	PRIORITY_LEVEL_LOWEST,
	PRIORITY_LEVEL_LOWER,
	PRIORITY_LEVEL_NORMAL,
	PRIORITY_LEVEL_HIGHER,
	PRIORITY_LEVEL_HIGHEST
};

#if defined(C_SDL2)
# define MAPPERFILE				"mapper-" VERSION ".sdl2.map"
#else
# define MAPPERFILE				"mapper-" VERSION ".map"
#endif

#if !defined(C_SDL2)
void                        GUI_ResetResize(bool);
void						GUI_LoadFonts();
void						GUI_Run(bool);
#endif
void						Restart(bool pressed);
bool						RENDER_GetAspect(void);
bool						RENDER_GetAutofit(void);

extern const char*				RunningProgram;
extern bool					CPU_CycleAutoAdjust;
#if !(ENVIRON_INCLUDED)
extern char**					environ;
#endif

Bitu						frames = 0;
double                      rtdelta = 0;
bool						emu_paused = false;
bool						mouselocked = false; //Global variable for mapper
bool						load_videodrv = true;
bool						fullscreen_switch = true;
bool						dos_kernel_disabled = true;
bool						startup_state_numlock = false; // Global for keyboard initialisation
bool						startup_state_capslock = false; // Global for keyboard initialisation

#if defined(WIN32) && !defined(C_SDL2)
extern "C" void SDL1_hax_SetMenu(HMENU menu);
#endif

#ifdef WIN32
# include <windows.h>
#endif

#if (HAVE_DDRAW_H)
# include <ddraw.h>
struct private_hwdata {
	LPDIRECTDRAWSURFACE3			dd_surface;
	LPDIRECTDRAWSURFACE3			dd_writebuf;
};
#endif

#if (HAVE_D3D9_H)
# include "direct3d.h"
#endif

#if (HAVE_D3D9_H)
CDirect3D*					d3d = NULL;
#endif

#ifdef WIN32
# define STDOUT_FILE				TEXT("stdout.txt")
# define STDERR_FILE				TEXT("stderr.txt")
# define DEFAULT_CONFIG_FILE			"/dosbox.conf"
#elif defined(MACOSX)
# define DEFAULT_CONFIG_FILE			"/Library/Preferences/DOSBox Preferences"
#else /*linux freebsd*/
# define DEFAULT_CONFIG_FILE			"/.dosboxrc"
#endif

#if C_SET_PRIORITY
# include <sys/resource.h>
# define PRIO_TOTAL				(PRIO_MAX-PRIO_MIN)
#endif

#ifdef OS2
# include <os2.h>
#endif

struct SDL_Block {
	bool inited;
	bool active;							//If this isn't set don't draw
	bool updating;
#if defined(C_SDL2)
    bool update_window;
    bool update_display_contents;
    int window_desired_width, window_desired_height;
#endif
	struct {
		Bit32u width;
		Bit32u height;
		Bit32u bpp;
		Bitu flags;
		double scalex,scaley;
		GFX_CallBack_t callback;
	} draw;
	bool wait_on_error;
	struct {
		struct {
			Bit16u width, height;
			bool fixed;
            bool display_res;
		} full;
		struct {
			Bit16u width, height;
		} window;
		Bit8u bpp;
#if defined(C_SDL2)
        Bit32u pixelFormat;
#endif
		bool fullscreen;
		bool lazy_fullscreen;
        bool prevent_fullscreen;
		bool lazy_fullscreen_req;
		bool doublebuf;
		SCREEN_TYPES type;
		SCREEN_TYPES want_type;
	} desktop;
#if C_OPENGL
	struct {
		Bitu pitch;
		void * framebuf;
		GLuint buffer;
		GLuint texture;
		GLuint displaylist;
		GLint max_texsize;
		bool bilinear;
		bool packed_pixel;
		bool paletted_texture;
		bool pixel_buffer_object;
	} opengl;
#endif
	struct {
		SDL_Surface * surface;
#if (HAVE_DDRAW_H) && defined(WIN32)
		RECT rect;
#endif
	} blit;
	struct {
		PRIORITY_LEVELS focus;
		PRIORITY_LEVELS nofocus;
	} priority;
	SDL_Rect clip;
	SDL_Surface * surface;
#if defined(C_SDL2)
    SDL_Window * window;
    SDL_Renderer * renderer;
    const char * rendererDriver;
    int displayNumber;
    struct {
        SDL_Texture * texture;
        SDL_PixelFormat * pixelFormat;
    } texture;
#endif
	SDL_cond *cond;
	struct {
		bool autolock;
		bool autoenable;
		bool requestlock;
		bool locked;
		Bitu sensitivity;
	} mouse;
	SDL_Rect updateRects[1024];
	Bitu overscan_color;
	Bitu overscan_width;
	Bitu num_joysticks;
#if defined (WIN32)
	bool using_windib;
#endif
	// state of alt-keys for certain special handlings
	Bit16u laltstate;
	Bit16u raltstate;
    bool must_redraw_all;
    bool deferred_resize;
    bool init_ignore;
};

static SDL_Block sdl;

Bitu GUI_JoystickCount(void) {
    return sdl.num_joysticks;
}

/* TODO: should move to it's own file ================================================ */
static unsigned char logo[32*32*4]= {
#include "dosbox_logo.h"
};

static void DOSBox_SetOriginalIcon(void) {
#if !defined(MACOSX)
	SDL_Surface *logos;

#if WORDS_BIGENDIAN
    	logos = SDL_CreateRGBSurfaceFrom((void*)logo,32,32,32,128,0xff000000,0x00ff0000,0x0000ff00,0);
#else
    	logos = SDL_CreateRGBSurfaceFrom((void*)logo,32,32,32,128,0x000000ff,0x0000ff00,0x00ff0000,0);
#endif

#if defined(C_SDL2)
        SDL_SetWindowIcon(sdl.window, logos);
#else
    	SDL_WM_SetIcon(logos,NULL);
#endif
#endif
}
/* =================================================================================== */

#if defined (WIN32)
bool GFX_SDLUsingWinDIB(void) {
	return sdl.using_windib;
}
#endif

void GFX_SetIcon(void) {
#if !defined(MACOSX)
	/* Set Icon (must be done before any sdl_setvideomode call) */
	/* But don't set it on OS X, as we use a nicer external icon there. */
	/* Made into a separate call, so it can be called again when we restart the graphics output on win32 */
	if (menu_compatible) { DOSBox_SetOriginalIcon(); return; }
#endif

#if defined(WIN32) && !defined(C_SDL2)
	HICON hIcon1;

	hIcon1 = (HICON) LoadImage( GetModuleHandle(NULL), MAKEINTRESOURCE(dosbox_ico), IMAGE_ICON,
		16,16,LR_DEFAULTSIZE);

	SendMessage(GetHWND(), WM_SETICON, ICON_SMALL, (LPARAM) hIcon1 ); 
#endif
}

extern std::string dosbox_title;

void GFX_SetTitle(Bit32s cycles,Bits frameskip,Bits timing,bool paused){
	static Bits internal_frameskip=0;
	static Bit32s internal_cycles=0;
	static Bits internal_timing=0;
	char title[200] = {0};

	if (cycles != -1) internal_cycles = cycles;
	if (timing != -1) internal_timing = timing;
	if (frameskip != -1) internal_frameskip = frameskip;

	if (!menu_startup) {
		sprintf(title,"%s%sDOSBox-X %s, %d cyc/ms, %s",
			dosbox_title.c_str(),dosbox_title.empty()?"":": ",
			VERSION,(int)internal_cycles,RunningProgram);

	    if (!menu.hidecycles) {
            char *p = title + strlen(title); // append to end of string

            sprintf(p,", FPS %2d",(int)frames);
        }

	    if (menu.showrt) {
            char *p = title + strlen(title); // append to end of string

            sprintf(p,", %2d%%/RT",(int)floor((rtdelta / 10) + 0.5));
        }

#if defined(C_SDL2)
        SDL_SetWindowTitle(sdl.window,title);
#else
		SDL_WM_SetCaption(title,VERSION);
#endif
		return;
	}

	if (menu.hidecycles) {
		if (CPU_CycleAutoAdjust) {
			sprintf(title,"%s%sDOSBox-X %s, max %3d%% cyc/ms, %s",
				dosbox_title.c_str(),dosbox_title.empty()?"":": ",
				VERSION,(int)CPU_CyclePercUsed,RunningProgram);
		}
		else {
			sprintf(title,"%s%sDOSBox-X %s, %d cyc/ms, %s",
				dosbox_title.c_str(),dosbox_title.empty()?"":": ",
				VERSION,(int)internal_cycles,RunningProgram);
		}
	} else if (CPU_CycleAutoAdjust) {
		sprintf(title,"%s%sDOSBox-X %s, CPU : %s %d%% = max %3d, %d FPS - %2d %8s %i.%i%%",
			dosbox_title.c_str(),dosbox_title.empty()?"":": ",
			VERSION,core_mode,(int)CPU_CyclePercUsed,(int)internal_cycles,(int)frames,
			(int)internal_frameskip,RunningProgram,(int)(internal_timing/100),(int)(internal_timing%100/10));
	} else {
		sprintf(title,"%s%sDOSBox-X %s, CPU : %s %d = %8d, %d FPS - %2d %8s %i.%i%%",
			dosbox_title.c_str(),dosbox_title.empty()?"":": ",
			VERSION,core_mode,(int)0,(int)internal_cycles,(int)frames,(int)internal_frameskip,
			RunningProgram,(int)(internal_timing/100),(int)((internal_timing%100)/10));
	}

	if (paused) strcat(title," PAUSED");
#if defined(C_SDL2)
    SDL_SetWindowTitle(sdl.window,title);
#else
	SDL_WM_SetCaption(title,VERSION);
#endif
}

bool warn_on_mem_write = false;

void CPU_Snap_Back_To_Real_Mode();

static void KillSwitch(bool pressed) {
	if (!pressed) return;
	if (sdl.desktop.fullscreen) GFX_SwitchFullScreen();
#if 0 /* Re-enable this hack IF DOSBox continues to have problems page-faulting on kill switch */
	CPU_Snap_Back_To_Real_Mode(); /* TEMPORARY HACK. There are portions of DOSBox that write to memory as if still running DOS. */
	/* ^ Without this hack, when running Windows NT 3.1 this Kill Switch effectively becomes the Instant Page Fault BSOD switch
	 * because the DOSBox code attempting to write to real mode memory causes a page fault (though hitting the kill switch a
	 * second time shuts DOSBox down properly). It's sort of the same issue behind the INT 33h emulation causing instant BSOD
	 * in Windows NT the instant you moved or clicked the mouse. The purpose of this hack is that, before any of that DOSBox
	 * code has a chance, we force the CPU back into real mode so that the code doesn't trigger funny page faults and DOSBox
	 * shuts down properly. */
#endif
	warn_on_mem_write = true;
	throw 1;
}

static void SDL_Overscan(void) {
    sdl.overscan_color=0;
	if (sdl.overscan_width) {
		Bitu border_color =  GFX_GetRGB(vga.dac.rgb[vga.attr.overscan_color].red<<2,
			vga.dac.rgb[vga.attr.overscan_color].green<<2, vga.dac.rgb[vga.attr.overscan_color].blue<<2);
		if (border_color != sdl.overscan_color) {
			sdl.overscan_color = border_color;

		// Find four rectangles forming the border
			SDL_Rect *rect = &sdl.updateRects[0];
			rect->x = 0; rect->y = 0; rect->w = sdl.draw.width+2*sdl.clip.x; rect->h = sdl.clip.y; // top
			if ((Bitu)rect->h > (Bitu)sdl.overscan_width) { rect->y += (rect->h-sdl.overscan_width); rect->h = sdl.overscan_width; }
			if ((Bitu)sdl.clip.x > (Bitu)sdl.overscan_width) { rect->x += (sdl.clip.x-sdl.overscan_width); rect->w -= 2*(sdl.clip.x-sdl.overscan_width); }
			rect = &sdl.updateRects[1];
			rect->x = 0; rect->y = sdl.clip.y; rect->w = sdl.clip.x; rect->h = sdl.draw.height; // left
			if (rect->w > sdl.overscan_width) { rect->x += (rect->w-sdl.overscan_width); rect->w = sdl.overscan_width; }
			rect = &sdl.updateRects[2];
			rect->x = sdl.clip.x+sdl.draw.width; rect->y = sdl.clip.y; rect->w = sdl.clip.x; rect->h = sdl.draw.height; // right
			if (rect->w > sdl.overscan_width) { rect->w = sdl.overscan_width; }
			rect = &sdl.updateRects[3];
			rect->x = 0; rect->y = sdl.clip.y+sdl.draw.height; rect->w = sdl.draw.width+2*sdl.clip.x; rect->h = sdl.clip.y; // bottom
			if ((Bitu)rect->h > (Bitu)sdl.overscan_width) { rect->h = sdl.overscan_width; }
			if ((Bitu)sdl.clip.x > (Bitu)sdl.overscan_width) { rect->x += (sdl.clip.x-sdl.overscan_width); rect->w -= 2*(sdl.clip.x-sdl.overscan_width); }

			if (sdl.surface->format->BitsPerPixel == 8) { // SDL_FillRect seems to have some issues with palettized hw surfaces
				Bit8u* pixelptr = (Bit8u*)sdl.surface->pixels;
				Bitu linepitch = sdl.surface->pitch;
				for (Bits i=0; i<4; i++) {
					rect = &sdl.updateRects[i];
					Bit8u* start = pixelptr + rect->y*linepitch + rect->x;
					for (Bits j=0; j<rect->h; j++) {
						memset(start, vga.attr.overscan_color, rect->w);
						start += linepitch;
					}
				}
			} else {
				for (Bits i=0; i<4; i++)
				    SDL_FillRect(sdl.surface, &sdl.updateRects[i], border_color);

#if defined(C_SDL2)
                SDL_UpdateWindowSurfaceRects(sdl.window, sdl.updateRects, 4);
#else
				SDL_UpdateRects(sdl.surface, 4, sdl.updateRects);
#endif
			}
		}
	}
}

bool DOSBox_Paused()
{
	return emu_paused;
}

bool pause_on_vsync = false;

#if defined(C_SDL2)
bool GFX_IsFullscreen() {
	if (sdl.window == NULL) return false;
    uint32_t windowFlags = SDL_GetWindowFlags(sdl.window);
    if (windowFlags & SDL_WINDOW_FULLSCREEN_DESKTOP) return true;
    return false;
}

static bool IsFullscreen() {
    return GFX_IsFullscreen();
}
#endif

void PauseDOSBox(bool pressed) {
	bool paused = true;
	SDL_Event event;

	if (!pressed) return;
	GFX_SetTitle(-1,-1,-1,true);
	KEYBOARD_ClrBuffer();
	GFX_LosingFocus();
	while (SDL_PollEvent(&event)); // flush event queue.

	// reset pause conditions
	pause_on_vsync = false;

	// give mouse to win32 (ex. alt-tab)
#if defined(C_SDL2)
    SDL_SetRelativeMouseMode(SDL_FALSE);
#else
	SDL_WM_GrabInput(SDL_GRAB_OFF);
#endif

	while (paused) {
		SDL_WaitEvent(&event);    // since we're not polling, cpu usage drops to 0.
#ifdef __WIN32__
  #if !defined(C_SDL2)
		if (event.type==SDL_SYSWMEVENT && event.syswm.msg->msg==WM_COMMAND && event.syswm.msg->wParam==ID_PAUSE) {
			paused=false;
			GFX_SetTitle(-1,-1,-1,false);	
			break;
		}
  #endif
#endif
		switch (event.type) {

			case SDL_QUIT: KillSwitch(true); break;
			case SDL_KEYDOWN:   // Must use Pause/Break or escape Key to resume.
			if(event.key.keysym.sym == SDLK_PAUSE || event.key.keysym.sym == SDLK_ESCAPE) {

				paused = false;
				GFX_SetTitle(-1,-1,-1,false);
				break;
			}
			else if (event.key.keysym.sym == SDLK_SPACE) { /* spacebar = single frame step */
				/* resume, but let the VGA code know to call us on vertical retrace */
				paused = false;
				pause_on_vsync = true;
				GFX_SetTitle(-1,-1,-1,false);
				break;
			}
#if defined (MACOSX)
			if (event.key.keysym.sym == SDLK_q && (event.key.keysym.mod == KMOD_RMETA || event.key.keysym.mod == KMOD_LMETA) ) {
				/* On macs, all apps exit when pressing cmd-q */
				KillSwitch(true);
				break;
			} 
#endif
		}
	}


	// restore mouse state
	void GFX_UpdateSDLCaptureState();
	GFX_UpdateSDLCaptureState();

	KEYBOARD_ClrBuffer();
	GFX_LosingFocus();

	// redraw screen (ex. fullscreen - pause - alt+tab x2 - unpause)
	if (sdl.draw.callback) (sdl.draw.callback)( GFX_CallBackReset );
}

#if defined(C_SDL2)
static SDL_Window * GFX_SetSDLWindowMode(Bit16u width, Bit16u height, SCREEN_TYPES screenType) {
    static SCREEN_TYPES lastType = SCREEN_SURFACE;
    if (sdl.renderer) {
        SDL_DestroyRenderer(sdl.renderer);
        sdl.renderer=0;
    }
    if (sdl.texture.pixelFormat) {
        SDL_FreeFormat(sdl.texture.pixelFormat);
        sdl.texture.pixelFormat = 0;
    }
    if (sdl.texture.texture) {
        SDL_DestroyTexture(sdl.texture.texture);
        sdl.texture.texture=0;
    }
#if C_OPENGL
    if (sdl.opengl.context) {
        SDL_GL_DeleteContext(sdl.opengl.context);
        sdl.opengl.context=0;
    }
#endif
    sdl.window_desired_width = width;
    sdl.window_desired_height = height;
    int currWidth, currHeight;
    if (sdl.window) {
        //SDL_GetWindowSize(sdl.window, &currWidth, &currHeight);
        if (!sdl.update_window) {
            SDL_GetWindowSize(sdl.window, &currWidth, &currHeight);
            sdl.update_display_contents = ((width == currWidth) && (height == currHeight));
            return sdl.window;
        }
    }
    /* If we change screen type, recreate the window. Furthermore, if
     * it is our very first time then we simply create a new window.
     */
    if (!sdl.window
            || (lastType != screenType)
//          || (currWidth != width) || (currHeight != height)
//          || (glwindow != (0 != (SDL_GetWindowFlags(sdl.window) & SDL_WINDOW_OPENGL)))
//          || (fullscreen && (0 == (SDL_GetWindowFlags(sdl.window) & SDL_WINDOW_FULLSCREEN)))
//          || (fullscreen != (SDL_WINDOW_FULLSCREEN == (SDL_GetWindowFlags(sdl.window) & SDL_WINDOW_FULLSCREEN)))
//          || (fullscreen && ((width != currWidth) || (height != currHeight)))
       ) {
        lastType = screenType;
        if (sdl.window) {
            SDL_DestroyWindow(sdl.window);
        }
        sdl.window = SDL_CreateWindow("",
                                      SDL_WINDOWPOS_UNDEFINED_DISPLAY(sdl.displayNumber),
                                      SDL_WINDOWPOS_UNDEFINED_DISPLAY(sdl.displayNumber),
                                      width, height,
                                      (GFX_IsFullscreen() ? (sdl.desktop.full.display_res ? SDL_WINDOW_FULLSCREEN_DESKTOP : SDL_WINDOW_FULLSCREEN) : 0)
                                      | ((screenType == SCREEN_OPENGL) ? SDL_WINDOW_OPENGL : 0) | SDL_WINDOW_SHOWN);
        if (sdl.window) {
            GFX_SetTitle(-1, -1, -1, false); //refresh title.
        }
        SDL_GetWindowSize(sdl.window, &currWidth, &currHeight);
        sdl.update_display_contents = ((width == currWidth) && (height == currHeight));
        return sdl.window;
    }
    /* Fullscreen mode switching has its limits, and is also problematic on
     * some window managers. For now, the following may work up to some
     * level. On X11, SDL_VIDEO_X11_LEGACY_FULLSCREEN=1 can also help,
     * although it has its own issues.
     * Suggestion: Use the desktop res if possible, with output=surface
     * if one is not interested in scaling.
     * On Android, desktop res is the only way.
     */
    if (GFX_IsFullscreen()) {
        SDL_DisplayMode displayMode;
        SDL_GetWindowDisplayMode(sdl.window, &displayMode);
        displayMode.w = width;
        displayMode.h = height;
        SDL_SetWindowDisplayMode(sdl.window, &displayMode);

        SDL_SetWindowFullscreen(sdl.window, SDL_WINDOW_FULLSCREEN_DESKTOP);
    } else {
        SDL_SetWindowFullscreen(sdl.window, 0);

        SDL_SetWindowSize(sdl.window, width, height);
    }
    /* Maybe some requested fullscreen resolution is unsupported? */
    SDL_GetWindowSize(sdl.window, &currWidth, &currHeight);
    sdl.update_display_contents = ((width == currWidth) && (height == currHeight));
    return sdl.window;
}

// Used for the mapper UI and more: Creates a fullscreen window with desktop res
// on Android, and a non-fullscreen window with the input dimensions otherwise.
SDL_Window * GFX_SetSDLSurfaceWindow(Bit16u width, Bit16u height) {
    return GFX_SetSDLWindowMode(width, height, SCREEN_SURFACE);
}

// Returns the rectangle in the current window to be used for scaling a
// sub-window with the given dimensions, like the mapper UI.
SDL_Rect GFX_GetSDLSurfaceSubwindowDims(Bit16u width, Bit16u height) {
    SDL_Rect rect;
    rect.x=rect.y=0;
    rect.w=width;
    rect.h=height;
    return rect;
}

// Currently used for an initial test here
static SDL_Window * GFX_SetSDLOpenGLWindow(Bit16u width, Bit16u height) {
    return GFX_SetSDLWindowMode(width, height, SCREEN_OPENGL);
}
#endif

#if !defined(C_SDL2)
/* Reset the screen with current values in the sdl structure */
Bitu GFX_GetBestMode(Bitu flags) {
	Bitu testbpp,gotbpp;
	switch (sdl.desktop.want_type) {
	case SCREEN_OPENGLHQ:
		flags|=GFX_SCALING;
	case SCREEN_SURFACE:
check_surface:
		flags &= ~GFX_LOVE_8;		//Disable love for 8bpp modes
		/* Check if we can satisfy the depth it loves */
		if (flags & GFX_LOVE_8) testbpp=8;
		else if (flags & GFX_LOVE_15) testbpp=15;
		else if (flags & GFX_LOVE_16) testbpp=16;
		else if (flags & GFX_LOVE_32) testbpp=32;
		else testbpp=0;
#if (HAVE_DDRAW_H) && defined(WIN32)
check_gotbpp:
#endif
		if (sdl.desktop.fullscreen) gotbpp=SDL_VideoModeOK(640,480,testbpp,SDL_FULLSCREEN|SDL_HWSURFACE|SDL_HWPALETTE);
		else gotbpp=sdl.desktop.bpp;

        /* SDL 1.x and sometimes SDL 2.x mistake 15-bit 5:5:5 RGB for 16-bit 5:6:5 RGB
         * which causes colors to mis-display. This seems to be common with Windows and Linux.
         * If SDL said 16-bit but the bit masks suggest 15-bit, then make the correction now. */
        if (gotbpp == 16) {
            if (sdl.surface->format->Gshift == 5 && sdl.surface->format->Gmask == (31U << 5U)) {
                LOG_MSG("NOTE: SDL returned 16-bit/pixel mode (5:6:5) but failed to recognize your screen is 15-bit/pixel mode (5:5:5)");
                gotbpp = 15;
            }
        }

		/* If we can't get our favorite mode check for another working one */
		switch (gotbpp) {
		case 8:
			if (flags & GFX_CAN_8) flags&=~(GFX_CAN_15|GFX_CAN_16|GFX_CAN_32);
			break;
		case 15:
			if (flags & GFX_CAN_15) flags&=~(GFX_CAN_8|GFX_CAN_16|GFX_CAN_32);
			break;
		case 16:
			if (flags & GFX_CAN_16) flags&=~(GFX_CAN_8|GFX_CAN_15|GFX_CAN_32);
			break;
		case 24:
		case 32:
			if (flags & GFX_CAN_32) flags&=~(GFX_CAN_8|GFX_CAN_15|GFX_CAN_16);
			break;
		}
		flags |= GFX_CAN_RANDOM;
		break;
#if C_OPENGL
	case SCREEN_OPENGL:
		if (!(flags&GFX_CAN_32)) goto check_surface;
		flags|=GFX_SCALING;
		flags&=~(GFX_CAN_8|GFX_CAN_15|GFX_CAN_16);
		break;
#endif
#if (HAVE_D3D9_H) && defined(WIN32)
	case SCREEN_DIRECT3D:
		flags|=GFX_SCALING;
		if(GCC_UNLIKELY(d3d->bpp16))
		    flags&=~(GFX_CAN_8|GFX_CAN_15|GFX_CAN_32);
		else
		    flags&=~(GFX_CAN_8|GFX_CAN_15|GFX_CAN_16);
		break;
#endif
	default:
		goto check_surface;
		break;
	}
	return flags;
}
#endif

/* FIXME: This prepares the SDL library to accept Win32 drag+drop events from the Windows shell.
 *        So it should be named something like EnableDragAcceptFiles() not SDL_Prepare() */
void SDL_Prepare(void) {
	if (menu_compatible) return;

#if defined(WIN32) && !defined(C_SDL2) // Microsoft Windows specific
	LOG(LOG_MISC,LOG_DEBUG)("Win32: Preparing main window to accept files dragged in from the Windows shell");

	SDL_PumpEvents(); SDL_EventState(SDL_SYSWMEVENT, SDL_ENABLE);
	DragAcceptFiles(GetHWND(), TRUE);
#endif
}

void GFX_ForceRedrawScreen(void) {
	GFX_Stop();
	if (sdl.draw.callback)
		(sdl.draw.callback)( GFX_CallBackReset );
	GFX_Start();
}

void GFX_ResetScreen(void) {
	fullscreen_switch=false; 
	GFX_Stop();
	if (sdl.draw.callback)
		(sdl.draw.callback)( GFX_CallBackReset );
	GFX_Start();
	CPU_Reset_AutoAdjust();
	fullscreen_switch=true;
#if !defined(C_SDL2)
	if (!sdl.desktop.want_type==SCREEN_OPENGLHQ && !sdl.desktop.fullscreen && GetMenu(GetHWND()) == NULL)
		DOSBox_RefreshMenu(); // for menu
#endif
}

void GFX_ForceFullscreenExit(void) {
	if (sdl.desktop.lazy_fullscreen) {
		LOG_MSG("GFX LF: invalid screen change");
	} else {
		sdl.desktop.fullscreen=false;
		GFX_ResetScreen();
	}
}

uint32_t GFX_Rmask;
unsigned char GFX_Rshift;
uint32_t GFX_Gmask;
unsigned char GFX_Gshift;
uint32_t GFX_Bmask;
unsigned char GFX_Bshift;
uint32_t GFX_Amask;
unsigned char GFX_Ashift;
unsigned char GFX_bpp;

unsigned int GFX_GetBShift() {
	return sdl.surface->format->Bshift;
}

void GFX_LogSDLState(void) {
	LOG(LOG_MISC,LOG_DEBUG)("SDL video mode: %ux%u (clip %ux%u with upper-left at %ux%u) %ubpp",
		(unsigned)sdl.surface->w,(unsigned)sdl.surface->h,
		(unsigned)sdl.clip.w,(unsigned)sdl.clip.h,
		(unsigned)sdl.clip.x,(unsigned)sdl.clip.y,
		(unsigned)sdl.surface->format->BitsPerPixel);
	LOG(LOG_MISC,LOG_DEBUG)("   red: shift=%u mask=0x%08lx",
		(unsigned)sdl.surface->format->Rshift,
		(unsigned long)sdl.surface->format->Rmask);
	LOG(LOG_MISC,LOG_DEBUG)("   green: shift=%u mask=0x%08lx",
		(unsigned)sdl.surface->format->Gshift,
		(unsigned long)sdl.surface->format->Gmask);
	LOG(LOG_MISC,LOG_DEBUG)("   blue: shift=%u mask=0x%08lx",
		(unsigned)sdl.surface->format->Bshift,
		(unsigned long)sdl.surface->format->Bmask);
	LOG(LOG_MISC,LOG_DEBUG)("   alpha: shift=%u mask=0x%08lx",
		(unsigned)sdl.surface->format->Ashift,
		(unsigned long)sdl.surface->format->Amask);

	GFX_bpp = sdl.surface->format->BitsPerPixel;
	GFX_Rmask = sdl.surface->format->Rmask;
	GFX_Rshift = sdl.surface->format->Rshift;
	GFX_Gmask = sdl.surface->format->Gmask;
	GFX_Gshift = sdl.surface->format->Gshift;
	GFX_Bmask = sdl.surface->format->Bmask;
	GFX_Bshift = sdl.surface->format->Bshift;
	GFX_Amask = sdl.surface->format->Amask;
	GFX_Ashift = sdl.surface->format->Ashift;
}

#if !defined(C_SDL2)
static SDL_Surface * GFX_SetupSurfaceScaledOpenGL(Bit32u sdl_flags, Bit32u bpp) {
	Bit16u fixedWidth;
	Bit16u fixedHeight;

    int Voodoo_OGL_GetWidth();
    int Voodoo_OGL_GetHeight();
    bool Voodoo_OGL_Active();

    if (sdl.desktop.prevent_fullscreen) /* 3Dfx openGL do not allow resize */
        sdl_flags &= ~SDL_RESIZABLE;

	if (sdl.desktop.want_type == SCREEN_OPENGL) {
		sdl_flags |= SDL_OPENGL;
	}
	if (sdl.desktop.fullscreen) {
		fixedWidth = sdl.desktop.full.fixed ? sdl.desktop.full.width : 0;
		fixedHeight = sdl.desktop.full.fixed ? sdl.desktop.full.height : 0;
		sdl_flags |= SDL_FULLSCREEN|SDL_HWSURFACE;
	} else {
		fixedWidth = sdl.desktop.window.width;
		fixedHeight = sdl.desktop.window.height;
		sdl_flags |= SDL_HWSURFACE;
	}
    if (fixedWidth == 0 || fixedHeight == 0) {
        Bitu consider_height = menu.maxwindow ? currentWindowHeight : 0;
        Bitu consider_width = menu.maxwindow ? currentWindowWidth : 0;
        int final_height = max(consider_height,userResizeWindowHeight);
        int final_width = max(consider_width,userResizeWindowWidth);

        fixedWidth = final_width;
        fixedHeight = final_height;
    }
    if (Voodoo_OGL_GetWidth() != 0 && Voodoo_OGL_GetHeight() != 0 &&
        Voodoo_OGL_Active() && sdl.desktop.prevent_fullscreen) { /* 3Dfx openGL do not allow resize */
        sdl.clip.x=0;sdl.clip.y=0;
        sdl.clip.w=(Bit16u)Voodoo_OGL_GetWidth();
        sdl.clip.h=(Bit16u)Voodoo_OGL_GetHeight();
        sdl.surface=SDL_SetVideoMode(sdl.clip.w,sdl.clip.h,bpp,sdl_flags);
        sdl.deferred_resize = false;
        sdl.must_redraw_all = true;
    }
    else if (fixedWidth && fixedHeight) {
        if (render.aspect) {
            double ratio_w=(double)fixedWidth/(sdl.draw.width*sdl.draw.scalex);
            double ratio_h=(double)fixedHeight/(sdl.draw.height*sdl.draw.scaley);

            if (ratio_w < ratio_h) {
                sdl.clip.w=(Bit16u)fixedWidth;
                sdl.clip.h=(Bit16u)floor((sdl.draw.height*sdl.draw.scaley*ratio_w)+0.5);
            } else {
                sdl.clip.w=(Bit16u)floor((sdl.draw.width*sdl.draw.scalex*ratio_h)+0.5);
                sdl.clip.h=(Bit16u)fixedHeight;
            }
        }
        else {
            sdl.clip.w=fixedWidth;
            sdl.clip.h=fixedHeight;
        }

        sdl.surface = SDL_SetVideoMode(fixedWidth,fixedHeight,bpp,sdl_flags);
		sdl.clip.x = (fixedWidth - sdl.clip.w) / 2;
        sdl.clip.y = (fixedHeight - sdl.clip.h) / 2;
        sdl.deferred_resize = false;
        sdl.must_redraw_all = true;
    }
    else {
        sdl.clip.x=0;sdl.clip.y=0;
        sdl.clip.w=(Bit16u)(sdl.draw.width*sdl.draw.scalex);
        sdl.clip.h=(Bit16u)(sdl.draw.height*sdl.draw.scaley);
        sdl.surface=SDL_SetVideoMode(sdl.clip.w,sdl.clip.h,bpp,sdl_flags);
        sdl.deferred_resize = false;
        sdl.must_redraw_all = true;
    }

	UpdateWindowDimensions();
	GFX_LogSDLState();
	return sdl.surface;
}
#endif

void GFX_TearDown(void) {
	if (sdl.updating)
		GFX_EndUpdate( 0 );

	if (sdl.blit.surface) {
		SDL_FreeSurface(sdl.blit.surface);
		sdl.blit.surface=0;
	}
}

static void GFX_ResetSDL() {
#if defined(WIN32) && !defined(C_SDL2)
	if(!load_videodrv && !sdl.using_windib) {
		LOG_MSG("Resetting to WINDIB mode");
		SDL_QuitSubSystem(SDL_INIT_VIDEO);
		putenv("SDL_VIDEODRIVER=windib");
		sdl.using_windib=true;
		if (SDL_InitSubSystem(SDL_INIT_VIDEO)<0) E_Exit("Can't init SDL Video %s",SDL_GetError());
		GFX_SetIcon(); GFX_SetTitle(-1,-1,-1,false);
		if(!sdl.desktop.fullscreen && GetMenu(GetHWND()) == NULL) DOSBox_RefreshMenu();
	}
#endif
}

#if defined(WIN32) && !defined(C_SDL2)
extern "C" unsigned int SDL1_hax_inhibit_WM_PAINT;
#endif

Bitu GFX_SetSize(Bitu width,Bitu height,Bitu flags,double scalex,double scaley,GFX_CallBack_t callback) {
	if (sdl.updating)
		GFX_EndUpdate( 0 );

    sdl.must_redraw_all = true;

	sdl.draw.width=width;
	sdl.draw.height=height;
	sdl.draw.flags=flags;
	sdl.draw.callback=callback;
	sdl.draw.scalex=scalex;
	sdl.draw.scaley=scaley;

    LOG(LOG_MISC,LOG_DEBUG)("GFX_SetSize %ux%u flags=0x%x scale=%.3fx%.3f",
        (unsigned int)width,(unsigned int)height,
        (unsigned int)flags,
        scalex,scaley);

	Bitu bpp=0;
	Bitu retFlags = 0;
	Uint32 sdl_flags;

	if (sdl.blit.surface) {
		SDL_FreeSurface(sdl.blit.surface);
		sdl.blit.surface=0;
	}

#if defined(WIN32) && !defined(C_SDL2)
	SDL1_hax_inhibit_WM_PAINT = 0;
#endif

	switch (sdl.desktop.want_type) {
#if !defined(C_SDL2)
	case SCREEN_OPENGLHQ:
		static char scale[64];
		if (flags & GFX_CAN_8) bpp=8;
		if (flags & GFX_CAN_15) bpp=15;
		if (flags & GFX_CAN_16) bpp=16;
		if (flags & GFX_CAN_32) bpp=32;
		sdl.desktop.type=SCREEN_SURFACE;
		sdl.clip.x=0;
		sdl.clip.y=0;
		if(!sdl.desktop.fullscreen) {
		    if(sdl.desktop.window.width && sdl.desktop.window.height) {
			scalex=(double)sdl.desktop.window.width/(sdl.draw.width*sdl.draw.scalex);
			scaley=(double)sdl.desktop.window.height/(sdl.draw.height*sdl.draw.scaley);
			if(scalex < scaley) {
			    sdl.clip.w=sdl.desktop.window.width;
			    sdl.clip.h=(Bit16u)(sdl.draw.height*sdl.draw.scaley*scalex);
			} else {
			    sdl.clip.w=(Bit16u)(sdl.draw.width*sdl.draw.scalex*scaley);
			    sdl.clip.h=(Bit16u)sdl.desktop.window.height;
			}
		    } else {
			sdl.clip.w=(Bit16u)(sdl.draw.width*sdl.draw.scalex);
			sdl.clip.h=(Bit16u)(sdl.draw.height*sdl.draw.scaley);
		    }
		    snprintf(scale,64,"SDL_OPENGLHQ_WINRES=%dx%d",sdl.clip.w,sdl.clip.h);
		    sdl.clip.w=width; sdl.clip.h=height;

    		} else if(!sdl.desktop.full.fixed) {
		    snprintf(scale,64,"SDL_OPENGLHQ_FULLRES=%dx%d",sdl.draw.width*(Uint16)sdl.draw.scalex,
								sdl.draw.height*(Uint16)sdl.draw.scaley);
		    sdl.clip.w=width; sdl.clip.h=height;
		} else {
		    snprintf(scale,64,"SDL_OPENGLHQ_FULLRES=%dx%d",sdl.desktop.full.width,sdl.desktop.full.height);
		    scalex=(double)sdl.desktop.full.width/(sdl.draw.width*sdl.draw.scalex);
		    scaley=(double)sdl.desktop.full.height/(sdl.draw.height*sdl.draw.scaley);
		    sdl.clip.w=width; sdl.clip.h=height;

		    if (scalex < scaley)
			height *= scaley/scalex;
		    else
			width *= scalex/scaley;
		    sdl.clip.x=(Sint16)((width-sdl.clip.w)/2);
		    sdl.clip.y=(Sint16)((height-sdl.clip.h)/2);
		}
		putenv(scale);
		sdl_flags = (sdl.desktop.fullscreen?SDL_FULLSCREEN:0)|SDL_HWSURFACE|SDL_ANYFORMAT;
		sdl.surface=SDL_SetVideoMode(width,height,bpp,sdl_flags);
        sdl.deferred_resize = false;
        sdl.must_redraw_all = true;
        if (sdl.surface) {
		    switch (sdl.surface->format->BitsPerPixel) {
			case 8:retFlags = GFX_CAN_8;break;
			case 15:retFlags = GFX_CAN_15;break;
			case 16:retFlags = GFX_CAN_16;break;
			case 32:retFlags = GFX_CAN_32;break;
			default:break;
		    }
		    if (retFlags) {
			if (sdl.surface->flags & SDL_HWSURFACE)
			    retFlags |= GFX_HARDWARE;
			retFlags |= GFX_SCALING;
		    }
		}
		break;
#endif
#if defined(C_SDL2)
    case SCREEN_SURFACE:
    {
        GFX_ResetSDL();
dosurface:
        sdl.desktop.type=SCREEN_SURFACE;
        sdl.clip.w=width;
        sdl.clip.h=height;
        if (GFX_IsFullscreen()) {
            if (sdl.desktop.full.fixed) {
                sdl.clip.x=(Sint16)((sdl.desktop.full.width-width)/2);
                sdl.clip.y=(Sint16)((sdl.desktop.full.height-height)/2);
                sdl.window = GFX_SetSDLWindowMode(sdl.desktop.full.width,
                                                  sdl.desktop.full.height,
                                                  sdl.desktop.type);
                if (sdl.window == NULL)
                    E_Exit("Could not set fullscreen video mode %ix%i-%i: %s",sdl.desktop.full.width,sdl.desktop.full.height,sdl.desktop.bpp,SDL_GetError());
            } else {
                sdl.clip.x=0;
                sdl.clip.y=0;
                sdl.window = GFX_SetSDLWindowMode(width, height,
                                                  sdl.desktop.type);
                if (sdl.window == NULL)
                    LOG_MSG("Fullscreen not supported: %s", SDL_GetError());
                SDL_SetWindowFullscreen(sdl.window, 0);
                GFX_CaptureMouse();
                goto dosurface;
            }
        } else {
            sdl.clip.x=sdl.overscan_width;
            sdl.clip.y=sdl.overscan_width;
            sdl.window=GFX_SetSDLWindowMode(width+2*sdl.overscan_width, height+2*sdl.overscan_width,
                                            sdl.desktop.type);
            if (sdl.window == NULL)
                E_Exit("Could not set windowed video mode %ix%i: %s",(int)width,(int)height,SDL_GetError());
        }
        sdl.surface = SDL_GetWindowSurface(sdl.window);
        if (sdl.surface == NULL)
            E_Exit("Could not retrieve window surface: %s",SDL_GetError());
        switch (sdl.surface->format->BitsPerPixel) {
        case 8:
            retFlags = GFX_CAN_8;
            break;
        case 15:
            retFlags = GFX_CAN_15;
            break;
        case 16:
            retFlags = GFX_CAN_16;
            break;
        case 32:
            retFlags = GFX_CAN_32;
            break;
        }
        /* Fix a glitch with aspect=true occuring when
        changing between modes with different dimensions */
        SDL_FillRect(sdl.surface, NULL, SDL_MapRGB(sdl.surface->format, 0, 0, 0));
        SDL_UpdateWindowSurface(sdl.window);
        break;
    }
#else
	case SCREEN_SURFACE:
		GFX_ResetSDL();
dosurface:
		if (flags & GFX_CAN_8) bpp=8;
		if (flags & GFX_CAN_15) bpp=15;
		if (flags & GFX_CAN_16) bpp=16;
		if (flags & GFX_CAN_32) bpp=32;

#if defined(WIN32) && !defined(C_SDL2)
		/* SDL 1.x might mis-inform us on 16bpp for 15-bit color, which is bad enough.
		   But on Windows, we're still required to ask for 16bpp to get the 15bpp mode we want. */
		if (bpp == 15) {
			if (sdl.surface->format->Gshift == 5 && sdl.surface->format->Gmask == (31U << 5U)) {
				LOG_MSG("SDL hack: Asking for 16-bit color (5:6:5) to get SDL to give us 15-bit color (5:5:5) to match your screen.");
				bpp = 16;
			}
		}
#endif

		sdl.desktop.type=SCREEN_SURFACE;
		sdl.clip.w=width;
		sdl.clip.h=height;
		if (sdl.desktop.fullscreen) {
			Uint32 wflags = SDL_FULLSCREEN | SDL_HWPALETTE |
				((flags & GFX_CAN_RANDOM) ? SDL_SWSURFACE : SDL_HWSURFACE) |
				(sdl.desktop.doublebuf ? SDL_DOUBLEBUF|SDL_ASYNCBLIT : 0);
			if (sdl.desktop.full.fixed
			) {
				sdl.clip.x=(Sint16)((sdl.desktop.full.width-width)/2);
				sdl.clip.y=(Sint16)((sdl.desktop.full.height-height)/2);
				sdl.surface=SDL_SetVideoMode(sdl.desktop.full.width,
					sdl.desktop.full.height, bpp, wflags);
                sdl.deferred_resize = false;
                sdl.must_redraw_all = true;
            } else {
                sdl.clip.x=0;sdl.clip.y=0;
                sdl.surface=SDL_SetVideoMode(width, height, bpp, wflags);
                sdl.deferred_resize = false;
                sdl.must_redraw_all = true;
            }
			if (sdl.surface == NULL) {
				LOG_MSG("Fullscreen not supported: %s", SDL_GetError());
				sdl.desktop.fullscreen=false;
				GFX_CaptureMouse();
				goto dosurface;
			}
		} else {
			sdl.clip.x=sdl.overscan_width;
            sdl.clip.y=sdl.overscan_width;

			/* center the screen in the window */
			{
                Bitu consider_height = menu.maxwindow ? currentWindowHeight : height;
                Bitu consider_width = menu.maxwindow ? currentWindowWidth : width;
                int final_height = max(max(consider_height,userResizeWindowHeight),(Bitu)(sdl.clip.y+sdl.clip.h));
                int final_width = max(max(consider_width,userResizeWindowWidth),(Bitu)(sdl.clip.x+sdl.clip.w));
				int ax = (final_width - (sdl.clip.x + sdl.clip.w)) / 2;
				int ay = (final_height - (sdl.clip.y + sdl.clip.h)) / 2;
				sdl.clip.x += ax;
				sdl.clip.y += ay;
//				sdl.clip.w = currentWindowWidth - sdl.clip.x;
//				sdl.clip.h = currentWindowHeight - sdl.clip.y;

                LOG_MSG("surface consider=%ux%u final=%ux%u",
                    (unsigned int)consider_width,
                    (unsigned int)consider_height,
                    (unsigned int)final_width,
                    (unsigned int)final_height);

				sdl.surface = SDL_SetVideoMode(final_width, final_height, bpp, (flags & GFX_CAN_RANDOM) ? SDL_SWSURFACE | SDL_RESIZABLE : SDL_HWSURFACE | SDL_RESIZABLE);
                sdl.deferred_resize = false;
                sdl.must_redraw_all = true;

				if (SDL_MUSTLOCK(sdl.surface))
					SDL_LockSurface(sdl.surface);

				memset(sdl.surface->pixels, 0, sdl.surface->pitch * sdl.surface->h);

				if (SDL_MUSTLOCK(sdl.surface))
					SDL_UnlockSurface(sdl.surface);
			}

#ifdef WIN32
			if (sdl.surface == NULL) {
				SDL_QuitSubSystem(SDL_INIT_VIDEO);
				if (!sdl.using_windib) {
					LOG_MSG("Failed to create hardware surface.\nRestarting video subsystem with windib enabled.");
					putenv("SDL_VIDEODRIVER=windib");
					sdl.using_windib=true;
				} else {
					LOG_MSG("Failed to create hardware surface.\nRestarting video subsystem with directx enabled.");
					putenv("SDL_VIDEODRIVER=directx");
					sdl.using_windib=false;
				}
				SDL_InitSubSystem(SDL_INIT_VIDEO);
				GFX_SetIcon(); //Set Icon again
				sdl.surface = SDL_SetVideoMode(width,height,bpp,SDL_HWSURFACE);
                sdl.deferred_resize = false;
                sdl.must_redraw_all = true;
                if(sdl.surface) GFX_SetTitle(-1,-1,-1,false); //refresh title.
			}
#endif
			if (sdl.surface == NULL)
				E_Exit("Could not set windowed video mode %ix%i-%i: %s",(int)width,(int)height,(int)bpp,SDL_GetError());
		}
		if (sdl.surface) {
			switch (sdl.surface->format->BitsPerPixel) {
			case 8:
				retFlags = GFX_CAN_8;
                break;
			case 15:
				retFlags = GFX_CAN_15;
				break;
			case 16:
				if (sdl.surface->format->Gshift == 5 && sdl.surface->format->Gmask == (31U << 5U)) {
					retFlags = GFX_CAN_15;
				}
				else {
					retFlags = GFX_CAN_16;
				}
                break;
			case 32:
				retFlags = GFX_CAN_32;
                break;
			}
			if (retFlags && (sdl.surface->flags & SDL_HWSURFACE))
				retFlags |= GFX_HARDWARE;
			if (retFlags && (sdl.surface->flags & SDL_DOUBLEBUF)) {
				sdl.blit.surface=SDL_CreateRGBSurface(SDL_HWSURFACE,
					sdl.draw.width, sdl.draw.height,
					sdl.surface->format->BitsPerPixel,
					sdl.surface->format->Rmask,
					sdl.surface->format->Gmask,
					sdl.surface->format->Bmask,
				0);
				/* If this one fails be ready for some flickering... */
			}
		}
		break;
#endif
#if C_OPENGL
	case SCREEN_OPENGL:
	{
		if (sdl.opengl.pixel_buffer_object) {
			glBindBufferARB(GL_PIXEL_UNPACK_BUFFER_EXT, 0);
			if (sdl.opengl.buffer) glDeleteBuffersARB(1, &sdl.opengl.buffer);
		} else if (sdl.opengl.framebuf) {
			free(sdl.opengl.framebuf);
		}

        glFinish();
        glFlush();

		sdl.opengl.framebuf=0;

		SDL_GL_SetAttribute( SDL_GL_DOUBLEBUFFER, 1 );
#if SDL_VERSION_ATLEAST(1, 2, 11)
		Section_prop * sec=static_cast<Section_prop *>(control->GetSection("vsync"));
		if(sec) {
			SDL_GL_SetAttribute( SDL_GL_SWAP_CONTROL, (!strcmp(sec->Get_string("vsyncmode"),"host"))?1:0 );
		}
#endif
		GFX_SetupSurfaceScaledOpenGL(SDL_RESIZABLE, 0);
		if (!sdl.surface || sdl.surface->format->BitsPerPixel<15) {
			LOG_MSG("SDL:OPENGL:Can't open drawing surface, are you running in 16bpp(or higher) mode?");
			goto dosurface;
		}

        glFinish();
        glFlush();

		glGetIntegerv(GL_MAX_TEXTURE_SIZE, &sdl.opengl.max_texsize);

		//if (!(flags&GFX_CAN_32) || (flags & GFX_RGBONLY)) goto dosurface;
		int texsize=2 << int_log2(width > height ? width : height);
		if (texsize>sdl.opengl.max_texsize) {
			LOG_MSG("SDL:OPENGL:No support for texturesize of %d (max size is %d), falling back to surface",texsize,sdl.opengl.max_texsize);
			goto dosurface;
		}
		/* Create the texture and display list */
		if (sdl.opengl.pixel_buffer_object) {
			glGenBuffersARB(1, &sdl.opengl.buffer);
			glBindBufferARB(GL_PIXEL_UNPACK_BUFFER_EXT, sdl.opengl.buffer);
			glBufferDataARB(GL_PIXEL_UNPACK_BUFFER_EXT, width*height*4, NULL, GL_STREAM_DRAW_ARB);
			glBindBufferARB(GL_PIXEL_UNPACK_BUFFER_EXT, 0);
		} else {
			sdl.opengl.framebuf=calloc(width*height, 4);		//32 bit color
		}
		sdl.opengl.pitch=width*4;

		glViewport(sdl.clip.x,sdl.clip.y,sdl.clip.w,sdl.clip.h);
		glMatrixMode (GL_PROJECTION);
		glLoadIdentity ();
		glDeleteTextures(1,&sdl.opengl.texture);
 		glGenTextures(1,&sdl.opengl.texture);
		glBindTexture(GL_TEXTURE_2D,sdl.opengl.texture);
		glTexEnvi (GL_TEXTURE_ENV, GL_TEXTURE_ENV_MODE, GL_REPLACE);
		glTexEnvi (GL_TEXTURE_ENV, GL_TEXTURE_ENV_COLOR, GL_REPLACE);
		// No borders
		glTexParameteri(GL_TEXTURE_2D, GL_TEXTURE_WRAP_S, GL_CLAMP);
		glTexParameteri(GL_TEXTURE_2D, GL_TEXTURE_WRAP_T, GL_CLAMP);
		if (sdl.opengl.bilinear) {
			glTexParameteri(GL_TEXTURE_2D, GL_TEXTURE_MAG_FILTER, GL_LINEAR);
			glTexParameteri(GL_TEXTURE_2D, GL_TEXTURE_MIN_FILTER, GL_LINEAR);
		} else {
			glTexParameteri(GL_TEXTURE_2D, GL_TEXTURE_MAG_FILTER, GL_NEAREST);
			glTexParameteri(GL_TEXTURE_2D, GL_TEXTURE_MIN_FILTER, GL_NEAREST);
		}

		glTexImage2D(GL_TEXTURE_2D, 0, GL_RGBA8, texsize, texsize, 0, GL_BGRA_EXT, GL_UNSIGNED_BYTE, 0);

        gl_clear_countdown = 2; // two GL buffers
		glClearColor (0.0, 0.0, 0.0, 1.0);
		glClear(GL_COLOR_BUFFER_BIT);
//		SDL_GL_SwapBuffers();
//		glClear(GL_COLOR_BUFFER_BIT);
		glShadeModel (GL_FLAT);
        glBlendFunc(GL_ONE, GL_ZERO);
		glDisable (GL_DEPTH_TEST);
		glDisable (GL_LIGHTING);
        glDisable(GL_BLEND);
		glDisable(GL_CULL_FACE);
        glDisable(GL_ALPHA_TEST);
        glDisable(GL_FOG);
        glDisable(GL_SCISSOR_TEST);
        glDisable(GL_STENCIL_TEST);
		glEnable(GL_TEXTURE_2D);
		glMatrixMode (GL_MODELVIEW);
		glLoadIdentity ();

		GLfloat tex_width=((GLfloat)(width)/(GLfloat)texsize);
		GLfloat tex_height=((GLfloat)(height)/(GLfloat)texsize);

		//if (glIsList(sdl.opengl.displaylist)) glDeleteLists(sdl.opengl.displaylist, 1);
		//sdl.opengl.displaylist = glGenLists(1);
		sdl.opengl.displaylist = 1;
		glNewList(sdl.opengl.displaylist, GL_COMPILE);
		glBindTexture(GL_TEXTURE_2D, sdl.opengl.texture);
		glBegin(GL_QUADS);
		// lower left
		glTexCoord2f(0,tex_height); glVertex2f(-1.0f,-1.0f);
		// lower right
		glTexCoord2f(tex_width,tex_height); glVertex2f(1.0f, -1.0f);
		// upper right
		glTexCoord2f(tex_width,0); glVertex2f(1.0f, 1.0f);
		// upper left
		glTexCoord2f(0,0); glVertex2f(-1.0f, 1.0f);
		glEnd();
		glEndList();

        glFinish();
        glFlush();

		sdl.desktop.type=SCREEN_OPENGL;
		retFlags = GFX_CAN_32 | GFX_SCALING;
		if (sdl.opengl.pixel_buffer_object)
			retFlags |= GFX_HARDWARE;
	break;
		}//OPENGL
#endif	//C_OPENGL
#if (HAVE_D3D9_H) && defined(WIN32)
	    case SCREEN_DIRECT3D: {
			Bitu window_width = 0;
			Bitu window_height = 0;

		// Calculate texture size
		if((!d3d->square) && (!d3d->pow2)) {
		    d3d->dwTexWidth=width;
		    d3d->dwTexHeight=height;
		} else if(d3d->square) {
		    int texsize=2 << int_log2(width > height ? width : height);
		    d3d->dwTexWidth=d3d->dwTexHeight=texsize;
		} else {
		    d3d->dwTexWidth=2 << int_log2(width);
		    d3d->dwTexHeight=2 << int_log2(height);
		}

		sdl.clip.x=0; sdl.clip.y=0;
		if(sdl.desktop.fullscreen) {
		    if(sdl.desktop.full.fixed) {
				sdl.clip.w=sdl.desktop.full.width;
				sdl.clip.h=sdl.desktop.full.height;
				scalex=(double)sdl.desktop.full.width/width;
				scaley=(double)sdl.desktop.full.height/height;
		    }
			else if (render.aspect) {
				sdl.clip.w = (Bit16u)floor((width*scalex) + 0.5);
				sdl.clip.h = (Bit16u)floor((height*scaley) + 0.5);
			}
			else {
				sdl.clip.w = width;
				sdl.clip.h = height;
			}
		} else {
			Bitu consider_height = menu.maxwindow ? currentWindowHeight : sdl.desktop.window.height;
			Bitu consider_width = menu.maxwindow ? currentWindowWidth : sdl.desktop.window.width;
			int final_height = max(consider_height, userResizeWindowHeight);
			int final_width = max(consider_width, userResizeWindowWidth);

		    if(final_width && final_height) {
				scalex=(double)final_width / (sdl.draw.width*sdl.draw.scalex);
				scaley=(double)final_height / (sdl.draw.height*sdl.draw.scaley);
				if(scalex < scaley) {
				    sdl.clip.w=(Bit16u)final_width;
					sdl.clip.h=(Bit16u)floor((sdl.draw.height*sdl.draw.scaley*scalex)+0.5);
				} else {
				    sdl.clip.w=(Bit16u)floor((sdl.draw.width*sdl.draw.scalex*scaley)+0.5);
					sdl.clip.h=(Bit16u)final_height;
				}
				scalex=(double)sdl.clip.w/width;
				scaley=(double)sdl.clip.h/height;
		    } else {
				sdl.clip.w=(Bit16u)floor((width*scalex)+0.5);
				sdl.clip.h=(Bit16u)floor((height*scaley)+0.5);
		    }
		}

		Section_prop *section=static_cast<Section_prop *>(control->GetSection("sdl"));
		if(section) {
		    Prop_multival* prop = section->Get_multival("pixelshader");
		    std::string f = prop->GetSection()->Get_string("force");
		    d3d->LoadPixelShader(prop->GetSection()->Get_string("type"), scalex, scaley, (f == "forced"));
		} else {
		    LOG_MSG("SDL:D3D:Could not get pixelshader info, shader disabled");
		}

		d3d->aspect=RENDER_GetAspect();
		d3d->autofit=RENDER_GetAutofit();
		if((sdl.desktop.fullscreen) && (!sdl.desktop.full.fixed)) {
		    // Don't do aspect ratio correction when fullfixed=false + aspect=false
			if(d3d->aspect == 0)
				d3d->aspect=2;

		    sdl.clip.w=(Uint16)scalex;
			sdl.clip.h=(Uint16)scaley;
		    // Do fullscreen scaling if pixel shaders are enabled
			// or the game uses some weird resolution
			if((d3d->psActive) || (sdl.clip.w != sdl.clip.h)) {
				sdl.clip.w*=width;
				sdl.clip.h*=height;
			} else { // just use native resolution
				sdl.clip.w=width;
				sdl.clip.h=height;
			}

			window_width = sdl.clip.w;
			window_height = sdl.clip.h;
		}
		else if (menu.maxwindow) {
			window_width = currentWindowWidth;
			window_height = currentWindowHeight;
			if (!render.aspect) {
				sdl.clip.w = window_width;
				sdl.clip.h = window_height;
			}
		}
		else {
			int final_height = max(sdl.clip.h, userResizeWindowHeight);
			int final_width = max(sdl.clip.w, userResizeWindowWidth);

			window_width = final_width;
			window_height = final_height;
			if (!render.aspect) {
				sdl.clip.w = window_width;
				sdl.clip.h = window_height;
			}
		}

		// Create a dummy sdl surface
		// D3D will hang or crash when using fullscreen with ddraw surface, therefore we hack SDL to provide
		// a GDI window with an additional 0x40 flag. If this fails or stock SDL is used, use WINDIB output
		if(GCC_UNLIKELY(d3d->bpp16)) {
            sdl.surface=SDL_SetVideoMode(window_width, window_height,16,sdl.desktop.fullscreen ? SDL_FULLSCREEN|0x40 : SDL_RESIZABLE|0x40);
            sdl.deferred_resize = false;
            sdl.must_redraw_all = true;
            retFlags = GFX_CAN_16 | GFX_SCALING;
        } else {
            sdl.surface=SDL_SetVideoMode(window_width, window_height,0,sdl.desktop.fullscreen ? SDL_FULLSCREEN|0x40 : SDL_RESIZABLE|0x40);
            sdl.deferred_resize = false;
            sdl.must_redraw_all = true;
            retFlags = GFX_CAN_32 | GFX_SCALING;
        }

		if (sdl.surface == NULL) E_Exit("Could not set video mode %ix%i-%i: %s",sdl.clip.w,sdl.clip.h,
					d3d->bpp16 ? 16:32,SDL_GetError());
		sdl.desktop.type=SCREEN_DIRECT3D;

		if(d3d->dynamic) retFlags |= GFX_HARDWARE;

		SDL1_hax_inhibit_WM_PAINT = 1;

		if(GCC_UNLIKELY(d3d->Resize3DEnvironment(window_width,window_height,sdl.clip.w,sdl.clip.h,width,
						    height,sdl.desktop.fullscreen) != S_OK)) {
		    retFlags = 0;
		}
#if LOG_D3D
		LOG_MSG("SDL:D3D:Display mode set to: %dx%d with %fx%f scale",
				    sdl.clip.w, sdl.clip.h,sdl.draw.scalex, sdl.draw.scaley);
#endif
		break;
	    }
#endif
	default:
		goto dosurface;
		break;
	}//CASE
	GFX_LogSDLState();
	if (retFlags)
		GFX_Start();
	if (!sdl.mouse.autoenable) SDL_ShowCursor(sdl.mouse.autolock?SDL_DISABLE:SDL_ENABLE);

	UpdateWindowDimensions();

    return retFlags;
}

#if defined(WIN32)
// WARNING: Not recommended, there is danger you cannot exit emulator because mouse+keyboard are taken
static bool enable_hook_everything = false;
#endif

// Whether or not to hook the keyboard and block special keys.
// Setting this is recommended so that your keyboard is fully usable in the guest OS when you
// enable the mouse+keyboard capture. But hooking EVERYTHING is not recommended because there is a
// danger you become trapped in the DOSBox emulator!
static bool enable_hook_special_keys = true;

#if defined(WIN32)
// Whether or not to hook Num/Scroll/Caps lock in order to give the guest OS full control of the
// LEDs on the keyboard (i.e. the LEDs do not change until the guest OS changes their state).
// This flag also enables code to set the LEDs to guest state when setting mouse+keyboard capture,
// and restoring LED state when releasing capture.
static bool enable_hook_lock_toggle_keys = true;
#endif

#if defined(WIN32) && !defined(C_SDL2)
// and this is where we store host LED state when capture is set.
static bool on_capture_num_lock_was_on = true; // reasonable guess
static bool on_capture_scroll_lock_was_on = false;
static bool on_capture_caps_lock_was_on = false;
#endif

static bool exthook_enabled = false;
#if defined(WIN32) && !defined(C_SDL2)
static HHOOK exthook_winhook = NULL;

#if !defined(__MINGW32__)
extern "C" void SDL_DOSBox_X_Hack_Set_Toggle_Key_WM_USER_Hack(unsigned char x);
#endif

static LRESULT CALLBACK WinExtHookKeyboardHookProc(int nCode,WPARAM wParam,LPARAM lParam) {
	if (nCode == HC_ACTION) {
		HWND myHwnd = GetHWND();

		if (exthook_enabled && GetFocus() == myHwnd) { /* intercept only if DOSBox-X is the focus and the keyboard is hooked */
			if (wParam == WM_SYSKEYDOWN || wParam == WM_KEYDOWN || wParam == WM_SYSKEYUP || wParam == WM_KEYUP) {
				KBDLLHOOKSTRUCT *st_hook = (KBDLLHOOKSTRUCT*)lParam;

				if (st_hook->flags & LLKHF_INJECTED) {
					// injected keys are automatically allowed, especially if we are injecting keyboard input into ourself
					// to control Num/Scroll/Caps Lock LEDs. If we don't check this we cannot control the LEDs. Injecting
					// keydown/keyup for Num Lock is the only means provided by Windows to control those LEDs.
				}
				else if (st_hook->vkCode == VK_MENU/*alt*/ || st_hook->vkCode == VK_CONTROL ||
					st_hook->vkCode == VK_LSHIFT || st_hook->vkCode == VK_RSHIFT) {
					// always allow modifier keys through, so other applications are not left with state inconsistent from
					// actual keyboard state.
				}
				else {
					bool nopass = enable_hook_everything; // if the user wants us to hook ALL keys then that's where this signals it
					bool alternate_message = false; // send as WM_USER+0x100 instead of WM_KEYDOWN

					if (!nopass) {
						// hook only certain keys Windows is likely to act on by itself.

						// FIXME: Hooking the keyboard does NOT prevent Fn+SPACE (zoom) from triggering screen resolution
						//        changes in Windows 10! How do we stop that?

						// FIXME: It might be nice to let the user decide whether or not Print Screen is intercepted.

						// TODO: We do not hook the volume up/down/mute keys. This is to be kind to the user. They may
						// appreciate the ability to dial down the volume if a loud DOS program comes up. But
						// if the user WANTS us to, we should allow hooking those keys.

						// TODO: Allow (if instructed) hooking the VK_SLEEP key so pushing the sleep key (the
						// one with the icon of the moon on Microsoft keyboards) can be sent instead to the
						// guest OS. Also add code where if we're not hooking the key, then we should listen
						// for signals the guest OS is suspending or hibernating and auto-disconnect the
						// mouse capture and keyboard hook.

						switch (st_hook->vkCode) {
						case VK_LWIN:	// left Windows key (normally triggers Start menu)
						case VK_RWIN:	// right Windows key (normally triggers Start menu)
						case VK_APPS:	// Application key (normally open to the user, but just in case)
						case VK_PAUSE:	// pause key
						case VK_SNAPSHOT: // print screen
						case VK_TAB:	// try to catch ALT+TAB too (not blocking VK_TAB will allow host OS to switch tasks)
						case VK_ESCAPE:	// try to catch CTRL+ESC as well (so Windows 95 Start Menu is accessible)
						case VK_SPACE:	// and space (catching VK_ZOOM isn't enough to prevent Windows 10 from changing res)
						// these keys have no meaning to DOSBox and so we hook them by default to allow the guest OS to use them
						case VK_BROWSER_BACK: // Browser Back key
						case VK_BROWSER_FORWARD: // Browser Forward key
						case VK_BROWSER_REFRESH: // Browser Refresh key
						case VK_BROWSER_STOP: // Browser Stop key
						case VK_BROWSER_SEARCH: // Browser Search key
						case VK_BROWSER_FAVORITES: // Browser Favorites key
						case VK_BROWSER_HOME: // Browser Start and Home key
						case VK_MEDIA_NEXT_TRACK: // Next Track key
						case VK_MEDIA_PREV_TRACK: // Previous Track key
						case VK_MEDIA_STOP: // Stop Media key
						case VK_MEDIA_PLAY_PAUSE: // Play / Pause Media key
						case VK_LAUNCH_MAIL: // Start Mail key
						case VK_LAUNCH_MEDIA_SELECT: // Select Media key
						case VK_LAUNCH_APP1: // Start Application 1 key
						case VK_LAUNCH_APP2: // Start Application 2 key
						case VK_PLAY: // Play key
						case VK_ZOOM: // Zoom key (the (+) magnifying glass keyboard shortcut laptops have these days on the spacebar?)
							nopass = true;
							break;

							// IME Hiragana key, otherwise inaccessible to us
						case 0xF2:
							nopass = true; // FIXME: This doesn't (yet) cause a SDL key event.
							break;

							// we allow hooking Num/Scroll/Caps Lock keys so that pressing them does not toggle the LED.
							// we then take Num/Scroll/Caps LED state from the guest and let THAT control the LED state.
						case VK_CAPITAL:
						case VK_NUMLOCK:
						case VK_SCROLL:
							nopass = enable_hook_lock_toggle_keys;
							alternate_message = true;
							break;
						}
					}

					if (nopass) {
						// convert WM_KEYDOWN/WM_KEYUP if obfuscating the message to distinguish between real and injected events
						if (alternate_message) {
							if (wParam == WM_KEYDOWN || wParam == WM_SYSKEYDOWN)
								wParam = WM_USER + 0x100;
							else if (wParam == WM_KEYUP || wParam == WM_SYSKEYUP)
								wParam = WM_USER + 0x101;
						}

						// catch the keystroke, post it to ourself, do not pass it on
						PostMessage(myHwnd, wParam, st_hook->vkCode,
							(st_hook->flags & 0x80/*transition state*/) ? 0x0000 : 0xA000/*bits 13&15 are set*/);
						return TRUE;
					}
				}
			}
		}
	}

	return CallNextHookEx(exthook_winhook, nCode, wParam, lParam);
}

// Microsoft doesn't have an outright "set toggle key state" call, they expect you
// to know the state and then fake input to toggle. Blegh. Fine.
void WinSetKeyToggleState(unsigned int vkCode, bool state) {
	bool curState = (GetKeyState(vkCode) & 1) ? true : false;
	INPUT inps;

	// if we're already in that state, then there is nothing to do.
	if (curState == state) return;

	// fake keyboard input.
	memset(&inps, 0, sizeof(inps));
	inps.type = INPUT_KEYBOARD;
	inps.ki.wVk = vkCode;
	inps.ki.dwFlags = KEYEVENTF_EXTENDEDKEY; // pressed, use wVk.
	SendInput(1, &inps, sizeof(INPUT));

	memset(&inps, 0, sizeof(inps));
	inps.type = INPUT_KEYBOARD;
	inps.ki.wVk = vkCode;
	inps.ki.dwFlags = KEYEVENTF_EXTENDEDKEY | KEYEVENTF_KEYUP; // release, use wVk.
	SendInput(1, &inps, sizeof(INPUT));
}
#endif

Bitu Keyboard_Guest_LED_State();
void UpdateKeyboardLEDState(Bitu led_state/* in the same bitfield arrangement as using command 0xED on PS/2 keyboards */);

void UpdateKeyboardLEDState(Bitu led_state/* in the same bitfield arrangement as using command 0xED on PS/2 keyboards */) {
#if defined(WIN32) && !defined(C_SDL2) /* Microsoft Windows */
	if (exthook_enabled) { // ONLY if ext hook is enabled, else we risk infinite loops with keyboard events
		WinSetKeyToggleState(VK_NUMLOCK, !!(led_state & 2));
		WinSetKeyToggleState(VK_SCROLL, !!(led_state & 1));
		WinSetKeyToggleState(VK_CAPITAL, !!(led_state & 4));
	}
#endif
}

void DoExtendedKeyboardHook(bool enable) {
	if (exthook_enabled == enable)
		return;

#if defined(WIN32) && !defined(C_SDL2)
	if (enable) {
		if (!exthook_winhook) {
			exthook_winhook = SetWindowsHookEx(WH_KEYBOARD_LL, WinExtHookKeyboardHookProc, GetModuleHandle(NULL), NULL);
			if (exthook_winhook == NULL) return;
		}

		// it's on
		exthook_enabled = enable;

		// flush out and handle pending keyboard I/O
		{
			MSG msg;

			while (PeekMessage(&msg, NULL, 0, 0, PM_REMOVE)) {
				TranslateMessage(&msg);
				DispatchMessage(&msg);
			}
		}

#if !defined(__MINGW32__)
		// Enable the SDL hack for Win32 to handle Num/Scroll/Caps
		SDL_DOSBox_X_Hack_Set_Toggle_Key_WM_USER_Hack(1);
#endif

		// if hooking Num/Scroll/Caps Lock then record the toggle state of those keys.
		// then read from the keyboard emulation the LED state set by the guest and apply it to the host keyboard.
		if (enable_hook_lock_toggle_keys) {
			// record state
			on_capture_num_lock_was_on = (GetKeyState(VK_NUMLOCK) & 1) ? true : false;
			on_capture_scroll_lock_was_on = (GetKeyState(VK_SCROLL) & 1) ? true : false;
			on_capture_caps_lock_was_on = (GetKeyState(VK_CAPITAL) & 1) ? true : false;
			// change to guest state (FIXME: Read emulated keyboard state and apply!)
			UpdateKeyboardLEDState(Keyboard_Guest_LED_State());
		}
	}
	else {
		if (exthook_winhook) {
			if (enable_hook_lock_toggle_keys) {
				// restore state
				WinSetKeyToggleState(VK_NUMLOCK, on_capture_num_lock_was_on);
				WinSetKeyToggleState(VK_SCROLL, on_capture_scroll_lock_was_on);
				WinSetKeyToggleState(VK_CAPITAL, on_capture_caps_lock_was_on);
			}

			{
				MSG msg;

				// before we disable the SDL hack make sure we flush out and handle any pending keyboard events.
				// if we don't do this the posted Num/Scroll/Caps events will stay in the queue and will be handled
				// by SDL after turning off the toggle key hack.
				Sleep(1); // make sure Windows posts the keystrokes
				while (PeekMessage(&msg, NULL, 0, 0, PM_REMOVE)) {
					TranslateMessage(&msg);
					DispatchMessage(&msg);
				}
			}

#if !defined(__MINGW32__)
			// Disable the SDL hack for Win32 to handle Num/Scroll/Caps
			SDL_DOSBox_X_Hack_Set_Toggle_Key_WM_USER_Hack(0);
#endif

			UnhookWindowsHookEx(exthook_winhook);
			exthook_winhook = NULL;
		}

		exthook_enabled = enable;
	}
#endif
}

void GFX_ReleaseMouse(void) {
	if (sdl.mouse.locked)
        GFX_CaptureMouse();
}

void GFX_CaptureMouse(void) {
	sdl.mouse.locked=!sdl.mouse.locked;
	if (sdl.mouse.locked) {
#if defined(C_SDL2)
        SDL_SetRelativeMouseMode(SDL_TRUE);
#else
		SDL_WM_GrabInput(SDL_GRAB_ON);
#endif
		if (enable_hook_special_keys) DoExtendedKeyboardHook(true);
		SDL_ShowCursor(SDL_DISABLE);
	} else {
		DoExtendedKeyboardHook(false);
#if defined(C_SDL2)
        SDL_SetRelativeMouseMode(SDL_FALSE);
#else
		SDL_WM_GrabInput(SDL_GRAB_OFF);
#endif
		if (sdl.mouse.autoenable || !sdl.mouse.autolock) SDL_ShowCursor(SDL_ENABLE);
	}
        mouselocked=sdl.mouse.locked;
}

void GFX_UpdateSDLCaptureState(void) {
	if (sdl.mouse.locked) {
#if defined(C_SDL2)
        SDL_SetRelativeMouseMode(SDL_TRUE);
#else
		SDL_WM_GrabInput(SDL_GRAB_ON);
#endif
		if (enable_hook_special_keys) DoExtendedKeyboardHook(true);
		SDL_ShowCursor(SDL_DISABLE);
	} else {
		DoExtendedKeyboardHook(false);
#if defined(C_SDL2)
        SDL_SetRelativeMouseMode(SDL_FALSE);
#else
		SDL_WM_GrabInput(SDL_GRAB_OFF);
#endif
		if (sdl.mouse.autoenable || !sdl.mouse.autolock) SDL_ShowCursor(SDL_ENABLE);
	}
	CPU_Reset_AutoAdjust();
	GFX_SetTitle(-1,-1,-1,false);
}

static void CaptureMouse(bool pressed) {
	if (!pressed)
		return;
	GFX_CaptureMouse();
}

#if defined (WIN32)
STICKYKEYS stick_keys = {sizeof(STICKYKEYS), 0};
void sticky_keys(bool restore){
	static bool inited = false;
	if (!inited){
		inited = true;
		SystemParametersInfo(SPI_GETSTICKYKEYS, sizeof(STICKYKEYS), &stick_keys, 0);
	} 
	if (restore) {
		SystemParametersInfo(SPI_SETSTICKYKEYS, sizeof(STICKYKEYS), &stick_keys, 0);
		return;
	}
	//Get current sticky keys layout:
	STICKYKEYS s = {sizeof(STICKYKEYS), 0};
	SystemParametersInfo(SPI_GETSTICKYKEYS, sizeof(STICKYKEYS), &s, 0);
	if ( !(s.dwFlags & SKF_STICKYKEYSON)) { //Not on already
		s.dwFlags &= ~SKF_HOTKEYACTIVE;
		SystemParametersInfo(SPI_SETSTICKYKEYS, sizeof(STICKYKEYS), &s, 0);
	}
}
#else
#define sticky_keys(a)
#endif

#ifdef __WIN32__
static void d3d_init(void) {
#if !(HAVE_D3D9_H)
	E_Exit("D3D not supported");
#else
	sdl.desktop.want_type=SCREEN_DIRECT3D;
	if(!load_videodrv && !sdl.using_windib) {
		LOG_MSG("Resetting to WINDIB mode");
		SDL_QuitSubSystem(SDL_INIT_VIDEO);
		putenv("SDL_VIDEODRIVER=windib");
		sdl.using_windib=true;
		if (SDL_InitSubSystem(SDL_INIT_VIDEO)<0) E_Exit("Can't init SDL Video %s",SDL_GetError());
		GFX_SetIcon(); GFX_SetTitle(-1,-1,-1,false);
		if(!sdl.desktop.fullscreen && GetMenu(GetHWND()) == NULL) DOSBox_RefreshMenu();
	}
	SDL_SysWMinfo wmi;
	SDL_VERSION(&wmi.version);

	if(!SDL_GetWMInfo(&wmi)) {
		LOG_MSG("SDL:Error retrieving window information");
		LOG_MSG("Failed to get window info");
		sdl.desktop.want_type=SCREEN_SURFACE;
	} else {
		if(sdl.desktop.fullscreen) {
			GFX_CaptureMouse();
		}
		if(d3d) delete d3d;
		d3d = new CDirect3D(640,400);

		if(!d3d) {
			LOG_MSG("Failed to create d3d object");
			sdl.desktop.want_type=SCREEN_SURFACE;
		} else if(d3d->InitializeDX(wmi.child_window,sdl.desktop.doublebuf) != S_OK) {
			LOG_MSG("Unable to initialize DirectX");
			sdl.desktop.want_type=SCREEN_SURFACE;
		}
	}
#endif
}
#endif

static void openglhq_init(void) {
#if defined(WIN32) && !defined(C_SDL2)
	DOSBox_NoMenu(); menu.gui=false;
	HMENU m_handle=GetMenu(GetHWND());
	if(m_handle) RemoveMenu(m_handle,0,0);
	DestroyWindow(GetHWND());
#endif
	char *oldvideo = getenv("SDL_VIDEODRIVER");

	if (oldvideo && strcmp(oldvideo,"openglhq")) {
	    char *driver = (char *)malloc(strlen(oldvideo)+strlen("SDL_OPENGLHQ_VIDEODRIVER=")+1);
	    strcpy(driver,"SDL_OPENGLHQ_VIDEODRIVER=");
	    strcat(driver,oldvideo);
	    putenv(driver);
	    free(driver);
	}
	if (sdl.desktop.doublebuf) putenv((char*)("SDL_OPENGLHQ_DOUBLEBUF=1"));
	SDL_QuitSubSystem(SDL_INIT_VIDEO);
	putenv((char*)("SDL_VIDEODRIVER=openglhq"));
	SDL_InitSubSystem(SDL_INIT_VIDEO);
	DOSBox_SetOriginalIcon();
	if(!menu_compatible) { SDL_PumpEvents(); SDL_EventState(SDL_SYSWMEVENT, SDL_ENABLE); }
	GFX_SetTitle(-1,-1,-1,false);
	sdl.desktop.want_type=SCREEN_OPENGLHQ;
}

void GetDesktopResolution(int* width, int* height)
{
#ifdef WIN32
	RECT rDdesk;
	auto hDesk = GetDesktopWindow();
	GetWindowRect(hDesk, &rDdesk);
	*width = rDdesk.right - rDdesk.left;
	*height = rDdesk.bottom - rDdesk.top;
#elif defined(LINUX)
	void Linux_GetDesktopResolution(int *width,int *height);
	Linux_GetDesktopResolution(width,height); /* this is MESSY but there's too much namespace collision going on here */
#else
	*width = 1024; // guess
	*height = 768;
#endif
}

void res_init(void) {
	if(sdl.desktop.want_type==SCREEN_OPENGLHQ) return;
	Section * sec = control->GetSection("sdl");
	Section_prop * section=static_cast<Section_prop *>(sec);
	sdl.desktop.full.fixed=false;
	const char* fullresolution=section->Get_string("fullresolution");
	sdl.desktop.full.width  = 0; sdl.desktop.full.height = 0;
	if(fullresolution && *fullresolution) {
		char res[100];
		safe_strncpy( res, fullresolution, sizeof( res ));
		fullresolution = lowcase (res);//so x and X are allowed
		if (strcmp(fullresolution,"original")) {
			sdl.desktop.full.fixed = true;
			if (strcmp(fullresolution,"desktop")) { //desktop = 0x0
				char* height = const_cast<char*>(strchr(fullresolution,'x'));
				if(height && * height) {
					*height = 0;
					sdl.desktop.full.height = atoi(height+1);
					sdl.desktop.full.width  = atoi(res);
				}
			}
		}
	}

	sdl.desktop.window.width  = 0;
	sdl.desktop.window.height = 0;
	const char* windowresolution=section->Get_string("windowresolution");
	if(windowresolution && *windowresolution) {
		//if(sdl.desktop.type==SCREEN_SURFACE) return;
		char res[100];
		safe_strncpy( res,windowresolution, sizeof( res ));
		windowresolution = lowcase (res);//so x and X are allowed
		if(strcmp(windowresolution,"original")) {
			char* height = const_cast<char*>(strchr(windowresolution,'x'));
			if(height && *height) {
				*height = 0;
				sdl.desktop.window.height = (Bit16u)atoi(height+1);
				sdl.desktop.window.width  = (Bit16u)atoi(res);
			}
		}
	}
	sdl.desktop.doublebuf=section->Get_bool("fulldouble");

	int width = 1024;
	int height = 768;
	
	// fullresolution == desktop -> get/set desktop size
	auto sdlSection = control->GetSection("sdl");
	auto sdlSectionProp = static_cast<Section_prop*>(sdlSection);
	auto fullRes = sdlSectionProp->Get_string("fullresolution");
	if (!strcmp(fullRes, "desktop")) GetDesktopResolution(&width, &height);
	
	if (!sdl.desktop.full.width) {
		sdl.desktop.full.width=width;
	}
	if (!sdl.desktop.full.height) {
		sdl.desktop.full.height=height;
	}
	if(sdl.desktop.type==SCREEN_SURFACE && !sdl.desktop.fullscreen) return;
	else {
		GFX_Stop();
		if (sdl.draw.callback)
			(sdl.draw.callback)( GFX_CallBackReset );
		GFX_Start();
	}
}

void res_input(bool type, const char * res) {
	Section* sec = control->GetSection("sdl");
	char win_res[11];
	if(sec) {
		strcpy(win_res,res);
		if(type) {
			std::string tmp("windowresolution="); tmp.append(win_res);
			sec->HandleInputline(tmp);
		} else {
			std::string tmp("fullresolution="); tmp.append(win_res);
			sec->HandleInputline(tmp);
		}

		res_init();
	}
}

void change_output(int output) {
	GFX_Stop();
	Section * sec = control->GetSection("sdl");
	Section_prop * section=static_cast<Section_prop *>(sec);
	sdl.overscan_width=section->Get_int("overscan");
	switch (output) {
	case 0:
		sdl.desktop.want_type=SCREEN_SURFACE;
		break;
	case 1:
		sdl.desktop.want_type=SCREEN_SURFACE;
		break;
	case 2: /* do nothing */
		break;
	case 3:
		change_output(2);
		sdl.desktop.want_type=SCREEN_OPENGL;
#if !defined(C_SDL2)
		sdl.opengl.bilinear = true;
#endif
		break;
	case 4:
		change_output(2);
		sdl.desktop.want_type=SCREEN_OPENGL;
#if !defined(C_SDL2)
		sdl.opengl.bilinear = false; //NB
#endif
		break;
#if defined(__WIN32__) && !defined(C_SDL2)
	case 5:
		sdl.desktop.want_type=SCREEN_DIRECT3D;
		d3d_init();
		break;
#endif
	case 6: {
#if defined(__WIN32__) && !defined(C_SDL2)
		if (MessageBox(GetHWND(),"GUI will be disabled if output is set to OpenglHQ. Do you want to continue?","Warning",MB_YESNO)==IDNO) {
			GFX_Stop(); GFX_Start(); return;
		}
#endif
		openglhq_init();
		}
		break;
	case 7:
		// do not set want_type
		break;
	case 8:
		if(sdl.desktop.want_type==SCREEN_OPENGL) { }
#ifdef WIN32
		else if(sdl.desktop.want_type==SCREEN_DIRECT3D) { if(sdl.desktop.fullscreen) GFX_CaptureMouse(); d3d_init(); }
#endif
		break;
	default:
		LOG_MSG("SDL:Unsupported output device %d, switching back to surface",output);
		sdl.desktop.want_type=SCREEN_SURFACE;
		break;
	}
	const char* windowresolution=section->Get_string("windowresolution");
	if(windowresolution && *windowresolution) {
		char res[100];
		safe_strncpy( res,windowresolution, sizeof( res ));
		windowresolution = lowcase (res);//so x and X are allowed
		if(strcmp(windowresolution,"original")) {
			if(output == 0) {
				std::string tmp("windowresolution=original");
				sec->HandleInputline(tmp);
			}
		}
	}
	res_init();

	if (sdl.draw.callback)
		(sdl.draw.callback)( GFX_CallBackReset );

#if !defined(C_SDL2)
	if(sdl.desktop.want_type==SCREEN_OPENGLHQ) {
		if(!render.scale.hardware) SetVal("render","scaler",!render.scale.forced?"hardware2x":"hardware2x forced");
		if(!menu.compatible) {
			SDL_PumpEvents();
			SDL_EventState(SDL_SYSWMEVENT, SDL_ENABLE);
		}
		static SDL_Surface* screen_surf;
		Bit32u rmask = 0x000000ff;
		Bit32u gmask = 0x0000ff00;
		Bit32u bmask = 0x00ff0000;
		screen_surf = SDL_CreateRGBSurface(SDL_SWSURFACE, 640, 400, 32, rmask, gmask, bmask, 0);
		Bit32u lasttick=GetTicks();
		for(Bitu i = 0; i <=5; i++) {
			if((GetTicks()-lasttick)>20) i++;
			while((GetTicks()-lasttick)<15) SDL_Delay(5);
			lasttick = GetTicks();
			SDL_SetAlpha(screen_surf, SDL_SRCALPHA,(Bit8u)(51*i));
			SDL_BlitSurface(screen_surf, NULL, sdl.surface, NULL);
			SDL_Flip(sdl.surface);
		}
		SDL_FreeSurface(screen_surf);
	}
#endif

	GFX_SetTitle(CPU_CycleMax,-1,-1,false);
	GFX_LogSDLState();

	UpdateWindowDimensions();
}

void GFX_SwitchFullScreen(void)
{
    if (sdl.desktop.prevent_fullscreen)
        return;

	menu.resizeusing = true;

	sdl.desktop.fullscreen = !sdl.desktop.fullscreen;

	auto full = sdl.desktop.fullscreen;

	// if we're going fullscreen and current scaler exceeds screen size,
	// cancel the fullscreen change -> fixes scaler crashes
	// TODO this will need further changes to accomodate different outputs (e.g. stretched)
	if (full)
	{
		int width, height;
		GetDesktopResolution(&width, &height);
		auto width1 = sdl.draw.width;
		auto height1 = sdl.draw.height;
		if ((unsigned int)width < width1 || (unsigned int)height < height1) {
			sdl.desktop.fullscreen = false;
			LOG_MSG("WARNING: full screen canceled, surface size (%ix%i) exceeds screen size (%ix%i).",
				width1, height1, width, height);
			return;
		}
	}

	LOG_MSG("INFO: switched to %s mode", full ? "full screen" : "window");

<<<<<<< HEAD
=======
#if !defined(C_SDL2)
	// (re-)assign menu to window
    void DOSBox_SetSysMenu(void);
    DOSBox_SetSysMenu();

	if (full && sdl.desktop.want_type != SCREEN_OPENGLHQ && menu.gui) {
        NonUserResizeCounter=1;
        SetMenu(GetHWND(), nullptr);
    }
#endif

>>>>>>> 28ade84b
	// ensure mouse capture when fullscreen || (re-)capture if user said so when windowed
	auto locked = sdl.mouse.locked;
	if ((full && !locked) || (!full && locked)) GFX_CaptureMouse();

	// disable/enable sticky keys for fullscreen/desktop
#if defined (WIN32)		
	sticky_keys(!full);
#endif

	GFX_ResetScreen();

	// set vsync to host
	// NOTE why forcing ???
#ifdef WIN32
	if (menu.startup) // NOTE should be always true I suppose ???
	{
		auto vsync = static_cast<Section_prop *>(control->GetSection("vsync"));
		if (vsync)
		{
			auto vsyncMode = vsync->Get_string("vsyncmode");
			if (!strcmp(vsyncMode, "host")) SetVal("vsync", "vsyncmode", "host");
		}
	}
#endif

}

static void SwitchFullScreen(bool pressed) {
	if (!pressed)
		return;

	GFX_LosingFocus();
	if (sdl.desktop.lazy_fullscreen) {
		LOG_MSG("GFX LF: fullscreen switching not supported");
	} else {
		GFX_SwitchFullScreen();
	}
}

void GFX_SwitchLazyFullscreen(bool lazy) {
	sdl.desktop.lazy_fullscreen=lazy;
	sdl.desktop.lazy_fullscreen_req=false;
}

void GFX_SwitchFullscreenNoReset(void) {
	sdl.desktop.fullscreen=!sdl.desktop.fullscreen;
}

bool GFX_LazyFullscreenRequested(void) {
	if (sdl.desktop.lazy_fullscreen) return sdl.desktop.lazy_fullscreen_req;
	return false;
}

bool GFX_GetPreventFullscreen(void) {
    return sdl.desktop.prevent_fullscreen;
}

void GFX_PreventFullscreen(bool lockout) {
    sdl.desktop.prevent_fullscreen = lockout;
}

void GFX_RestoreMode(void) {
	GFX_SetSize(sdl.draw.width,sdl.draw.height,sdl.draw.flags,sdl.draw.scalex,sdl.draw.scaley,sdl.draw.callback);
	GFX_UpdateSDLCaptureState();
    GFX_ResetScreen();
}

bool GFX_StartUpdate(Bit8u * & pixels,Bitu & pitch) {
	if (!sdl.active || sdl.updating)
		return false;
	switch (sdl.desktop.type) {
	case SCREEN_SURFACE:
		if (sdl.blit.surface) {
			if (SDL_MUSTLOCK(sdl.blit.surface) && SDL_LockSurface(sdl.blit.surface))
				return false;
			pixels=(Bit8u *)sdl.blit.surface->pixels;
			pitch=sdl.blit.surface->pitch;
		} else {
			if (SDL_MUSTLOCK(sdl.surface) && SDL_LockSurface(sdl.surface))
				return false;
			pixels=(Bit8u *)sdl.surface->pixels;
			pixels+=sdl.clip.y*sdl.surface->pitch;
			pixels+=sdl.clip.x*sdl.surface->format->BytesPerPixel;
			pitch=sdl.surface->pitch;
		}
        SDL_Overscan();
		sdl.updating=true;
		return true;
#if C_OPENGL
	case SCREEN_OPENGL:
		if(sdl.opengl.pixel_buffer_object) {
		    glBindBufferARB(GL_PIXEL_UNPACK_BUFFER_EXT, sdl.opengl.buffer);
		    pixels=(Bit8u *)glMapBufferARB(GL_PIXEL_UNPACK_BUFFER_EXT, GL_WRITE_ONLY);
		} else
		    pixels=(Bit8u *)sdl.opengl.framebuf;
		pitch=sdl.opengl.pitch;
		sdl.updating=true;
		return true;
#endif
#if (HAVE_D3D9_H) && defined(WIN32)
	case SCREEN_DIRECT3D:
		sdl.updating=d3d->LockTexture(pixels, pitch);
		return sdl.updating;
#endif
	default:
		break;
	}
	return false;
}


void GFX_EndUpdate( const Bit16u *changedLines ) {
#if (HAVE_DDRAW_H) && defined(WIN32)
	int ret;
#endif

    /* don't present our output if 3Dfx is in OpenGL mode */
    if (sdl.desktop.prevent_fullscreen)
        return;

#if (HAVE_D3D9_H) && defined(WIN32)
	if (d3d && d3d->getForceUpdate()); // continue
	else
#endif
	if (!sdl.updating)
		return;

	sdl.updating=false;
    switch (sdl.desktop.type) {
        case SCREEN_SURFACE:
            if (SDL_MUSTLOCK(sdl.surface)) {
                if (sdl.blit.surface) {
                    SDL_UnlockSurface(sdl.blit.surface);
                    int Blit = SDL_BlitSurface( sdl.blit.surface, 0, sdl.surface, &sdl.clip );
                    LOG(LOG_MISC,LOG_WARN)("BlitSurface returned %d",Blit);
                } else {
                    SDL_UnlockSurface(sdl.surface);
                }
                if(changedLines && (changedLines[0] == sdl.draw.height)) 
                    return; 
                if(!menu.hidecycles && !sdl.desktop.fullscreen) frames++;
#if !defined(C_SDL2)
                SDL_Flip(sdl.surface);
#endif
            } else if (sdl.must_redraw_all) {
#if !defined(C_SDL2)
                if (changedLines != NULL) SDL_Flip(sdl.surface);
#endif
            } else if (changedLines) {
                if(changedLines[0] == sdl.draw.height) 
                    return; 
                if(!menu.hidecycles && !sdl.desktop.fullscreen) frames++;
                Bitu y = 0, index = 0, rectCount = 0;
                while (y < sdl.draw.height) {
                    if (!(index & 1)) {
                        y += changedLines[index];
                    } else {
                        SDL_Rect *rect = &sdl.updateRects[rectCount++];
                        rect->x = sdl.clip.x;
                        rect->y = sdl.clip.y + y;
                        rect->w = (Bit16u)sdl.draw.width;
                        rect->h = changedLines[index];
                        y += changedLines[index];
                    }
                    index++;
                }
                if (rectCount) {
#if defined(C_SDL2)
                    SDL_UpdateWindowSurfaceRects( sdl.window, sdl.updateRects, rectCount );
#else
                    SDL_UpdateRects( sdl.surface, rectCount, sdl.updateRects );
#endif
                }
            }
            break;
#if C_OPENGL
	case SCREEN_OPENGL:
            if (sdl.must_redraw_all && changedLines == NULL) {
            }
            else {
                if (gl_clear_countdown > 0) {
                    gl_clear_countdown--;
                    glClearColor (0.0, 0.0, 0.0, 1.0);
                    glClear(GL_COLOR_BUFFER_BIT);
                }

                if (sdl.opengl.pixel_buffer_object) {
                    if(changedLines && (changedLines[0] == sdl.draw.height)) 
                        return; 
                    glUnmapBufferARB(GL_PIXEL_UNPACK_BUFFER_EXT);
                    glBindTexture(GL_TEXTURE_2D, sdl.opengl.texture);
                    glTexSubImage2D(GL_TEXTURE_2D, 0, 0, 0,
                            sdl.draw.width, sdl.draw.height, GL_BGRA_EXT,
                            GL_UNSIGNED_INT_8_8_8_8_REV, 0);
                    glBindBufferARB(GL_PIXEL_UNPACK_BUFFER_EXT, 0);
                    glCallList(sdl.opengl.displaylist);
                    SDL_GL_SwapBuffers();
                } else if (changedLines) {
                    if(changedLines[0] == sdl.draw.height) 
                        return;
                    Bitu y = 0, index = 0;
                    glBindTexture(GL_TEXTURE_2D, sdl.opengl.texture);
                    while (y < sdl.draw.height) {
                        if (!(index & 1)) {
                            y += changedLines[index];
                        } else {
                            Bit8u *pixels = (Bit8u *)sdl.opengl.framebuf + y * sdl.opengl.pitch;
                            Bitu height = changedLines[index];
                            glTexSubImage2D(GL_TEXTURE_2D, 0, 0, y,
                                    sdl.draw.width, height, GL_BGRA_EXT,
#if defined (MACOSX)
                                    // needed for proper looking graphics on macOS 10.12, 10.13
                                    GL_UNSIGNED_INT_8_8_8_8,
#else
                                    // works on Linux
                                    GL_UNSIGNED_INT_8_8_8_8_REV,
#endif
                                    pixels );
                            y += height;
                        }
                        index++;
                    }
                    glCallList(sdl.opengl.displaylist);
                    SDL_GL_SwapBuffers();
                }

                if(!menu.hidecycles && !sdl.desktop.fullscreen) frames++; 
            }
            break;
#endif
#if (HAVE_D3D9_H) && defined(WIN32)
	case SCREEN_DIRECT3D:
		if(!menu.hidecycles) frames++; //implemented
		if(GCC_UNLIKELY(!d3d->UnlockTexture(changedLines))) {
			E_Exit("Failed to draw screen!");
		}
		break;
#endif
	default:
		break;
	}

    sdl.must_redraw_all = false;

    if (changedLines != NULL && sdl.deferred_resize) {
        sdl.deferred_resize = false;
#if defined(C_SDL2)
#else
        void GFX_RedrawScreen(Bit32u nWidth, Bit32u nHeight);

        GFX_RedrawScreen(sdl.draw.width, sdl.draw.height);
#endif
    }
}

void GFX_SetPalette(Bitu start,Bitu count,GFX_PalEntry * entries) {
#if !defined(C_SDL2)
	/* I should probably not change the GFX_PalEntry :) */
	if (sdl.surface->flags & SDL_HWPALETTE) {
		if (!SDL_SetPalette(sdl.surface,SDL_PHYSPAL,(SDL_Color *)entries,start,count)) {
			E_Exit("SDL:Can't set palette");
		}
	} else {
		if (!SDL_SetPalette(sdl.surface,SDL_LOGPAL,(SDL_Color *)entries,start,count)) {
			E_Exit("SDL:Can't set palette");
		}
	}
#endif
}

Bitu GFX_GetRGB(Bit8u red,Bit8u green,Bit8u blue) {
	switch (sdl.desktop.type) {
	case SCREEN_SURFACE:
		return SDL_MapRGB(sdl.surface->format,red,green,blue);
	case SCREEN_OPENGL:
//		return ((red << 0) | (green << 8) | (blue << 16)) | (255 << 24);
		//USE BGRA
		return ((blue << 0) | (green << 8) | (red << 16)) | (255 << 24);
	case SCREEN_DIRECT3D:
#if (HAVE_D3D9_H) && defined(WIN32)
		if(GCC_UNLIKELY(d3d->bpp16))
		    return SDL_MapRGB(sdl.surface->format,red,green,blue);
		else
#endif
		    return ((blue << 0) | (green << 8) | (red << 16)) | (255 << 24);
	default:
		break;
	}
	return 0;
}

void GFX_Stop() {
	if (sdl.updating)
		GFX_EndUpdate( 0 );
	sdl.active=false;
}

void GFX_Start() {
	sdl.active=true;
}

static void GUI_ShutDown(Section * /*sec*/) {
	GFX_Stop();
	if (sdl.draw.callback) (sdl.draw.callback)( GFX_CallBackStop );
	if (sdl.mouse.locked) GFX_CaptureMouse();
	if (sdl.desktop.fullscreen) GFX_SwitchFullScreen();
#if (HAVE_D3D9_H) && defined(WIN32)
	if ((sdl.desktop.type==SCREEN_DIRECT3D) && (d3d)) delete d3d;
#endif
}


static void SetPriority(PRIORITY_LEVELS level) {

#if C_SET_PRIORITY
// Do nothing if priorties are not the same and not root, else the highest
// priority can not be set as users can only lower priority (not restore it)

	if((sdl.priority.focus != sdl.priority.nofocus ) &&
		(getuid()!=0) ) return;

#endif
	switch (level) {
#ifdef WIN32
	case PRIORITY_LEVEL_PAUSE:	// if DOSBox is paused, assume idle priority
	case PRIORITY_LEVEL_LOWEST:
		SetPriorityClass(GetCurrentProcess(),IDLE_PRIORITY_CLASS);
		break;
	case PRIORITY_LEVEL_LOWER:
		SetPriorityClass(GetCurrentProcess(),BELOW_NORMAL_PRIORITY_CLASS);
		break;
	case PRIORITY_LEVEL_NORMAL:
		SetPriorityClass(GetCurrentProcess(),NORMAL_PRIORITY_CLASS);
		break;
	case PRIORITY_LEVEL_HIGHER:
		SetPriorityClass(GetCurrentProcess(),ABOVE_NORMAL_PRIORITY_CLASS);
		break;
	case PRIORITY_LEVEL_HIGHEST:
		SetPriorityClass(GetCurrentProcess(),HIGH_PRIORITY_CLASS);
		break;
#elif C_SET_PRIORITY
/* Linux use group as dosbox has mulitple threads under linux */
	case PRIORITY_LEVEL_PAUSE:	// if DOSBox is paused, assume idle priority
	case PRIORITY_LEVEL_LOWEST:
		setpriority (PRIO_PGRP, 0,PRIO_MAX);
		break;
	case PRIORITY_LEVEL_LOWER:
		setpriority (PRIO_PGRP, 0,PRIO_MAX-(PRIO_TOTAL/3));
		break;
	case PRIORITY_LEVEL_NORMAL:
		setpriority (PRIO_PGRP, 0,PRIO_MAX-(PRIO_TOTAL/2));
		break;
	case PRIORITY_LEVEL_HIGHER:
		setpriority (PRIO_PGRP, 0,PRIO_MAX-((3*PRIO_TOTAL)/5) );
		break;
	case PRIORITY_LEVEL_HIGHEST:
		setpriority (PRIO_PGRP, 0,PRIO_MAX-((3*PRIO_TOTAL)/4) );
		break;
#endif
	default:
		break;
	}
}

extern Bit8u int10_font_14[256 * 14];
static void OutputString(Bitu x,Bitu y,const char * text,Bit32u color,Bit32u color2,SDL_Surface * output_surface) {
	Bit32u * draw=(Bit32u*)(((Bit8u *)output_surface->pixels)+((y)*output_surface->pitch))+x;
	while (*text) {
		Bit8u * font=&int10_font_14[(*text)*14];
		Bitu i,j;
		Bit32u * draw_line=draw;
		for (i=0;i<14;i++) {
			Bit8u map=*font++;
			for (j=0;j<8;j++) {
				if (map & 0x80) *((Bit32u*)(draw_line+j))=color; else *((Bit32u*)(draw_line+j))=color2;
				map<<=1;
			}
			draw_line+=output_surface->pitch/4;
		}
		text++;
		draw+=8;
	}
}

#if (HAVE_D3D9_H) && defined(WIN32)
# include "SDL_syswm.h"
#endif

#if (HAVE_D3D9_H) && defined(WIN32)
static void D3D_reconfigure() {
	if (d3d) {
		Section_prop *section=static_cast<Section_prop *>(control->GetSection("sdl"));
		Prop_multival* prop = section->Get_multival("pixelshader");
		if(SUCCEEDED(d3d->LoadPixelShader(prop->GetSection()->Get_string("type"), 0, 0))) {
			GFX_ResetScreen();
		}
	}
}
#endif

bool has_GUI_StartUp = false;

static void GUI_StartUp() {
	if (has_GUI_StartUp) return;
	has_GUI_StartUp = true;

	LOG(LOG_GUI,LOG_DEBUG)("Starting GUI");

#if defined(C_SDL2)
    LOG(LOG_GUI,LOG_DEBUG)("This version compiled against SDL 2.x");
#else
    LOG(LOG_GUI,LOG_DEBUG)("This version compiled against SDL 1.x");
#endif

	AddExitFunction(AddExitFunctionFuncPair(GUI_ShutDown));
#if !defined(C_SDL2)
	GUI_LoadFonts();
#endif

	sdl.active=false;
	sdl.updating=false;
#if defined(C_SDL2)
    sdl.update_window=true;
#endif

	GFX_SetIcon();

	sdl.desktop.lazy_fullscreen=false;
	sdl.desktop.lazy_fullscreen_req=false;
    sdl.desktop.prevent_fullscreen=false;

	Section_prop * section=static_cast<Section_prop *>(control->GetSection("sdl"));
	assert(section != NULL);

	sdl.desktop.fullscreen=section->Get_bool("fullscreen");
	sdl.wait_on_error=section->Get_bool("waitonerror");

	Prop_multival* p=section->Get_multival("priority");
	std::string focus = p->GetSection()->Get_string("active");
	std::string notfocus = p->GetSection()->Get_string("inactive");

	if      (focus == "lowest")  { sdl.priority.focus = PRIORITY_LEVEL_LOWEST;  }
	else if (focus == "lower")   { sdl.priority.focus = PRIORITY_LEVEL_LOWER;   }
	else if (focus == "normal")  { sdl.priority.focus = PRIORITY_LEVEL_NORMAL;  }
	else if (focus == "higher")  { sdl.priority.focus = PRIORITY_LEVEL_HIGHER;  }
	else if (focus == "highest") { sdl.priority.focus = PRIORITY_LEVEL_HIGHEST; }

	if      (notfocus == "lowest")  { sdl.priority.nofocus=PRIORITY_LEVEL_LOWEST;  }
	else if (notfocus == "lower")   { sdl.priority.nofocus=PRIORITY_LEVEL_LOWER;   }
	else if (notfocus == "normal")  { sdl.priority.nofocus=PRIORITY_LEVEL_NORMAL;  }
	else if (notfocus == "higher")  { sdl.priority.nofocus=PRIORITY_LEVEL_HIGHER;  }
	else if (notfocus == "highest") { sdl.priority.nofocus=PRIORITY_LEVEL_HIGHEST; }
	else if (notfocus == "pause")   {
		/* we only check for pause here, because it makes no sense
		 * for DOSBox to be paused while it has focus
		 */
		sdl.priority.nofocus=PRIORITY_LEVEL_PAUSE;
	}

	SetPriority(sdl.priority.focus); //Assume focus on startup
	sdl.mouse.locked=false;
	mouselocked=false; //Global for mapper
	sdl.mouse.requestlock=false;
	sdl.desktop.full.fixed=false;
	const char* fullresolution=section->Get_string("fullresolution");
	sdl.desktop.full.width  = 0;
	sdl.desktop.full.height = 0;
	if(fullresolution && *fullresolution) {
		char res[100];
		strncpy( res, fullresolution, sizeof( res ));
		fullresolution = lowcase (res);//so x and X are allowed
		if (strcmp(fullresolution,"original")) {
			sdl.desktop.full.fixed = true;
			if (strcmp(fullresolution,"desktop")) { //desktop = 0x0
				char* height = const_cast<char*>(strchr(fullresolution,'x'));
				if (height && * height) {
					*height = 0;
					sdl.desktop.full.height = (Bit16u)atoi(height+1);
					sdl.desktop.full.width  = (Bit16u)atoi(res);
				}
			}
		}
	}

	sdl.desktop.window.width  = 0;
	sdl.desktop.window.height = 0;
	const char* windowresolution=section->Get_string("windowresolution");
	if(windowresolution && *windowresolution) {
		char res[100];
		strncpy( res,windowresolution, sizeof( res ));
		windowresolution = lowcase (res);//so x and X are allowed
		if(strcmp(windowresolution,"original")) {
			char* height = const_cast<char*>(strchr(windowresolution,'x'));
			if(height && *height) {
				*height = 0;
				sdl.desktop.window.height = (Bit16u)atoi(height+1);
				sdl.desktop.window.width  = (Bit16u)atoi(res);
			}
		}
	}
	sdl.desktop.doublebuf=section->Get_bool("fulldouble");
#if !defined(C_SDL2)
  #if SDL_VERSION_ATLEAST(1, 2, 10)
	if (!sdl.desktop.full.width || !sdl.desktop.full.height){
		//Can only be done on the very first call! Not restartable.
		const SDL_VideoInfo* vidinfo = SDL_GetVideoInfo();
		if (vidinfo) {
			sdl.desktop.full.width = vidinfo->current_w;
			sdl.desktop.full.height = vidinfo->current_h;
		}
	}
  #endif
#endif

	int width=1024;// int height=768;
	if (!sdl.desktop.full.width) {
		sdl.desktop.full.width=width;
	}
	if (!sdl.desktop.full.height) {
		sdl.desktop.full.height=width;
	}
	sdl.mouse.autoenable=section->Get_bool("autolock");
	if (!sdl.mouse.autoenable) SDL_ShowCursor(SDL_DISABLE);
	sdl.mouse.autolock=false;
	sdl.mouse.sensitivity=section->Get_int("sensitivity");
	std::string output=section->Get_string("output");

	/* Setup Mouse correctly if fullscreen */
	if(sdl.desktop.fullscreen) GFX_CaptureMouse();

	if (output == "surface") {
		sdl.desktop.want_type=SCREEN_SURFACE;
	} else if (output == "ddraw") {
		sdl.desktop.want_type=SCREEN_SURFACE;
	} else if (output == "overlay") {
		sdl.desktop.want_type=SCREEN_OPENGL; /* "overlay" was removed, map to OpenGL */
#if C_OPENGL
	} else if (output == "opengl") {
		sdl.desktop.want_type=SCREEN_OPENGL;
		sdl.opengl.bilinear=true;
	} else if (output == "openglnb") {
		sdl.desktop.want_type=SCREEN_OPENGL;
		sdl.opengl.bilinear=false;
#endif
#if (HAVE_D3D9_H) && defined(WIN32)
	} else if (output == "direct3d") {
		sdl.desktop.want_type=SCREEN_DIRECT3D;
#if LOG_D3D
		LOG_MSG("SDL:Direct3D activated");
#endif
#endif
	} else if (output == "openglhq") {
		char *oldvideo = getenv("SDL_VIDEODRIVER");

		if (oldvideo && strcmp(oldvideo,"openglhq")) {
		    char *driver = (char *)malloc(strlen(oldvideo)+strlen("SDL_OPENGLHQ_VIDEODRIVER=")+1);
		    strcpy(driver,"SDL_OPENGLHQ_VIDEODRIVER=");
		    strcat(driver,oldvideo);
		    putenv(driver);
		    free(driver);
		}
		if (sdl.desktop.doublebuf) putenv((char*)("SDL_OPENGLHQ_DOUBLEBUF=1"));
		SDL_QuitSubSystem(SDL_INIT_VIDEO);
		putenv((char*)("SDL_VIDEODRIVER=openglhq"));
		SDL_InitSubSystem(SDL_INIT_VIDEO);
		sdl.desktop.want_type=SCREEN_OPENGLHQ;

	} else {
		LOG_MSG("SDL:Unsupported output device %s, switching back to surface",output.c_str());
		sdl.desktop.want_type=SCREEN_SURFACE;//SHOULDN'T BE POSSIBLE anymore
	}
	sdl.overscan_width=section->Get_int("overscan");
//	sdl.overscan_color=section->Get_int("overscancolor");

#if defined(C_SDL2)
    /* Initialize screen for first time */
    if (!GFX_SetSDLSurfaceWindow(640,400))
        E_Exit("Could not initialize video: %s",SDL_GetError());
    sdl.surface = SDL_GetWindowSurface(sdl.window);
//    SDL_Rect splash_rect=GFX_GetSDLSurfaceSubwindowDims(640,400);
    sdl.desktop.pixelFormat = SDL_GetWindowPixelFormat(sdl.window);
    LOG_MSG("SDL:Current window pixel format: %s", SDL_GetPixelFormatName(sdl.desktop.pixelFormat));
    sdl.desktop.bpp=8*SDL_BYTESPERPIXEL(sdl.desktop.pixelFormat);
    if (SDL_BITSPERPIXEL(sdl.desktop.pixelFormat) == 24) {
        LOG_MSG("SDL: You are running in 24 bpp mode, this will slow down things!");
    }
#else
	/* Initialize screen for first time */
	sdl.surface=SDL_SetVideoMode(640,400,0,SDL_RESIZABLE);
	if (sdl.surface == NULL) E_Exit("Could not initialize video: %s",SDL_GetError());
    sdl.deferred_resize = false;
    sdl.must_redraw_all = true;
    sdl.desktop.bpp=sdl.surface->format->BitsPerPixel;
	if (sdl.desktop.bpp==24) {
		LOG_MSG("SDL:You are running in 24 bpp mode, this will slow down things!");
	}
#endif
#if (HAVE_D3D9_H) && defined(WIN32)
	if(sdl.desktop.want_type==SCREEN_DIRECT3D) {
	    SDL_SysWMinfo wmi;
	    SDL_VERSION(&wmi.version);

	    if(!SDL_GetWMInfo(&wmi)) {
			LOG_MSG("SDL:Error retrieving window information");
			LOG_MSG("Failed to get window info");
			sdl.desktop.want_type=SCREEN_SURFACE;
	    } else {
			if(d3d) delete d3d;
			d3d = new CDirect3D(640,400);

			if(!d3d) {
				LOG_MSG("Failed to create d3d object");
				sdl.desktop.want_type=SCREEN_SURFACE;
			} else if(d3d->InitializeDX(wmi.child_window,sdl.desktop.doublebuf) != S_OK) {
				LOG_MSG("Unable to initialize DirectX");
				sdl.desktop.want_type=SCREEN_SURFACE;
			}
		}
	}
#endif
	GFX_LogSDLState();

	GFX_Stop();

#if defined(C_SDL2)
    SDL_SetWindowTitle(sdl.window,"DOSBox");
#else
	SDL_WM_SetCaption("DOSBox",VERSION);
#endif

	/* Please leave the Splash screen stuff in working order in DOSBox. We spend a lot of time making DOSBox. */
	//ShowSplashScreen();	/* I will keep the splash screen alive. But now, the BIOS will do it --J.C. */

	/* Get some Event handlers */
#if defined(__WIN32__) && !defined(C_SDL2)
	MAPPER_AddHandler(ToggleMenu,MK_return,MMOD1|MMOD2,"togglemenu","ToggleMenu");
#endif // WIN32
	MAPPER_AddHandler(KillSwitch,MK_f9,MMOD1,"shutdown","ShutDown");
	MAPPER_AddHandler(CaptureMouse,MK_f10,MMOD1,"capmouse","Cap Mouse");
	MAPPER_AddHandler(SwitchFullScreen,MK_return,MMOD2,"fullscr","Fullscreen");
	MAPPER_AddHandler(Restart,MK_home,MMOD1|MMOD2,"restart","Restart");
	void PasteClipboard(bool bPressed); // emendelson from dbDOS adds MMOD2 to this for Ctrl-Alt-F5 for PasteClipboard
	MAPPER_AddHandler(PasteClipboard, MK_f4, MMOD1 | MMOD2, "paste", "Paste Clipboard"); //end emendelson
#if C_DEBUG
	/* Pause binds with activate-debugger */
	MAPPER_AddHandler(&PauseDOSBox, MK_pause, MMOD1, "pause", "Pause");
#else
	MAPPER_AddHandler(&PauseDOSBox, MK_pause, MMOD2, "pause", "Pause");
#endif
#if !defined(C_SDL2)
	MAPPER_AddHandler(&GUI_Run, MK_f10, MMOD2, "gui", "ShowGUI");
	MAPPER_AddHandler(&GUI_ResetResize, MK_f2, MMOD1, "resetsize", "ResetSize");
#endif
	/* Get Keyboard state of numlock and capslock */
#if defined(C_SDL2)
    SDL_Keymod keystate = SDL_GetModState();
#else
	SDLMod keystate = SDL_GetModState();
#endif
	if(keystate&KMOD_NUM) startup_state_numlock = true;
	if(keystate&KMOD_CAPS) startup_state_capslock = true;

	UpdateWindowDimensions();
}

void Mouse_AutoLock(bool enable) {
	sdl.mouse.autolock=enable;
	if (sdl.mouse.autoenable) sdl.mouse.requestlock=enable;
	else {
		SDL_ShowCursor(enable?SDL_DISABLE:SDL_ENABLE);
		sdl.mouse.requestlock=false;
	}
}

static void RedrawScreen(Bit32u nWidth, Bit32u nHeight) {
	int width;
	int height;
#ifdef __WIN32__
   width=sdl.clip.w; 
   height=sdl.clip.h;
#else
	width=sdl.draw.width; 
	height=sdl.draw.height;
#endif
	void RENDER_CallBack( GFX_CallBackFunctions_t function );
	while (sdl.desktop.fullscreen) {
		int temp_size;
		temp_size=render.scale.size;
		if(!sdl.desktop.fullscreen) { render.scale.size=temp_size; RENDER_CallBack( GFX_CallBackReset); return; }
    }
#ifdef WIN32
	if(menu.resizeusing) {
		RENDER_CallBack( GFX_CallBackReset);
		return;
	}
#endif
	if((Bitu)nWidth == (Bitu)width && (Bitu)nHeight == (Bitu)height) {
		RENDER_CallBack( GFX_CallBackReset);
		return;
	}
	Section_prop * section=static_cast<Section_prop *>(control->GetSection("sdl")); 
	if ((!strcmp(section->Get_string("windowresolution"),"original") || (!strcmp(section->Get_string("windowresolution"),"desktop"))) && (render.src.dblw && render.src.dblh)) {
		switch (render.scale.op) {
			case scalerOpNormal:
				if(!render.scale.hardware) {
					if((Bitu)nWidth>(Bitu)width || (Bitu)nHeight>(Bitu)height) {
						if (render.scale.size <= 4 && render.scale.size >=1) ++render.scale.size; break;
					} else {
						if (render.scale.size <= 5 && render.scale.size >= 2) --render.scale.size; break;
					}
				} else {
					if((Bitu)nWidth>(Bitu)width || (Bitu)nHeight>(Bitu)height) {
						if (render.scale.size == 1) { render.scale.size=4; break; }
						if (render.scale.size == 4) { render.scale.size=6; break; }
						if (render.scale.size == 6) { render.scale.size=8; break; }
						if (render.scale.size == 8) { render.scale.size=10; break; }
					}
					if((Bitu)nWidth<(Bitu)width || (Bitu)nHeight<(Bitu)height) {
						if (render.scale.size == 10) { render.scale.size=8; break; }
						if (render.scale.size == 8) { render.scale.size=6; break; }
						if (render.scale.size == 6) { render.scale.size=4; break; }
						if (render.scale.size == 4) { render.scale.size=1; break; }
					}
				}
				break;
			case scalerOpAdvMame:
			case scalerOpHQ:
			case scalerOpAdvInterp:
			case scalerOpTV:
			case scalerOpRGB:
			case scalerOpScan:
				if((Bitu)nWidth>(Bitu)width || (Bitu)nHeight>(Bitu)height) { if (render.scale.size == 2) ++render.scale.size; }
				if((Bitu)nWidth<(Bitu)width || (Bitu)nHeight<(Bitu)height) { if (render.scale.size == 3) --render.scale.size; }
				break;
			case scalerOpSaI:
			case scalerOpSuperSaI:
			case scalerOpSuperEagle:
			default: // other scalers
				break;
		}
	}
    RENDER_CallBack( GFX_CallBackReset);
}

void GFX_RedrawScreen(Bit32u nWidth, Bit32u nHeight) {
    RedrawScreen(nWidth, nHeight);
}

#if defined(C_SDL2)
void GFX_HandleVideoResize(int width, int height) {
    /* Maybe a screen rotation has just occurred, so we simply resize.
       There may be a different cause for a forced resized, though.    */
    if (sdl.desktop.full.display_res && IsFullscreen()) {
        /* Note: We should not use GFX_ObtainDisplayDimensions
           (SDL_GetDisplayBounds) on Android after a screen rotation:
           The older values from application startup are returned. */
        sdl.desktop.full.width = width;
        sdl.desktop.full.height = height;
    }

    /* Even if the new window's dimensions are actually the desired ones
     * we may still need to re-obtain a new window surface or do
     * a different thing. So we basically call GFX_SetSize, but without
     * touching the window itself (or else we may end in an infinite loop).
     *
     * Furthermore, if the new dimensions are *not* the desired ones, we
     * don't fight it. Rather than attempting to resize it back, we simply
     * keep the window as-is and disable screen updates. This is done
     * in SDL_SetSDLWindowSurface by setting sdl.update_display_contents
     * to false.
     */
    sdl.update_window = false;
    GFX_ResetScreen();
    sdl.update_window = true;
}
#else
bool GFX_MustActOnResize() {
    if (!GFX_IsFullscreen())
        return false;

    return true;
}

static void HandleVideoResize(void * event) {
	if(sdl.desktop.fullscreen) return;

    /* don't act on resize events if we made the window non-resizeable.
     * especially if 3Dfx voodoo emulation is active. */
    if (!(sdl.surface->flags & SDL_RESIZABLE)) return;

	SDL_ResizeEvent* ResizeEvent = (SDL_ResizeEvent*)event;

    /* assume the resize comes from user preference UNLESS the window
     * is fullscreen or maximized */
    if (!menu.maxwindow && !sdl.desktop.fullscreen && !sdl.init_ignore && NonUserResizeCounter == 0) {
		UpdateWindowDimensions();
		UpdateWindowDimensions(ResizeEvent->w, ResizeEvent->h);

		/* if the dimensions actually changed from our surface dimensions, then
		   assume it's the user's input. Linux/X11 is good at doing this anyway,
		   but the Windows SDL 1.x support will return us a resize event for the
		   window size change resulting from SDL mode set. */
		if (ResizeEvent->w != sdl.surface->w || ResizeEvent->h != sdl.surface->h) {
			userResizeWindowWidth = ResizeEvent->w;
		    userResizeWindowHeight = ResizeEvent->h;
		}
	}
    else {
		UpdateWindowDimensions();
    }

    if (NonUserResizeCounter > 0)
        NonUserResizeCounter--;

    if (sdl.updating && !GFX_MustActOnResize()) {
        /* act on resize when updating is complete */
        sdl.deferred_resize = true;
    }
    else {
        sdl.deferred_resize = false;
        RedrawScreen(ResizeEvent->w, ResizeEvent->h);
    }

/*	if(sdl.desktop.want_type!=SCREEN_DIRECT3D) {
		HWND hwnd=GetHWND();
		RECT myrect;
		GetClientRect(hwnd,&myrect);
		if(myrect.right==GetSystemMetrics(SM_CXSCREEN)) 
			GFX_SwitchFullScreen();
	} */
#ifdef WIN32
	menu.resizeusing=false;
#endif
}
#endif

extern unsigned int mouse_notify_mode;

bool user_cursor_locked = false;
int user_cursor_x = 0,user_cursor_y = 0;
int user_cursor_sw = 640,user_cursor_sh = 480;

static void HandleMouseMotion(SDL_MouseMotionEvent * motion) {
    user_cursor_x = motion->x - sdl.clip.x;
    user_cursor_y = motion->y - sdl.clip.y;
    user_cursor_locked = sdl.mouse.locked;
    user_cursor_sw = sdl.clip.w;
    user_cursor_sh = sdl.clip.h;

	if (sdl.mouse.locked || !sdl.mouse.autoenable)
		Mouse_CursorMoved((float)motion->xrel*sdl.mouse.sensitivity/100.0f,
						  (float)motion->yrel*sdl.mouse.sensitivity/100.0f,
						  (float)(motion->x-sdl.clip.x)/(sdl.clip.w-1)*sdl.mouse.sensitivity/100.0f,
						  (float)(motion->y-sdl.clip.y)/(sdl.clip.h-1)*sdl.mouse.sensitivity/100.0f,
						  sdl.mouse.locked);
    else if (mouse_notify_mode != 0) { /* for mouse integration driver */
		Mouse_CursorMoved(0,0,0,0,sdl.mouse.locked);
		SDL_ShowCursor(SDL_DISABLE); /* TODO: If guest has not read mouse cursor position within 250ms show cursor again */
    }
    else {
		SDL_ShowCursor(SDL_ENABLE);
    }
}

static void HandleMouseButton(SDL_MouseButtonEvent * button) {
	switch (button->state) {
	case SDL_PRESSED:
		if (sdl.mouse.requestlock && !sdl.mouse.locked && mouse_notify_mode == 0) {
			GFX_CaptureMouse();
			// Dont pass klick to mouse handler
			break;
		}
		if (!sdl.mouse.autoenable && sdl.mouse.autolock && mouse_notify_mode == 0 && button->button == SDL_BUTTON_MIDDLE) {
			GFX_CaptureMouse();
			break;
		}
		switch (button->button) {
		case SDL_BUTTON_LEFT:
			Mouse_ButtonPressed(0);
			break;
		case SDL_BUTTON_RIGHT:
			Mouse_ButtonPressed(1);
			break;
		case SDL_BUTTON_MIDDLE:
			Mouse_ButtonPressed(2);
			break;
#if !defined(C_SDL2)
		case SDL_BUTTON_WHEELUP: /* Ick, really SDL? */
			Mouse_ButtonPressed(100-1);
			break;
		case SDL_BUTTON_WHEELDOWN: /* Ick, really SDL? */
			Mouse_ButtonPressed(100+1);
			break;
#endif
		}
		break;
	case SDL_RELEASED:
		switch (button->button) {
		case SDL_BUTTON_LEFT:
			Mouse_ButtonReleased(0);
			break;
		case SDL_BUTTON_RIGHT:
			Mouse_ButtonReleased(1);
			break;
		case SDL_BUTTON_MIDDLE:
			Mouse_ButtonReleased(2);
			break;
#if !defined(C_SDL2)
		case SDL_BUTTON_WHEELUP: /* Ick, really SDL? */
			Mouse_ButtonReleased(100-1);
			break;
		case SDL_BUTTON_WHEELDOWN: /* Ick, really SDL? */
			Mouse_ButtonReleased(100+1);
			break;
#endif
		}
		break;
	}
}

void GFX_LosingFocus(void) {
	sdl.laltstate=SDL_KEYUP;
	sdl.raltstate=SDL_KEYUP;
	MAPPER_LosingFocus();
	DoExtendedKeyboardHook(false);
}

static bool PasteClipboardNext(); // added emendelson from dbDOS

#if !defined(C_SDL2)
bool GFX_IsFullscreen(void) {
	return sdl.desktop.fullscreen;
}
#endif

#if defined(__WIN32__) && !defined(C_SDL2)
void OpenFileDialog( char * path_arg ) {
	if(control->SecureMode()) {
		LOG_MSG(MSG_Get("PROGRAM_CONFIG_SECURE_DISALLOW"));
		return;
	}
	DOS_MCB mcb(dos.psp()-1);
	static char pcname[9];
	mcb.GetFileName(pcname);
	if(strlen(pcname)) return;

	OPENFILENAME OpenFileName;
	char szFile[MAX_PATH];
	char CurrentDir[MAX_PATH];
	const char * Temp_CurrentDir = CurrentDir;

	if (Drives['C'-'A']) {
		if (MessageBox(GetHWND(),
			"Quick launch automatically mounts drive C in DOSBox.\nDrive C has already been mounted. Do you want to continue?",
			"Warning",MB_YESNO)==IDNO) return;
	}

	if(path_arg) goto search;
	szFile[0] = 0;

	GetCurrentDirectory( MAX_PATH, CurrentDir );

	OpenFileName.lStructSize = sizeof( OPENFILENAME );
	OpenFileName.hwndOwner = NULL;
	if(DOSBox_Kor())
		OpenFileName.lpstrFilter = "실행 파일(*.com, *.exe, *.bat)\0*.com;*.exe;*.bat\0모든 파일(*.*)\0*.*\0";
	else
		OpenFileName.lpstrFilter = "Executable files(*.com, *.exe, *.bat)\0*.com;*.exe;*.bat\0All files(*.*)\0*.*\0";
	OpenFileName.lpstrCustomFilter = NULL;
	OpenFileName.nMaxCustFilter = 0;
	OpenFileName.nFilterIndex = 0;
	OpenFileName.lpstrFile = szFile;
	OpenFileName.nMaxFile = sizeof( szFile );
	OpenFileName.lpstrFileTitle = NULL;
	OpenFileName.nMaxFileTitle = 0;
	OpenFileName.lpstrInitialDir = CurrentDir;
	OpenFileName.lpstrTitle = "Select an executable";
	OpenFileName.nFileOffset = 0;
	OpenFileName.nFileExtension = 0;
	OpenFileName.lpstrDefExt = NULL;
	OpenFileName.lCustData = 0;
	OpenFileName.lpfnHook = NULL;
	OpenFileName.lpTemplateName = NULL;
	OpenFileName.Flags = OFN_EXPLORER;

search:
	if(GetOpenFileName( &OpenFileName ) || path_arg) {
		WIN32_FIND_DATA FindFileData;
		HANDLE hFind;
		char drive	[_MAX_DRIVE]; 
		char dir	[_MAX_DIR]; 
		char fname	[_MAX_FNAME]; 
		char ext	[_MAX_EXT]; 
		char * path = 0;
		if(path_arg) {
			szFile[0] = 0;
			sprintf(szFile,path_arg);
		}
		path = szFile;
		_splitpath (path, drive, dir, fname, ext);
		char ext_temp [_MAX_EXT]; ext_temp[0] = 0; sprintf(ext_temp,ext);

		hFind = FindFirstFile(szFile, &FindFileData);
		if (hFind == INVALID_HANDLE_VALUE) {
			if(strcasecmp(ext,"")) goto search;
			szFile[0] = 0;
			ext[0] = 0; sprintf(ext,".com");
			sprintf(szFile,"%s%s%s%s",drive,dir,fname,".com");
			hFind = FindFirstFile(szFile, &FindFileData);
			if (hFind == INVALID_HANDLE_VALUE) {
				szFile[0] = 0;
				ext[0] = 0; sprintf(ext,".exe");
				sprintf(szFile,"%s%s%s%s",drive,dir,fname,".exe");
				hFind = FindFirstFile(szFile, &FindFileData);
				if (hFind == INVALID_HANDLE_VALUE) {
					szFile[0] = 0;
					ext[0] = 0; sprintf(ext,".bat");
					sprintf(szFile,"%s%s%s%s",drive,dir,fname,".bat");
					hFind = FindFirstFile(szFile, &FindFileData);
					if (hFind == INVALID_HANDLE_VALUE) {
						szFile[0] = 0;
						ext[0]=0;
						goto search;
					}
				}
			}
		}

		if((!strcmp(ext,".com")) || (!strcmp(ext,".exe")) || (!strcmp(ext,".bat"))) {
			char pathname[DOS_PATHLENGTH];
			sprintf(pathname,"%s%s",drive,dir);
			MountDrive_2('C',pathname,"LOCAL");
			DOS_SetDrive(toupper('C') - 'A');
		} else {
			LOG_MSG("GUI: Unsupported filename extension.");
			goto godefault;
		}

		#define DOSNAMEBUF 256
		char name1[DOSNAMEBUF+1];
		sprintf(name1,"%s%s",fname,ext);
		Bit16u n=1; Bit8u c='\n';
		DOS_WriteFile(STDOUT,&c,&n);

		DOS_Shell shell;
		DOS_MCB mcb(dos.psp()-1);
		static char name[9];
		mcb.GetFileName(name);

		SetCurrentDirectory( Temp_CurrentDir );
		do {
			shell.Execute(name1," ");
			if(!strcmp(ext,".bat")) shell.RunInternal();
			if (!strlen(name)) break;
		} while (1);

		if(strcmp(ext,".bat")) DOS_WriteFile(STDOUT,&c,&n);
		shell.ShowPrompt();
	}

godefault:
	SetCurrentDirectory( Temp_CurrentDir );
	return;
}

void Go_Boot(const char boot_drive[_MAX_DRIVE]) {
		if(control->SecureMode()) {
			LOG_MSG(MSG_Get("PROGRAM_CONFIG_SECURE_DISALLOW"));
			return;
		}

	OPENFILENAME OpenFileName;
	char szFile[MAX_PATH];
	char CurrentDir[MAX_PATH];
	const char * Temp_CurrentDir = CurrentDir;
	szFile[0] = 0;
	GetCurrentDirectory( MAX_PATH, CurrentDir );

	OpenFileName.lStructSize = sizeof( OPENFILENAME );
	OpenFileName.hwndOwner = NULL;

	if(DOSBox_Kor())
		OpenFileName.lpstrFilter = "이미지 파일(*.img, *.ima, *.pcjr, *.jrc)\0*.pcjr;*.img;*.ima;*.jrc\0모든 파일(*.*)\0*.*\0";
	else
		OpenFileName.lpstrFilter = "Image files(*.img, *.ima, *.pcjr, *.jrc)\0*.pcjr;*.img;*.ima;*.jrc\0All files(*.*)\0*.*\0";

	OpenFileName.lpstrCustomFilter = NULL;
	OpenFileName.nMaxCustFilter = 0;
	OpenFileName.nFilterIndex = 0;
	OpenFileName.lpstrFile = szFile;
	OpenFileName.nMaxFile = sizeof( szFile );
	OpenFileName.lpstrFileTitle = NULL;
	OpenFileName.nMaxFileTitle = 0;
	OpenFileName.lpstrInitialDir = CurrentDir;
	OpenFileName.lpstrTitle = "Select an image file";
	OpenFileName.nFileOffset = 0;
	OpenFileName.nFileExtension = 0;
	OpenFileName.lpstrDefExt = NULL;
	OpenFileName.lCustData = 0;
	OpenFileName.lpfnHook = NULL;
	OpenFileName.lpTemplateName = NULL;
	OpenFileName.Flags = OFN_EXPLORER;
search:
	if(GetOpenFileName( &OpenFileName )) {
		WIN32_FIND_DATA FindFileData;
		HANDLE hFind;
		char drive	[_MAX_DRIVE]; 
		char dir	[_MAX_DIR]; 
		char fname	[_MAX_FNAME]; 
		char ext	[_MAX_EXT]; 
		char * path = 0;
		path = szFile;
		_splitpath (path, drive, dir, fname, ext);
		char ext_temp [_MAX_EXT]; ext_temp[0] = 0; sprintf(ext_temp,ext);

		hFind = FindFirstFile(szFile, &FindFileData);
		if (hFind == INVALID_HANDLE_VALUE) goto search;

		if((!strcmp(ext,".img")) || (!strcmp(ext,".pcjr")) || (!strcmp(ext,".jrc")) || (!strcmp(ext,".ima"))) {
			extern Bitu ZDRIVE_NUM;
			char root[4] = {'A'+ZDRIVE_NUM,':','\\',0};
			char cmd[20];
			DOS_Shell shell;
			Bit16u n=1; Bit8u c='\n';
			if(strcmp(boot_drive,"a")) {
				char szFile_pre[MAX_PATH];
				szFile_pre[0] = 0;
				strcpy(szFile_pre,boot_drive);
				strcat(szFile_pre," -t hdd "); 
				strcat(szFile_pre,szFile);
				DOS_WriteFile(STDOUT,&c,&n);
				cmd[0] = 0;
				strcpy(cmd,root);
				strcat(cmd,"imgmount.com");
				shell.Execute(cmd,szFile_pre);
				shell.RunInternal();
			}
			DOS_WriteFile(STDOUT,&c,&n);
			strcat(szFile," -l ");
			strcat(szFile,boot_drive);
			cmd[0] = 0;
			strcpy(cmd,root);
			strcat(cmd,"boot.com");
			shell.Execute(cmd,szFile);
			shell.RunInternal();
			DOS_WriteFile(STDOUT,&c,&n);
			shell.ShowPrompt(); // if failed
		} else {
			LOG_MSG("GUI: Unsupported filename extension.");
			goto godefault;
		}
	}

godefault:
	SetCurrentDirectory( Temp_CurrentDir );
	return;
}

void Go_Boot2(const char boot_drive[_MAX_DRIVE]) {
	Bit16u n=1; Bit8u c='\n';
	DOS_WriteFile(STDOUT,&c,&n);
	char temp[7];
	extern Bitu ZDRIVE_NUM;
	char root[4] = {'A'+ZDRIVE_NUM,':','\\',0};
	char cmd[20];
	temp[0] = 0;
	cmd[0] = 0;
	strcpy(cmd,root);
	strcat(cmd,"boot.com");
	strcpy(temp,"-l ");
	strcat(temp,boot_drive);
	DOS_Shell shell;
	shell.Execute(cmd,temp);
	shell.RunInternal();
	DOS_WriteFile(STDOUT,&c,&n);
	shell.ShowPrompt(); // if failed
}

void Drag_Drop( char * path_arg ) {
	if(control->SecureMode()) {
		LOG_MSG(MSG_Get("PROGRAM_CONFIG_SECURE_DISALLOW"));
		return;
	}
	DOS_MCB mcb(dos.psp()-1);
	static char name[9];
	mcb.GetFileName(name);
	if((!path_arg) || (strlen(name)))  return;
	WIN32_FIND_DATA FindFileData;
	HANDLE hFind;
	char drive	[_MAX_DRIVE]; 
	char dir	[_MAX_DIR]; 
	char fname	[_MAX_FNAME]; 
	char ext	[_MAX_EXT]; 
	char szFile[MAX_PATH];

	szFile[0] = 0;
	sprintf(szFile,path_arg);
	char * path = szFile;
	_splitpath (path, drive, dir, fname, ext);
	char ext_temp [_MAX_EXT];
	ext_temp[0] = 0;
	sprintf(ext_temp,ext);

	hFind = FindFirstFile(szFile, &FindFileData);
	if (hFind == INVALID_HANDLE_VALUE) return;

	if((!strcmp(ext,".com")) || (!strcmp(ext,".exe")) || (!strcmp(ext,".bat")))
		OpenFileDialog(path_arg);
	else
		LOG_MSG("GUI: Unsupported filename extension.");
}

HHOOK hhk;
LRESULT CALLBACK CBTProc(INT nCode, WPARAM wParam, LPARAM lParam) {
	lParam;
	if( HCBT_ACTIVATE == nCode ) {
		HWND hChildWnd;
		hChildWnd = (HWND)wParam;
		SetDlgItemText(hChildWnd,IDYES,"CD-ROM");
		SetDlgItemText(hChildWnd,IDNO,"Floppy");
		SetDlgItemText(hChildWnd,IDCANCEL,"Harddisk");
		UnhookWindowsHookEx(hhk);
	}
	CallNextHookEx(hhk, nCode, wParam, lParam);
	return 0;
}

int MountMessageBox( HWND hWnd, LPCTSTR lpText, LPCTSTR lpCaption, UINT uType ) {
	hhk = SetWindowsHookEx( WH_CBT, &CBTProc, 0, GetCurrentThreadId() );
	const int iRes = MessageBox( hWnd, lpText, lpCaption, uType | MB_SETFOREGROUND );
		return iRes;
}

void OpenFileDialog_Img( char drive ) {
		if(control->SecureMode()) {
			LOG_MSG(MSG_Get("PROGRAM_CONFIG_SECURE_DISALLOW"));
			return;
		}
	if (Drives[drive-'A']) {
		LOG_MSG("GUI: Unmount drive %c first, and then try again.",drive);
		return;
	}
	OPENFILENAME OpenFileName;
	char szFile[MAX_PATH];
	char CurrentDir[MAX_PATH];
	const char * Temp_CurrentDir = CurrentDir;

	szFile[0] = 0;
	GetCurrentDirectory( MAX_PATH, CurrentDir );
	OpenFileName.lStructSize = sizeof( OPENFILENAME );
	OpenFileName.hwndOwner = NULL;

	if(DOSBox_Kor())
		OpenFileName.lpstrFilter = "이미지/ZIP 파일(*.ima, *.img, *.iso, *.cue, *.bin, *.mdf, *.zip, *.7z)\0*.ima;*.img;*.iso;*.mdf;*.zip;*.cue;*.bin;*.7z\0모든 파일(*.*)\0*.*\0";
	else
		OpenFileName.lpstrFilter = "Image/Zip files(*.ima, *.img, *.iso, *.cue, *.bin, *.mdf, *.zip, *.7z)\0*.ima;*.img;*.iso;*.mdf;*.zip;*.cue;*.bin;*.7z\0All files(*.*)\0*.*\0";

	OpenFileName.lpstrCustomFilter = NULL;
	OpenFileName.nMaxCustFilter = 0;
	OpenFileName.nFilterIndex = 0;
	OpenFileName.lpstrFile = szFile;
	OpenFileName.nMaxFile = sizeof( szFile );
	OpenFileName.lpstrFileTitle = NULL;
	OpenFileName.nMaxFileTitle = 0;
	OpenFileName.lpstrInitialDir = CurrentDir;
	OpenFileName.lpstrTitle = "Select an image file";
	OpenFileName.nFileOffset = 0;
	OpenFileName.nFileExtension = 0;
	OpenFileName.lpstrDefExt = NULL;
	OpenFileName.lCustData = 0;
	OpenFileName.lpfnHook = NULL;
	OpenFileName.lpTemplateName = NULL;
	OpenFileName.Flags = OFN_EXPLORER;

search:
	if(GetOpenFileName( &OpenFileName )) {
		WIN32_FIND_DATA FindFileData;
		HANDLE hFind;
		hFind = FindFirstFile(szFile, &FindFileData);
		if (hFind == INVALID_HANDLE_VALUE) goto search;
		char drive2	[_MAX_DRIVE]; 
		char dir	[_MAX_DIR]; 
		char fname	[_MAX_FNAME]; 
		char ext	[_MAX_EXT]; 
		char * path = szFile;

		_splitpath (path, drive2, dir, fname, ext);

		if((!strcmp(ext,".img")) || (!strcmp(ext,".iso")) || (!strcmp(ext,".cue")) || (!strcmp(ext,".bin")) || (!strcmp(ext,".mdf"))) {
			if(!strcmp(ext,".img")) {
				int whichval=MountMessageBox(GetHWND(),"Drive type:","Mount as Image",MB_YESNOCANCEL);
				if(whichval == IDYES) Mount_Img(drive,path);// CD-ROM
				else if(whichval == IDNO) Mount_Img_Floppy(drive,path); // Floppy
				else if(whichval == IDCANCEL)  Mount_Img_HDD(drive,path);// Harddisk
			} else
				Mount_Img(drive,path);
		} else if(!strcmp(ext,".ima")) {
			Mount_Img_Floppy(drive,path);
		} else
			LOG_MSG("GUI: Unsupported filename extension.");
	}
	SetCurrentDirectory( Temp_CurrentDir );
}

void D3D_PS(void) {
	OPENFILENAME OpenFileName;
	char szFile[MAX_PATH];
	char CurrentDir[MAX_PATH];
	const char * Temp_CurrentDir = CurrentDir;
	szFile[0] = 0;

	GetCurrentDirectory( MAX_PATH, CurrentDir );

	OpenFileName.lStructSize = sizeof( OPENFILENAME );
	OpenFileName.hwndOwner = NULL;
	if(DOSBox_Kor())
		OpenFileName.lpstrFilter = "효과 파일(*.fx)\0*.fx\0모든 파일(*.*)\0*.*\0";
	else
		OpenFileName.lpstrFilter = "Effect files(*.fx)\0*.fx\0All files(*.*)\0*.*\0";
	OpenFileName.lpstrCustomFilter = NULL;
	OpenFileName.nMaxCustFilter = 0;
	OpenFileName.nFilterIndex = 0;
	OpenFileName.lpstrFile = szFile;
	OpenFileName.nMaxFile = sizeof( szFile );
	OpenFileName.lpstrFileTitle = NULL;
	OpenFileName.nMaxFileTitle = 0;
	OpenFileName.lpstrInitialDir = ".\\Shaders";;
	OpenFileName.lpstrTitle = "Select an effect file";
	OpenFileName.nFileOffset = 0;
	OpenFileName.nFileExtension = 0;
	OpenFileName.lpstrDefExt = NULL;
	OpenFileName.lCustData = 0;
	OpenFileName.lpfnHook = NULL;
	OpenFileName.lpTemplateName = NULL;
	OpenFileName.Flags = OFN_EXPLORER;

search:
	if(GetOpenFileName( &OpenFileName )) {
		WIN32_FIND_DATA FindFileData;
		HANDLE hFind;
		char drive	[_MAX_DRIVE]; 
		char dir	[_MAX_DIR]; 
		char fname	[_MAX_FNAME]; 
		char ext	[_MAX_EXT]; 
		char * path = 0;
		path = szFile;
		_splitpath (path, drive, dir, fname, ext);

		if(!strcmp(ext,".fx")) {
			if(!strcmp(fname,"none")) { SetVal("sdl","pixelshader","none"); goto godefault; }
			if (sdl.desktop.want_type != SCREEN_DIRECT3D) MessageBox(GetHWND(),
				"Set output to Direct3D for the changes to take effect", "Warning", 0);
			if (MessageBox(GetHWND(),
				"Always enable this pixelshader under any circumstances in Direct3D?" \
				"\nIf yes, the shader will be used even if the result might not be desired.",
				fname, MB_YESNO) == IDYES) strcat(fname, ".fx forced");
			else strcat(fname, ".fx");
			SetVal("sdl","pixelshader",fname);
		} else {
			LOG_MSG("GUI: Unsupported filename extension.");
			goto godefault;
		}
	}

godefault:
	SetCurrentDirectory( Temp_CurrentDir );
	return;
}

void* GetSetSDLValue(int isget, std::string target, void* setval) {
	if (target == "wait_on_error") {
		if (isget) return (void*) sdl.wait_on_error;
		else sdl.wait_on_error = setval;
	}
	else if (target == "opengl.bilinear") {
		if (isget) return (void*) sdl.opengl.bilinear;
		else sdl.opengl.bilinear = setval;
/*
	} else if (target == "draw.callback") {
		if (isget) return (void*) sdl.draw.callback;
		else sdl.draw.callback = *static_cast<GFX_CallBack_t*>(setval);
	} else if (target == "desktop.full.width") {
		if (isget) return (void*) sdl.desktop.full.width;
		else sdl.desktop.full.width = *static_cast<Bit16u*>(setval);
	} else if (target == "desktop.full.height") {
		if (isget) return (void*) sdl.desktop.full.height;
		else sdl.desktop.full.height = *static_cast<Bit16u*>(setval);
	} else if (target == "desktop.full.fixed") {
		if (isget) return (void*) sdl.desktop.full.fixed;
		else sdl.desktop.full.fixed = setval;
	} else if (target == "desktop.window.width") {
		if (isget) return (void*) sdl.desktop.window.width;
		else sdl.desktop.window.width = *static_cast<Bit16u*>(setval);
	} else if (target == "desktop.window.height") {
		if (isget) return (void*) sdl.desktop.window.height;
		else sdl.desktop.window.height = *static_cast<Bit16u*>(setval);
*/
	} else if (target == "desktop.fullscreen") {
		if (isget) return (void*) sdl.desktop.fullscreen;
		else sdl.desktop.fullscreen = setval;
	} else if (target == "desktop.doublebuf") {
		if (isget) return (void*) sdl.desktop.doublebuf;
		else sdl.desktop.doublebuf = setval;
/*
	} else if (target == "desktop.type") {
		if (isget) return (void*) sdl.desktop.type;
		else sdl.desktop.type = *static_cast<SCREEN_TYPES*>(setval);
*/
	} else if (target == "desktop.want_type") {
		if (isget) return (void*) sdl.desktop.want_type;
		else sdl.desktop.want_type = *static_cast<SCREEN_TYPES*>(setval);
/*
	} else if (target == "surface") {
		if (isget) return (void*) sdl.surface;
		else sdl.surface = static_cast<SDL_Surface*>(setval);
	} else if (target == "overlay") {
		if (isget) return (void*) sdl.overlay;
		else sdl.overlay = static_cast<SDL_Overlay*>(setval);
*/
	} else if (target == "mouse.autoenable") {
		if (isget) return (void*) sdl.mouse.autoenable;
		else sdl.mouse.autoenable = setval;
/*
	} else if (target == "overscan_width") {
		if (isget) return (void*) sdl.overscan_width;
		else sdl.overscan_width = *static_cast<Bitu*>(setval);
*/
#if defined (WIN32)
	} else if (target == "using_windib") {
		if (isget) return (void*) sdl.using_windib;
		else sdl.using_windib = setval;
#endif
	}
}
#endif

#if defined(C_SDL2)
static const SDL_TouchID no_touch_id = (SDL_TouchID)(~0ULL);
static const SDL_FingerID no_finger_id = (SDL_FingerID)(~0ULL);
static SDL_FingerID touchscreen_finger_lock = no_finger_id;
static SDL_TouchID touchscreen_touch_lock = no_touch_id;

static void FingerToFakeMouseMotion(SDL_TouchFingerEvent * finger) {
    SDL_MouseMotionEvent fake;

    memset(&fake,0,sizeof(fake));
#if defined(WIN32)
	/* NTS: Windows versions of SDL2 do normalize the coordinates */
	fake.x = (Sint32)(finger->x * sdl.clip.w);
	fake.y = (Sint32)(finger->y * sdl.clip.h);
#else
	/* NTS: Linux versions of SDL2 don't normalize the coordinates? */
    fake.x = finger->x;     /* Contrary to SDL_events.h the x/y coordinates are NOT normalized to 0...1 */
    fake.y = finger->y;     /* Contrary to SDL_events.h the x/y coordinates are NOT normalized to 0...1 */
#endif
    fake.xrel = finger->dx;
    fake.yrel = finger->dy;
    HandleMouseMotion(&fake);
}

static void HandleTouchscreenFinger(SDL_TouchFingerEvent * finger) {
    /* Now that SDL2 can tell my mouse from my laptop touchscreen, let's
     * map tap events to the left mouse button. Now I can use my laptop
     * touchscreen with Windows 3.11 again! --J.C. */
    /* Now let's handle The Finger (har har) */

    /* NTS: This code is written to map ONLY one finger to the mouse.
     *      If multiple fingers are touching the screen, this code will
     *      only respond to the first finger that touched the screen. */

    if (finger->type == SDL_FINGERDOWN) {
        if (touchscreen_finger_lock == no_finger_id &&
            touchscreen_touch_lock == no_touch_id) {
            touchscreen_finger_lock = finger->fingerId;
            touchscreen_touch_lock = finger->touchId;
            FingerToFakeMouseMotion(finger);
            Mouse_ButtonPressed(0);
        }
    }
    else if (finger->type == SDL_FINGERUP) {
        if (touchscreen_finger_lock == finger->fingerId &&
            touchscreen_touch_lock == finger->touchId) {
            touchscreen_finger_lock = no_finger_id;
            touchscreen_touch_lock = no_touch_id;
            FingerToFakeMouseMotion(finger);
            Mouse_ButtonReleased(0);
        }
    }
    else if (finger->type == SDL_FINGERMOTION) {
        if (touchscreen_finger_lock == finger->fingerId &&
            touchscreen_touch_lock == finger->touchId) {
            FingerToFakeMouseMotion(finger);
        }
    }
}
#endif

void RENDER_Reset(void);

void GFX_Events() {
#if defined(C_SDL2) /* SDL 2.x---------------------------------- */
    SDL_Event event;
#if defined (REDUCE_JOYSTICK_POLLING)
    static int poll_delay=0;
    int time=GetTicks();
    if (time-poll_delay>20) {
        poll_delay=time;
        if (sdl.num_joysticks>0) SDL_JoystickUpdate();
        MAPPER_UpdateJoysticks();
    }
#endif
    while (SDL_PollEvent(&event)) {
        switch (event.type) {
        case SDL_WINDOWEVENT:
            switch (event.window.event) {
            case SDL_WINDOWEVENT_RESTORED:
                GFX_ResetScreen();
                continue;
            case SDL_WINDOWEVENT_RESIZED:
                GFX_HandleVideoResize(event.window.data1, event.window.data2);
                continue;
            case SDL_WINDOWEVENT_EXPOSED:
                if (sdl.draw.callback) sdl.draw.callback( GFX_CallBackRedraw );
                continue;
            case SDL_WINDOWEVENT_FOCUS_GAINED:
                if (IsFullscreen() && !sdl.mouse.locked)
                    GFX_CaptureMouse();
                SetPriority(sdl.priority.focus);
                CPU_Disable_SkipAutoAdjust();
                break;
            case SDL_WINDOWEVENT_FOCUS_LOST:
                if (sdl.mouse.locked) {
                    GFX_CaptureMouse();
                }
                SetPriority(sdl.priority.nofocus);
                GFX_LosingFocus();
                CPU_Enable_SkipAutoAdjust();
                break;
            default:
                ;
            }

            /* Non-focus priority is set to pause; check to see if we've lost window or input focus
             * i.e. has the window been minimised or made inactive?
             */
            if (sdl.priority.nofocus == PRIORITY_LEVEL_PAUSE) {
                if ((event.window.event == SDL_WINDOWEVENT_FOCUS_LOST) || (event.window.event == SDL_WINDOWEVENT_MINIMIZED)) {
                    /* Window has lost focus, pause the emulator.
                     * This is similar to what PauseDOSBox() does, but the exit criteria is different.
                     * Instead of waiting for the user to hit Alt-Break, we wait for the window to
                     * regain window or input focus.
                     */
                    bool paused = true;
                    SDL_Event ev;

                    GFX_SetTitle(-1,-1,-1,true);
                    KEYBOARD_ClrBuffer();
//					SDL_Delay(500);
//					while (SDL_PollEvent(&ev)) {
                    // flush event queue.
//					}

                    while (paused) {
                        // WaitEvent waits for an event rather than polling, so CPU usage drops to zero
                        SDL_WaitEvent(&ev);

                        switch (ev.type) {
                        case SDL_QUIT:
                            throw(0);
                            break; // a bit redundant at linux at least as the active events gets before the quit event.
                        case SDL_WINDOWEVENT:     // wait until we get window focus back
                            if ((ev.window.event == SDL_WINDOWEVENT_FOCUS_LOST) || (ev.window.event == SDL_WINDOWEVENT_MINIMIZED) || (ev.window.event == SDL_WINDOWEVENT_FOCUS_GAINED) || (ev.window.event == SDL_WINDOWEVENT_RESTORED) || (ev.window.event == SDL_WINDOWEVENT_EXPOSED)) {
                                // We've got focus back, so unpause and break out of the loop
                                if ((ev.window.event == SDL_WINDOWEVENT_FOCUS_GAINED) || (ev.window.event == SDL_WINDOWEVENT_RESTORED) || (ev.window.event == SDL_WINDOWEVENT_EXPOSED)) {
                                    paused = false;
                                    GFX_SetTitle(-1,-1,-1,false);
                                }

                                /* Now poke a "release ALT" command into the keyboard buffer
                                 * we have to do this, otherwise ALT will 'stick' and cause
                                 * problems with the app running in the DOSBox.
                                 */
                                KEYBOARD_AddKey(KBD_leftalt, false);
                                KEYBOARD_AddKey(KBD_rightalt, false);
                                if (ev.window.event == SDL_WINDOWEVENT_RESTORED) {
                                    // We may need to re-create a texture and more
                                    GFX_ResetScreen();
                                }
                            }
                            break;
                        }
                    }
                }
            }
            break;
        case SDL_MOUSEMOTION:
#if defined(C_SDL2)
            if (touchscreen_finger_lock == no_finger_id &&
                touchscreen_touch_lock == no_touch_id &&
				event.motion.which != SDL_TOUCH_MOUSEID) { /* don't handle mouse events faked by touchscreen */
                HandleMouseMotion(&event.motion);
            }
#else
            HandleMouseMotion(&event.motion);
#endif
            break;
        case SDL_MOUSEBUTTONDOWN:
        case SDL_MOUSEBUTTONUP:
#if defined(C_SDL2)
            if (touchscreen_finger_lock == no_finger_id &&
                touchscreen_touch_lock == no_touch_id &&
				event.button.which != SDL_TOUCH_MOUSEID) { /* don't handle mouse events faked by touchscreen */
                HandleMouseButton(&event.button);
            }
#else
            HandleMouseButton(&event.button);
#endif
            break;
        case SDL_FINGERDOWN:
        case SDL_FINGERUP:
        case SDL_FINGERMOTION:
            HandleTouchscreenFinger(&event.tfinger);
            break;
        case SDL_QUIT:
            throw(0);
            break;
#if defined (MACOSX)
        case SDL_KEYDOWN:
        case SDL_KEYUP:
            /* On macs CMD-Q is the default key to close an application */
            if (event.key.keysym.sym == SDLK_q &&
                    (event.key.keysym.mod == KMOD_RGUI ||
                     event.key.keysym.mod == KMOD_LGUI)
               ) {
                KillSwitch(true);
                break;
            }
#endif
        default:
            void MAPPER_CheckEvent(SDL_Event * event);
            MAPPER_CheckEvent(&event);
        }
    }
#else /* SDL 1.x---------------------------------- */
	SDL_Event event;
#if defined (REDUCE_JOYSTICK_POLLING)
	static int poll_delay=0;
	int time=GetTicks();
	if (time-poll_delay>20) {
		poll_delay=time;
		if (sdl.num_joysticks>0) SDL_JoystickUpdate();
		MAPPER_UpdateJoysticks();
	}
#endif
	while (SDL_PollEvent(&event)) {
		switch (event.type) {
#ifdef __WIN32__
		case SDL_SYSWMEVENT : {
			switch( event.syswm.msg->msg ) {
				case WM_SYSCOMMAND:
					switch (event.syswm.msg->wParam) {
						case 0xF032: // FIXME: What is this?
						case SC_MAXIMIZE:
                            userResizeWindowWidth = 0;
                            userResizeWindowHeight = 0;
                            menu.maxwindow = true;
							break;
						case 0xF122: // FIXME: What is this?
						case SC_RESTORE:
							if (sdl.desktop.fullscreen)
								GFX_SwitchFullScreen();
							menu.maxwindow = false;
							UpdateWindowDimensions();
							RENDER_Reset();
							if (OpenGL_using()) {
								UpdateWindowDimensions();
								RENDER_Reset();
							}
							break;
						case ID_WIN_SYSMENU_RESTOREMENU:
                            /* prevent removing the menu in 3Dfx mode */
                            if (!GFX_GetPreventFullscreen())
                                DOSBox_SetMenu();
							break;
					}
				case WM_MOVE:
					break;
				case WM_DROPFILES: {
					char buff[50];
					DragQueryFile((HDROP)event.syswm.msg->wParam,0,buff,200);
					Drag_Drop(buff);
					break;
				}
				default:
					break;
			}
		}
#endif
		case SDL_ACTIVEEVENT:
				if (event.active.state & (SDL_APPINPUTFOCUS | SDL_APPACTIVE)) {
				if (event.active.gain) {
					if (sdl.desktop.fullscreen && !sdl.mouse.locked)
						GFX_CaptureMouse();
					SetPriority(sdl.priority.focus);
					CPU_Disable_SkipAutoAdjust();
				} else {
					if (sdl.mouse.locked) GFX_CaptureMouse();

#if defined(WIN32)
					if (sdl.desktop.fullscreen)
						GFX_ForceFullscreenExit();
#endif

					SetPriority(sdl.priority.nofocus);
					GFX_LosingFocus();
					CPU_Enable_SkipAutoAdjust();
				}
			}

			/* Non-focus priority is set to pause; check to see if we've lost window or input focus
			 * i.e. has the window been minimised or made inactive?
			 */
			if (sdl.priority.nofocus == PRIORITY_LEVEL_PAUSE) {
				if ((event.active.state & (SDL_APPINPUTFOCUS | SDL_APPACTIVE)) && (!event.active.gain)) {
					/* Window has lost focus, pause the emulator.
					 * This is similar to what PauseDOSBox() does, but the exit criteria is different.
					 * Instead of waiting for the user to hit Alt-Break, we wait for the window to
					 * regain window or input focus.
					 */
					bool paused = true;
					SDL_Event ev;

					GFX_SetTitle(-1,-1,-1,true);
					KEYBOARD_ClrBuffer();
//					SDL_Delay(500);
//					while (SDL_PollEvent(&ev)) {
						// flush event queue.
//					}

					while (paused) {
						// WaitEvent waits for an event rather than polling, so CPU usage drops to zero
						SDL_WaitEvent(&ev);

						switch (ev.type) {
						case SDL_QUIT: throw(0); break; // a bit redundant at linux at least as the active events gets before the quit event.
						case SDL_ACTIVEEVENT:     // wait until we get window focus back
							if (ev.active.state & (SDL_APPINPUTFOCUS | SDL_APPACTIVE)) {
								// We've got focus back, so unpause and break out of the loop
								if (ev.active.gain) {
									paused = false;
									GFX_SetTitle(-1,-1,-1,false);
								}

								/* Now poke a "release ALT" command into the keyboard buffer
								 * we have to do this, otherwise ALT will 'stick' and cause
								 * problems with the app running in the DOSBox.
								 */
								KEYBOARD_AddKey(KBD_leftalt, false);
								KEYBOARD_AddKey(KBD_rightalt, false);
							}
							break;
						}
					}
				}
			}
			break;
		case SDL_MOUSEMOTION:
			HandleMouseMotion(&event.motion);
			break;
		case SDL_MOUSEBUTTONDOWN:
		case SDL_MOUSEBUTTONUP:
			HandleMouseButton(&event.button);
			break;
		case SDL_VIDEORESIZE:
			UpdateWindowDimensions(); // FIXME: Use SDL window dimensions, except that on Windows, SDL won't tell us our actual dimensions
			HandleVideoResize(&event.resize);
			break;
		case SDL_QUIT:
			throw(0);
			break;
		case SDL_VIDEOEXPOSE:
			if (sdl.draw.callback) sdl.draw.callback( GFX_CallBackRedraw );
			break;
#ifdef WIN32
		case SDL_KEYDOWN:
		case SDL_KEYUP:
			// ignore event alt+tab
			if (event.key.keysym.sym==SDLK_LALT) sdl.laltstate = event.key.type;
			if (event.key.keysym.sym==SDLK_RALT) sdl.raltstate = event.key.type;
			if (((event.key.keysym.sym==SDLK_TAB)) &&
				((sdl.laltstate==SDL_KEYDOWN) || (sdl.raltstate==SDL_KEYDOWN))) { MAPPER_LosingFocus(); break; }
#endif
#if defined (MACOSX)			
		case SDL_KEYDOWN:
		case SDL_KEYUP:
			/* On macs CMD-Q is the default key to close an application */
			if (event.key.keysym.sym == SDLK_q && (event.key.keysym.mod == KMOD_RMETA || event.key.keysym.mod == KMOD_LMETA) ) {
				KillSwitch(true);
				break;
			} 
#endif
		default:
			void MAPPER_CheckEvent(SDL_Event * event);
			MAPPER_CheckEvent(&event);
		}
	}
	// start emendelson from dbDOS
	// Disabled multiple characters per dispatch b/c occasionally
	// keystrokes get lost in the spew. (Prob b/c of DI usage on Win32, sadly..)
	// while (PasteClipboardNext());
	// Doesn't really matter though, it's fast enough as it is...
	static Bitu iPasteTicker = 0;
	if ((iPasteTicker++ % 20) == 0) // emendelson: was %2, %20 is good for WP51
		PasteClipboardNext(); 	// end added emendelson from dbDOS
#endif
}

// added emendelson from dbDos
#if defined(WIN32) && !defined(C_SDL2)
#include <cassert>

// Ripped from SDL's SDL_dx5events.c, since there's no API to access it...
#define DIRECTINPUT_VERSION 0x0800
#include <dinput.h>
#ifndef DIK_PAUSE
#define DIK_PAUSE	0xC5
#endif
#ifndef DIK_OEM_102
#define DIK_OEM_102	0x56	/* < > | on UK/Germany keyboards */
#endif
static SDLKey aryScanCodeToSDLKey[0xFF];
static bool   bScanCodeMapInited = false;
static void PasteInitMapSCToSDLKey()
{
	/* Map the DIK scancodes to SDL keysyms */
	for (int i = 0; i<SDL_arraysize(aryScanCodeToSDLKey); ++i)
		aryScanCodeToSDLKey[i] = SDLK_UNKNOWN;

	/* Defined DIK_* constants */
	aryScanCodeToSDLKey[DIK_ESCAPE] = SDLK_ESCAPE;
	aryScanCodeToSDLKey[DIK_1] = SDLK_1;
	aryScanCodeToSDLKey[DIK_2] = SDLK_2;
	aryScanCodeToSDLKey[DIK_3] = SDLK_3;
	aryScanCodeToSDLKey[DIK_4] = SDLK_4;
	aryScanCodeToSDLKey[DIK_5] = SDLK_5;
	aryScanCodeToSDLKey[DIK_6] = SDLK_6;
	aryScanCodeToSDLKey[DIK_7] = SDLK_7;
	aryScanCodeToSDLKey[DIK_8] = SDLK_8;
	aryScanCodeToSDLKey[DIK_9] = SDLK_9;
	aryScanCodeToSDLKey[DIK_0] = SDLK_0;
	aryScanCodeToSDLKey[DIK_MINUS] = SDLK_MINUS;
	aryScanCodeToSDLKey[DIK_EQUALS] = SDLK_EQUALS;
	aryScanCodeToSDLKey[DIK_BACK] = SDLK_BACKSPACE;
	aryScanCodeToSDLKey[DIK_TAB] = SDLK_TAB;
	aryScanCodeToSDLKey[DIK_Q] = SDLK_q;
	aryScanCodeToSDLKey[DIK_W] = SDLK_w;
	aryScanCodeToSDLKey[DIK_E] = SDLK_e;
	aryScanCodeToSDLKey[DIK_R] = SDLK_r;
	aryScanCodeToSDLKey[DIK_T] = SDLK_t;
	aryScanCodeToSDLKey[DIK_Y] = SDLK_y;
	aryScanCodeToSDLKey[DIK_U] = SDLK_u;
	aryScanCodeToSDLKey[DIK_I] = SDLK_i;
	aryScanCodeToSDLKey[DIK_O] = SDLK_o;
	aryScanCodeToSDLKey[DIK_P] = SDLK_p;
	aryScanCodeToSDLKey[DIK_LBRACKET] = SDLK_LEFTBRACKET;
	aryScanCodeToSDLKey[DIK_RBRACKET] = SDLK_RIGHTBRACKET;
	aryScanCodeToSDLKey[DIK_RETURN] = SDLK_RETURN;
	aryScanCodeToSDLKey[DIK_LCONTROL] = SDLK_LCTRL;
	aryScanCodeToSDLKey[DIK_A] = SDLK_a;
	aryScanCodeToSDLKey[DIK_S] = SDLK_s;
	aryScanCodeToSDLKey[DIK_D] = SDLK_d;
	aryScanCodeToSDLKey[DIK_F] = SDLK_f;
	aryScanCodeToSDLKey[DIK_G] = SDLK_g;
	aryScanCodeToSDLKey[DIK_H] = SDLK_h;
	aryScanCodeToSDLKey[DIK_J] = SDLK_j;
	aryScanCodeToSDLKey[DIK_K] = SDLK_k;
	aryScanCodeToSDLKey[DIK_L] = SDLK_l;
	aryScanCodeToSDLKey[DIK_SEMICOLON] = SDLK_SEMICOLON;
	aryScanCodeToSDLKey[DIK_APOSTROPHE] = SDLK_QUOTE;
	aryScanCodeToSDLKey[DIK_GRAVE] = SDLK_BACKQUOTE;
	aryScanCodeToSDLKey[DIK_LSHIFT] = SDLK_LSHIFT;
	aryScanCodeToSDLKey[DIK_BACKSLASH] = SDLK_BACKSLASH;
	aryScanCodeToSDLKey[DIK_OEM_102] = SDLK_LESS;
	aryScanCodeToSDLKey[DIK_Z] = SDLK_z;
	aryScanCodeToSDLKey[DIK_X] = SDLK_x;
	aryScanCodeToSDLKey[DIK_C] = SDLK_c;
	aryScanCodeToSDLKey[DIK_V] = SDLK_v;
	aryScanCodeToSDLKey[DIK_B] = SDLK_b;
	aryScanCodeToSDLKey[DIK_N] = SDLK_n;
	aryScanCodeToSDLKey[DIK_M] = SDLK_m;
	aryScanCodeToSDLKey[DIK_COMMA] = SDLK_COMMA;
	aryScanCodeToSDLKey[DIK_PERIOD] = SDLK_PERIOD;
	aryScanCodeToSDLKey[DIK_SLASH] = SDLK_SLASH;
	aryScanCodeToSDLKey[DIK_RSHIFT] = SDLK_RSHIFT;
	aryScanCodeToSDLKey[DIK_MULTIPLY] = SDLK_KP_MULTIPLY;
	aryScanCodeToSDLKey[DIK_LMENU] = SDLK_LALT;
	aryScanCodeToSDLKey[DIK_SPACE] = SDLK_SPACE;
	aryScanCodeToSDLKey[DIK_CAPITAL] = SDLK_CAPSLOCK;
	aryScanCodeToSDLKey[DIK_F1] = SDLK_F1;
	aryScanCodeToSDLKey[DIK_F2] = SDLK_F2;
	aryScanCodeToSDLKey[DIK_F3] = SDLK_F3;
	aryScanCodeToSDLKey[DIK_F4] = SDLK_F4;
	aryScanCodeToSDLKey[DIK_F5] = SDLK_F5;
	aryScanCodeToSDLKey[DIK_F6] = SDLK_F6;
	aryScanCodeToSDLKey[DIK_F7] = SDLK_F7;
	aryScanCodeToSDLKey[DIK_F8] = SDLK_F8;
	aryScanCodeToSDLKey[DIK_F9] = SDLK_F9;
	aryScanCodeToSDLKey[DIK_F10] = SDLK_F10;
	aryScanCodeToSDLKey[DIK_NUMLOCK] = SDLK_NUMLOCK;
	aryScanCodeToSDLKey[DIK_SCROLL] = SDLK_SCROLLOCK;
	aryScanCodeToSDLKey[DIK_NUMPAD7] = SDLK_KP7;
	aryScanCodeToSDLKey[DIK_NUMPAD8] = SDLK_KP8;
	aryScanCodeToSDLKey[DIK_NUMPAD9] = SDLK_KP9;
	aryScanCodeToSDLKey[DIK_SUBTRACT] = SDLK_KP_MINUS;
	aryScanCodeToSDLKey[DIK_NUMPAD4] = SDLK_KP4;
	aryScanCodeToSDLKey[DIK_NUMPAD5] = SDLK_KP5;
	aryScanCodeToSDLKey[DIK_NUMPAD6] = SDLK_KP6;
	aryScanCodeToSDLKey[DIK_ADD] = SDLK_KP_PLUS;
	aryScanCodeToSDLKey[DIK_NUMPAD1] = SDLK_KP1;
	aryScanCodeToSDLKey[DIK_NUMPAD2] = SDLK_KP2;
	aryScanCodeToSDLKey[DIK_NUMPAD3] = SDLK_KP3;
	aryScanCodeToSDLKey[DIK_NUMPAD0] = SDLK_KP0;
	aryScanCodeToSDLKey[DIK_DECIMAL] = SDLK_KP_PERIOD;
	aryScanCodeToSDLKey[DIK_F11] = SDLK_F11;
	aryScanCodeToSDLKey[DIK_F12] = SDLK_F12;

	aryScanCodeToSDLKey[DIK_F13] = SDLK_F13;
	aryScanCodeToSDLKey[DIK_F14] = SDLK_F14;
	aryScanCodeToSDLKey[DIK_F15] = SDLK_F15;

	aryScanCodeToSDLKey[DIK_NUMPADEQUALS] = SDLK_KP_EQUALS;
	aryScanCodeToSDLKey[DIK_NUMPADENTER] = SDLK_KP_ENTER;
	aryScanCodeToSDLKey[DIK_RCONTROL] = SDLK_RCTRL;
	aryScanCodeToSDLKey[DIK_DIVIDE] = SDLK_KP_DIVIDE;
	aryScanCodeToSDLKey[DIK_SYSRQ] = SDLK_PRINT;
	aryScanCodeToSDLKey[DIK_RMENU] = SDLK_RALT;
	aryScanCodeToSDLKey[DIK_PAUSE] = SDLK_PAUSE;
	aryScanCodeToSDLKey[DIK_HOME] = SDLK_HOME;
	aryScanCodeToSDLKey[DIK_UP] = SDLK_UP;
	aryScanCodeToSDLKey[DIK_PRIOR] = SDLK_PAGEUP;
	aryScanCodeToSDLKey[DIK_LEFT] = SDLK_LEFT;
	aryScanCodeToSDLKey[DIK_RIGHT] = SDLK_RIGHT;
	aryScanCodeToSDLKey[DIK_END] = SDLK_END;
	aryScanCodeToSDLKey[DIK_DOWN] = SDLK_DOWN;
	aryScanCodeToSDLKey[DIK_NEXT] = SDLK_PAGEDOWN;
	aryScanCodeToSDLKey[DIK_INSERT] = SDLK_INSERT;
	aryScanCodeToSDLKey[DIK_DELETE] = SDLK_DELETE;
	aryScanCodeToSDLKey[DIK_LWIN] = SDLK_LMETA;
	aryScanCodeToSDLKey[DIK_RWIN] = SDLK_RMETA;
	aryScanCodeToSDLKey[DIK_APPS] = SDLK_MENU;

	bScanCodeMapInited = true;
}

static std::string strPasteBuffer;
// Just in case, to keep us from entering an unexpected KB state
const  size_t      kPasteMinBufExtra = 4;
/// Sightly inefficient, but who cares
static void GenKBStroke(const UINT uiScanCode, const bool bDepressed, const SDLMod keymods)
{
	const SDLKey sdlkey = aryScanCodeToSDLKey[uiScanCode];
	if (sdlkey == SDLK_UNKNOWN)
		return;

	SDL_Event evntKeyStroke = { 0 };
	evntKeyStroke.type = bDepressed ? SDL_KEYDOWN : SDL_KEYUP;
	evntKeyStroke.key.keysym.scancode = (unsigned char)LOBYTE(uiScanCode);
	evntKeyStroke.key.keysym.sym = sdlkey;
	evntKeyStroke.key.keysym.mod = keymods;
	evntKeyStroke.key.keysym.unicode = 0;
	evntKeyStroke.key.state = bDepressed ? SDL_PRESSED : SDL_RELEASED;
	SDL_PushEvent(&evntKeyStroke);
}

static bool PasteClipboardNext()
{
	if (strPasteBuffer.length() == 0)
		return false;

	if (!bScanCodeMapInited)
		PasteInitMapSCToSDLKey();

	const char cKey = strPasteBuffer[0];
	SHORT shVirKey = VkKeyScan(cKey); // If it fails then MapVirtK will also fail, so no bail yet
	UINT uiScanCode = MapVirtualKey(LOBYTE(shVirKey), MAPVK_VK_TO_VSC);
	if (uiScanCode)
	{
		const bool   bModShift = ((shVirKey & 0x0100) != 0);
		const bool   bModCntrl = ((shVirKey & 0x0200) != 0);
		const bool   bModAlt = ((shVirKey & 0x0400) != 0);
		const SDLMod sdlmModsOn = SDL_GetModState();
		const bool   bModShiftOn = ((sdlmModsOn & (KMOD_LSHIFT | KMOD_RSHIFT)) > 0);
		const bool   bModCntrlOn = ((sdlmModsOn & (KMOD_LCTRL | KMOD_RCTRL)) > 0);
		const bool   bModAltOn = ((sdlmModsOn & (KMOD_LALT | KMOD_RALT)) > 0);
		const UINT   uiScanCodeShift = MapVirtualKey(VK_SHIFT, MAPVK_VK_TO_VSC);
		const UINT   uiScanCodeCntrl = MapVirtualKey(VK_CONTROL, MAPVK_VK_TO_VSC);
		const UINT   uiScanCodeAlt = MapVirtualKey(VK_MENU, MAPVK_VK_TO_VSC);
		const SDLMod sdlmMods = (SDLMod)((sdlmModsOn & ~(KMOD_LSHIFT | KMOD_RSHIFT |
			KMOD_LCTRL | KMOD_RCTRL |
			KMOD_LALT | KMOD_RALT)) |
			(bModShiftOn ? KMOD_LSHIFT : 0) |
			(bModCntrlOn ? KMOD_LCTRL : 0) |
			(bModAltOn ? KMOD_LALT : 0));

		/// \note Currently pasteing a character is a two step affair, because if
		///       you do it too quickly DI can miss a key press/release.
		// Could be made more efficient, but would require tracking of more state,
		// so let's forgot that for now...
		size_t sStrokesRequired = 2; // At least the key & up/down
		if (bModShift != bModShiftOn) sStrokesRequired += 2; // To press/release Shift
		if (bModCntrl != bModCntrlOn) sStrokesRequired += 2; // To press/release Control
		if (bModAlt != bModAltOn) sStrokesRequired += 2; // To press/release Alt
		/// \fixme Should check if key is already pressed or not so it can toggle press
		///        but since we don't actually have any mappings from VK/SC to DI codes
		///        (which SDL (can) use(s) internally as actually scancodes), we can't
		///        actually check that ourselves, sadly...
		if (KEYBOARD_BufferSpaceAvail() < (sStrokesRequired + kPasteMinBufExtra))
			return false;

		if (bModShift != bModShiftOn) GenKBStroke(uiScanCodeShift, !bModShiftOn, sdlmMods);
		if (bModCntrl != bModCntrlOn) GenKBStroke(uiScanCodeCntrl, !bModCntrlOn, sdlmMods);
		if (bModAlt != bModAltOn) GenKBStroke(uiScanCodeAlt, !bModAltOn, sdlmMods);
		GenKBStroke(uiScanCode, true, sdlmMods);
		GenKBStroke(uiScanCode, false, sdlmMods);
		if (bModShift != bModShiftOn) GenKBStroke(uiScanCodeShift, bModShiftOn, sdlmMods);
		if (bModCntrl != bModCntrlOn) GenKBStroke(uiScanCodeCntrl, bModCntrlOn, sdlmMods);
		if (bModAlt != bModAltOn) GenKBStroke(uiScanCodeAlt, bModAltOn, sdlmMods);
		//putchar(cKey); // For debugging dropped strokes
	}

	// Pop head. Could be made more efficient, but this is neater.
	strPasteBuffer = strPasteBuffer.substr(1, strPasteBuffer.length()); // technically -1, but it clamps by itself anyways...
	return true;
}

void PasteClipboard(bool bPressed)
{
	if (!bPressed) return;
	SDL_SysWMinfo wmiInfo;
	SDL_VERSION(&wmiInfo.version);

	if (SDL_GetWMInfo(&wmiInfo) != 1) return;
	if (!::OpenClipboard(wmiInfo.window)) return;
	if (!::IsClipboardFormatAvailable(CF_TEXT)) return;

	HANDLE hContents = ::GetClipboardData(CF_TEXT);
	if (!hContents) return;

	const char* szClipboard = (const char*)::GlobalLock(hContents);
	if (szClipboard)
	{
		// Create a copy of the string, and filter out Linefeed characters (ASCII '10')
		size_t sClipboardLen = strlen(szClipboard);
		char* szFilteredText = reinterpret_cast<char*>(alloca(sClipboardLen + 1));
		char* szFilterNextChar = szFilteredText;
		for (size_t i = 0; i < sClipboardLen; ++i)
			if (szClipboard[i] != 0x0A) // Skip linefeeds
			{
				*szFilterNextChar = szClipboard[i];
				++szFilterNextChar;
			}
		*szFilterNextChar = '\0'; // Cap it.

		strPasteBuffer.append(szFilteredText);
		::GlobalUnlock(hContents);
	}

	::CloseClipboard();
}
/// TODO: add menu items here 
#else // end emendelson from dbDOS
void PasteClipboard(bool bPressed) {
	// stub
}

bool PasteClipboardNext() {
	// stub
	return false;
}
#endif


#if defined (WIN32)
static BOOL WINAPI ConsoleEventHandler(DWORD event) {
	switch (event) {
	case CTRL_SHUTDOWN_EVENT:
	case CTRL_LOGOFF_EVENT:
	case CTRL_CLOSE_EVENT:
	case CTRL_BREAK_EVENT:
		raise(SIGTERM);
		return TRUE;
	case CTRL_C_EVENT:
	default: //pass to the next handler
		return FALSE;
	}
}
#endif

void Null_Init(Section *sec);

void SDL_SetupConfigSection() {
	Section_prop * sdl_sec=control->AddSection_prop("sdl",&Null_Init);

	Prop_bool* Pbool;
	Prop_string* Pstring;
	Prop_int* Pint;
	Prop_multival* Pmulti;

	Pbool = sdl_sec->Add_bool("fullscreen",Property::Changeable::Always,false);
	Pbool->Set_help("Start dosbox directly in fullscreen. (Press ALT-Enter to go back)");
     
	Pbool = sdl_sec->Add_bool("fulldouble",Property::Changeable::Always,false);
	Pbool->Set_help("Use double buffering in fullscreen. It can reduce screen flickering, but it can also result in a slow DOSBox.");

	//Pbool = sdl_sec->Add_bool("sdlresize",Property::Changeable::Always,false);
	//Pbool->Set_help("Makes window resizable (depends on scalers)");

	Pstring = sdl_sec->Add_string("fullresolution",Property::Changeable::Always,"desktop");
	Pstring->Set_help("What resolution to use for fullscreen: original, desktop or a fixed size (e.g. 1024x768).\n"
	                  "  Using your monitor's native resolution with aspect=true might give the best results.\n"
			  "  If you end up with small window on a large screen, try an output different from surface.");

	Pstring = sdl_sec->Add_string("windowresolution",Property::Changeable::Always,"original");
	Pstring->Set_help("Scale the window to this size IF the output device supports hardware scaling.\n"
	                  "  (output=surface does not!)");

	const char* outputs[] = {
		"surface", "overlay",
#if C_OPENGL
		"opengl", "openglnb", "openglhq",
#endif
		"ddraw",
#if (HAVE_D3D9_H) && defined(WIN32)
		"direct3d",
#endif
		0 };
#ifdef __WIN32__
		Pstring = sdl_sec->Add_string("output",Property::Changeable::Always,"direct3d");	/* <- Direct3D doesn't like being a child window */
#else
		Pstring = sdl_sec->Add_string("output",Property::Changeable::Always,"surface");
#endif
	Pstring->Set_help("What video system to use for output.");
	Pstring->Set_values(outputs);

	Pbool = sdl_sec->Add_bool("autolock",Property::Changeable::Always,true);
	Pbool->Set_help("Mouse will automatically lock, if you click on the screen. (Press CTRL-F10 to unlock)");

	Pint = sdl_sec->Add_int("sensitivity",Property::Changeable::Always,100);
	Pint->SetMinMax(1,1000);
	Pint->Set_help("Mouse sensitivity.");

	Pbool = sdl_sec->Add_bool("waitonerror",Property::Changeable::Always, true);
	Pbool->Set_help("Wait before closing the console if dosbox has an error.");

	Pmulti = sdl_sec->Add_multi("priority", Property::Changeable::Always, ",");
	Pmulti->SetValue("higher,normal",/*init*/true);
	Pmulti->Set_help("Priority levels for dosbox. Second entry behind the comma is for when dosbox is not focused/minimized.\n"
	                 "  pause is only valid for the second entry.");

	const char* actt[] = { "lowest", "lower", "normal", "higher", "highest", "pause", 0};
	Pstring = Pmulti->GetSection()->Add_string("active",Property::Changeable::Always,"higher");
	Pstring->Set_values(actt);

	const char* inactt[] = { "lowest", "lower", "normal", "higher", "highest", "pause", 0};
	Pstring = Pmulti->GetSection()->Add_string("inactive",Property::Changeable::Always,"normal");
	Pstring->Set_values(inactt);

	Pstring = sdl_sec->Add_path("mapperfile",Property::Changeable::Always,MAPPERFILE);
	Pstring->Set_help("File used to load/save the key/event mappings from. Resetmapper only works with the default value.");

#if (HAVE_D3D9_H) && (C_D3DSHADERS) && defined(WIN32)
	Pmulti = sdl_sec->Add_multi("pixelshader",Property::Changeable::Always," ");
	Pmulti->SetValue("none",/*init*/true);
	Pmulti->Set_help("Pixelshader program (effect file must be in Shaders subdirectory). If 'forced' is appended,\n"
	    "then the shader will be used even if the result might not be desired.");

	Pstring = Pmulti->GetSection()->Add_string("type",Property::Changeable::Always,"none");
	Pstring = Pmulti->GetSection()->Add_string("force",Property::Changeable::Always,"");
#endif

	Pbool = sdl_sec->Add_bool("usescancodes",Property::Changeable::Always,false);
	Pbool->Set_help("Avoid usage of symkeys, might not work on all operating systems.");

	Pint = sdl_sec->Add_int("overscan",Property::Changeable::Always, 0);
	Pint->SetMinMax(0,10);
	Pint->Set_help("Width of overscan border (0 to 10). (works only if output=surface)");

//	Pint = sdl_sec->Add_int("overscancolor",Property::Changeable::Always, 0);
//	Pint->SetMinMax(0,1000);
//	Pint->Set_help("Value of overscan color.");
}

static void show_warning(char const * const message) {
	bool textonly = true;
#ifdef WIN32
	textonly = false;
	if ( !sdl.inited && SDL_Init(SDL_INIT_VIDEO|SDL_INIT_NOPARACHUTE) < 0 ) textonly = true;
	sdl.inited = true;
#endif
	LOG_MSG( "Warning: %s", message);
	if(textonly) return;
#if defined(C_SDL2)
    if (!sdl.window)
        if (!GFX_SetSDLSurfaceWindow(640,400)) return;
    sdl.surface = SDL_GetWindowSurface(sdl.window);
#else
	if(!sdl.surface) sdl.surface = SDL_SetVideoMode(640,400,0,SDL_RESIZABLE);
    sdl.deferred_resize = false;
    sdl.must_redraw_all = true;
#endif
	if(!sdl.surface) return;
#if SDL_BYTEORDER == SDL_BIG_ENDIAN
	Bit32u rmask = 0xff000000;
	Bit32u gmask = 0x00ff0000;
	Bit32u bmask = 0x0000ff00;
#else
	Bit32u rmask = 0x000000ff;
	Bit32u gmask = 0x0000ff00;                    
	Bit32u bmask = 0x00ff0000;
#endif
	SDL_Surface* splash_surf = SDL_CreateRGBSurface(SDL_SWSURFACE, 640, 400, 32, rmask, gmask, bmask, 0);
	if (!splash_surf) return;

	int x = 120,y = 20;
	std::string m(message),m2;
	std::string::size_type a,b,c,d;
   
	while(m.size()) { //Max 50 characters. break on space before or on a newline
		c = m.find('\n');
		d = m.rfind(' ',50);
		if(c>d) a=b=d; else a=b=c;
		if( a != std::string::npos) b++; 
		m2 = m.substr(0,a); m.erase(0,b);
		OutputString(x,y,m2.c_str(),0xffffffff,0,splash_surf);
		y += 20;
	}
   
	SDL_BlitSurface(splash_surf, NULL, sdl.surface, NULL);
#if defined(C_SDL2)
    SDL_UpdateWindowSurface(sdl.window);
#else
	SDL_Flip(sdl.surface);
#endif
	SDL_Delay(12000);
}
   
static void launcheditor(std::string edit) {
	std::string path,file;
	Cross::CreatePlatformConfigDir(path);
	Cross::GetPlatformConfigName(file);
	path += file;
	FILE* f = fopen(path.c_str(),"r");
	if(!f && !control->PrintConfig(path.c_str())) {
		printf("tried creating %s. but failed.\n",path.c_str());
		exit(1);
	}
	if(f) fclose(f);

	execlp(edit.c_str(),edit.c_str(),path.c_str(),(char*) 0);

	//if you get here the launching failed!
	printf("can't find editor(s) specified at the command line.\n");
	exit(1);
}
#if C_DEBUG
extern void DEBUG_ShutDown(Section * /*sec*/);
#endif

void restart_program(std::vector<std::string> & parameters) {
	char** newargs = new char* [parameters.size()+1];
	// parameter 0 is the executable path
	// contents of the vector follow
	// last one is NULL
	for(Bitu i = 0; i < parameters.size(); i++) newargs[i]=(char*)parameters[i].c_str();
	newargs[parameters.size()] = NULL;
	if(sdl.desktop.fullscreen) SwitchFullScreen(1);
	if(!load_videodrv) putenv((char*)("SDL_VIDEODRIVER="));
#ifndef WIN32
	SDL_CloseAudio();
	SDL_Delay(50);
	SDL_Quit();
#if C_DEBUG
	// shutdown curses
	DEBUG_ShutDown(NULL);
#endif
#endif

#ifndef WIN32
	execvp(newargs[0], newargs);
#endif
#ifdef __MINGW32__
#ifdef WIN32 // if failed under win32
    PROCESS_INFORMATION pi;
    STARTUPINFO si; 
    ZeroMemory(&si,sizeof(si));
    si.cb=sizeof(si);
    ZeroMemory(&pi,sizeof(pi));

    if(CreateProcess(NULL, newargs[0], NULL, NULL, false, 0, NULL, NULL, &si, &pi)) {
		CloseHandle( pi.hProcess );
		CloseHandle( pi.hThread );
		SDL_CloseAudio();
		SDL_Delay(50);
        throw(0);
		SDL_Quit();
#if C_DEBUG
	// shutdown curses
		DEBUG_ShutDown(NULL);
#endif
    }
#endif
#else // if not MINGW
#ifdef WIN32
	char newargs_temp[32767];
	strcpy(newargs_temp, "");
	for(Bitu i = 1; i < parameters.size(); i++) {
		strcat(newargs_temp, " ");
		strcat(newargs_temp, newargs[i]);
	}

    if(ShellExecute(NULL, "open", newargs[0], newargs_temp, NULL, SW_SHOW)) {
		SDL_CloseAudio();
		SDL_Delay(50);
        throw(0);
		SDL_Quit();
#if C_DEBUG
	// shutdown curses
		DEBUG_ShutDown(NULL);
#endif
    }
#endif
#endif
	free(newargs);
}

void Restart(bool pressed) { // mapper handler
	restart_program(control->startup_params);
}

static void launchcaptures(std::string const& edit) {
	std::string path,file;
	struct stat cstat;
	Section* t = control->GetSection("dosbox");
	if(t) file = t->GetPropValue("captures");
	if(!t || file == NO_SUCH_PROPERTY) {
		printf("Config system messed up.\n");
		exit(1);
	}
	path = ".";
	path += CROSS_FILESPLIT;
	path += file;

	stat(path.c_str(),&cstat);
	if(cstat.st_mode & S_IFDIR) {
		execlp(edit.c_str(),edit.c_str(),path.c_str(),(char*) 0);
		//if you get here the launching failed!
		printf("can't find filemanager %s\n",edit.c_str());
		exit(1);
	} else {
		path = "";
		Cross::CreatePlatformConfigDir(path);
		path += file;
		Cross::CreateDir(path);
		stat(path.c_str(),&cstat);
		if((cstat.st_mode & S_IFDIR) == 0) {
			printf("%s doesn't exist or isn't a directory.\n",path.c_str());
			exit(1);
		}
		execlp(edit.c_str(),edit.c_str(),path.c_str(),(char*) 0);
		//if you get here the launching failed!
		printf("can't find filemanager %s\n",edit.c_str());
		exit(1);
	}
}

static void launchsaves(std::string const& edit) {
	std::string path,file;
	struct stat cstat;
	file="SAVE";
	path = ".";
	path += CROSS_FILESPLIT;
	path += file;
	stat(path.c_str(),&cstat);
	if(cstat.st_mode & S_IFDIR) {
		execlp(edit.c_str(),edit.c_str(),path.c_str(),(char*) 0);
		//if you get here the launching failed!
		printf("can't find filemanager %s\n",edit.c_str());
		exit(1);
	} else {
		path = "";
		Cross::CreatePlatformConfigDir(path);
		path += file;
		Cross::CreateDir(path);
		stat(path.c_str(),&cstat);
		if((cstat.st_mode & S_IFDIR) == 0) {
			printf("%s doesn't exists or isn't a directory.\n",path.c_str());
			exit(1);
		}
		execlp(edit.c_str(),edit.c_str(),path.c_str(),(char*) 0);
		//if you get here the launching failed!
		printf("can't find filemanager %s\n",edit.c_str());
		exit(1);
	}
}

static void printconfiglocation() {
	std::string path,file;
	Cross::CreatePlatformConfigDir(path);
	Cross::GetPlatformConfigName(file);
	path += file;
     
	FILE* f = fopen(path.c_str(),"r");
	if(!f && !control->PrintConfig(path.c_str())) {
		printf("tried creating %s. but failed",path.c_str());
		exit(1);
	}
	if(f) fclose(f);
	printf("%s\n",path.c_str());
	exit(0);
}

static void eraseconfigfile() {
	FILE* f = fopen("dosbox.conf","r");
	if(f) {
		fclose(f);
		show_warning("Warning: dosbox.conf exists in current working directory.\nThis will override the configuration file at runtime.\n");
	}
	std::string path,file;
	Cross::GetPlatformConfigDir(path);
	Cross::GetPlatformConfigName(file);
	path += file;
	f = fopen(path.c_str(),"r");
	if(!f) exit(0);
	fclose(f);
	unlink(path.c_str());
	exit(0);
}

static void erasemapperfile() {
	FILE* g = fopen("dosbox.conf","r");
	if(g) {
		fclose(g);
		show_warning("Warning: dosbox.conf exists in current working directory.\nKeymapping might not be properly reset.\n"
		             "Please reset configuration as well and delete the dosbox.conf.\n");
	}

	std::string path,file=MAPPERFILE;
	Cross::GetPlatformConfigDir(path);
	path += file;
	FILE* f = fopen(path.c_str(),"r");
	if(!f) exit(0);
	fclose(f);
	unlink(path.c_str());
	exit(0);
}

void SetNumLock(void) {
#ifdef WIN32
	if (control->opt_disable_numlock_check)
		return;

	// Simulate a key press
	keybd_event(VK_NUMLOCK,0x45,KEYEVENTF_EXTENDEDKEY | 0,0);

	// Simulate a key release
	keybd_event(VK_NUMLOCK,0x45,KEYEVENTF_EXTENDEDKEY | KEYEVENTF_KEYUP,0);
#endif
}

#ifdef WIN32
bool numlock_stat=false;
#endif

void CheckNumLockState(void) {
#ifdef WIN32
	BYTE keyState[256];

	GetKeyboardState((LPBYTE)(&keyState));
	if (keyState[VK_NUMLOCK] & 1) numlock_stat=true;
	if (numlock_stat) SetNumLock();
#endif
}

extern bool log_keyboard_scan_codes;

void DOSBox_ShowConsole() {
#if defined(WIN32)
	CONSOLE_SCREEN_BUFFER_INFO csbi;
	COORD crd;
	HWND hwnd;

	/* Microsoft Windows: Allocate a console and begin spewing to it.
	   DOSBox is compiled on Windows platforms as a Win32 application, and therefore, no console. */
	/* FIXME: What about "file handles" 0/1/2 emulated by C library, for use with _open/_close/_lseek/etc? */
	AllocConsole();

	GetConsoleScreenBufferInfo(GetStdHandle(STD_OUTPUT_HANDLE), &csbi);
	crd = csbi.dwSize;
	crd.X = 130;
	SetConsoleScreenBufferSize(GetStdHandle(STD_OUTPUT_HANDLE), crd);

	hwnd = GetConsoleWindow();
	ShowWindow(hwnd, SW_MAXIMIZE);

	freopen("CONIN$", "r", stdin);
	freopen("CONOUT$", "w", stdout);
	freopen("CONOUT$", "w", stderr);
#endif
}

void DOSBox_ConsolePauseWait() {
	char c;

	printf("Hit ENTER to continue\n");
	do {
		if (fread(&c, 1, 1, stdin) != 1) break;
	} while (!(c == 13 || c == 10)); /* wait for Enter key */
}

bool DOSBOX_parse_argv() {
    std::string optname,tmp;

    assert(control != NULL);
    assert(control->cmdline != NULL);

    control->cmdline->BeginOpt();
    while (control->cmdline->GetOpt(optname)) {
        std::transform(optname.begin(), optname.end(), optname.begin(), ::tolower);

        if (optname == "version") {
            DOSBox_ShowConsole();

            fprintf(stderr,"\nDOSBox version %s, copyright 2002-2015 DOSBox Team.\n\n",VERSION);
            fprintf(stderr,"DOSBox is written by the DOSBox Team (See AUTHORS file))\n");
            fprintf(stderr,"DOSBox comes with ABSOLUTELY NO WARRANTY.  This is free software,\n");
            fprintf(stderr,"and you are welcome to redistribute it under certain conditions;\n");
            fprintf(stderr,"please read the COPYING file thoroughly before doing so.\n\n");

#if defined(WIN32)
            DOSBox_ConsolePauseWait();
#endif

            return 0;
        }
        else if (optname == "h" || optname == "help") {
            DOSBox_ShowConsole();

            fprintf(stderr,"\ndosbox [options]\n");
            fprintf(stderr,"\nDOSBox version %s, copyright 2002-2015 DOSBox Team.\n\n",VERSION);
            fprintf(stderr,"  -h     -help                            Show this help\n");
            fprintf(stderr,"  -editconf                               Launch editor\n");
            fprintf(stderr,"  -opencaptures <param>                   Launch captures\n");
            fprintf(stderr,"  -opensaves <param>                      Launch saves\n");
            fprintf(stderr,"  -eraseconf                              Erase config file\n");
            fprintf(stderr,"  -resetconf                              Erase config file\n");
            fprintf(stderr,"  -printconf                              Print config file location\n");
            fprintf(stderr,"  -erasemapper                            Erase mapper file\n");
            fprintf(stderr,"  -resetmapper                            Erase mapper file\n");
            fprintf(stderr,"  -console                                Show console (win32)\n");
            fprintf(stderr,"  -noconsole                              Don't show console (debug+win32 only)\n");
            fprintf(stderr,"  -nogui                                  Don't show gui (win32 only)\n");
            fprintf(stderr,"  -nomenu                                 Don't show menu (win32 only)\n");
            fprintf(stderr,"  -userconf                               Create user level config file\n");
            fprintf(stderr,"  -conf <param>                           Use config file <param>\n");
            fprintf(stderr,"  -startui -startgui                      Start DOSBox-X with UI\n");
            fprintf(stderr,"  -startmapper                            Start DOSBox-X with mapper\n");
            fprintf(stderr,"  -showcycles                             Show cycles count\n");
            fprintf(stderr,"  -showrt                                 Show emulation speed relative to realtime\n");
            fprintf(stderr,"  -fullscreen                             Start in fullscreen\n");
            fprintf(stderr,"  -savedir <path>                         Save path\n");
            fprintf(stderr,"  -disable-numlock-check                  Disable numlock check (win32 only)\n");
            fprintf(stderr,"  -date-host-forced                       Force synchronization of date with host\n");
            fprintf(stderr,"  -debug                                  Set all logging levels to debug\n");
            fprintf(stderr,"  -early-debug                            Log early initialization messages in DOSBox (implies -console)\n");
            fprintf(stderr,"  -keydbg                                 Log all SDL key events (debugging)\n");
            fprintf(stderr,"  -lang <message file>                    Use specific message file instead of language= setting\n");
            fprintf(stderr,"  -nodpiaware                             Ignore (don't signal) Windows DPI awareness\n");
            fprintf(stderr,"  -securemode                             Enable secure mode\n");
            fprintf(stderr,"  -noautoexec                             Don't execute AUTOEXEC.BAT config section\n");
            fprintf(stderr,"  -exit                                   Exit after executing AUTOEXEC.BAT\n");
            fprintf(stderr,"  -c <command string>                     Execute this command in addition to AUTOEXEC.BAT.\n");
            fprintf(stderr,"                                          Make sure to surround the command in quotes to cover spaces.\n");
            fprintf(stderr,"  -break-start                            Break into debugger at startup\n");
            fprintf(stderr,"  -time-limit <n>                         Kill the emulator after 'n' seconds\n");
            fprintf(stderr,"  -log-con                                Log CON output to a log file\n");

#if defined(WIN32)
            DOSBox_ConsolePauseWait();
#endif

            return 0;
        }
        else if (optname == "c") {
            if (!control->cmdline->NextOptArgv(tmp)) return false;
            control->opt_c.push_back(tmp);
        }
        else if (optname == "log-con") {
            control->opt_log_con = true;
        }
        else if (optname == "time-limit") {
            if (!control->cmdline->NextOptArgv(tmp)) return false;
            control->opt_time_limit = atof(tmp.c_str());
        }
        else if (optname == "break-start") {
            control->opt_break_start = true;
        }
        else if (optname == "exit") {
            control->opt_exit = true;
        }
        else if (optname == "noautoexec") {
            control->opt_noautoexec = true;
        }
        else if (optname == "securemode") {
            control->opt_securemode = true;
        }
        else if (optname == "nodpiaware") {
            control->opt_disable_dpi_awareness = true;
        }
        else if (optname == "keydbg") {
            log_keyboard_scan_codes = true;
        }
        else if (optname == "date-host-forced" || optname == "date_host_forced") {
            control->opt_date_host_forced = true;
        }
        else if (optname == "showrt") {
            control->opt_showrt = true;
        }
        else if (optname == "showcycles") {
            control->opt_showcycles = true;
        }
        else if (optname == "startmapper") {
            control->opt_startmapper = true;
        }
        else if (optname == "fullscreen") {
            control->opt_fullscreen = true;
        }
        else if (optname == "startui" || optname == "startgui") {
            control->opt_startui = true;
        }
        else if (optname == "disable-numlock-check" || optname == "disable_numlock_check") {
            /* mainline DOSBox expects -disable_numlock_check so we support that here too */
            control->opt_disable_numlock_check = true;
        }
        else if (optname == "savedir") {
            if (!control->cmdline->NextOptArgv(custom_savedir)) return false;
        }
        else if (optname == "userconf") {
            control->opt_userconf = true;
        }
        else if (optname == "lang") {
            if (!control->cmdline->NextOptArgv(control->opt_lang)) return false;
        }
        else if (optname == "conf") {
            if (!control->cmdline->NextOptArgv(tmp)) return false;
            control->config_file_list.push_back(tmp);
        }
        else if (optname == "editconf") {
            if (!control->cmdline->NextOptArgv(control->opt_editconf)) return false;
        }
        else if (optname == "opencaptures") {
            if (!control->cmdline->NextOptArgv(control->opt_opencaptures)) return false;
        }
        else if (optname == "opensaves") {
            if (!control->cmdline->NextOptArgv(control->opt_opensaves)) return false;
        }
        else if (optname == "eraseconf") {
            control->opt_eraseconf = true;
        }
        else if (optname == "resetconf") {
            control->opt_resetconf = true;
        }
        else if (optname == "printconf") {
            control->opt_printconf = true;
        }
        else if (optname == "erasemapper") {
            control->opt_erasemapper = true;
        }
        else if (optname == "resetmapper") {
            control->opt_resetmapper = true;
        }
        else if (optname == "noconsole") {
            control->opt_noconsole = true;
            control->opt_console = false;
        }
        else if (optname == "console") {
            control->opt_noconsole = false;
            control->opt_console = true;
        }
        else if (optname == "nomenu") {
            control->opt_nomenu = true;
        }
        else if (optname == "nogui") {
            control->opt_nogui = true;
        }
        else if (optname == "debug") {
            control->opt_debug = true;
        }
        else if (optname == "early-debug") {
            control->opt_earlydebug = true;
            control->opt_console = true;
        }
        else {
            printf("WARNING: Unknown option %s (first parsing stage)\n",optname.c_str());
        }
    }

    /* now that the above loop has eaten all the options from the command
     * line, scan the command line for batch files to run.
     * https://github.com/joncampbell123/dosbox-x/issues/369 */
    control->cmdline->BeginOpt(/*don't eat*/false);
    while (!control->cmdline->CurrentArgvEnd()) {
        control->cmdline->GetCurrentArgv(tmp);

        {
            struct stat st;
            const char *ext = strrchr(tmp.c_str(),'.');
            if (ext != NULL) { /* if it looks like a file... with an extension */
                if (stat(tmp.c_str(), &st) == 0 && S_ISREG(st.st_mode)) {
                    if (!strcasecmp(ext,".bat")) { /* .BAT files given on the command line trigger automounting C: to run it */
                        control->auto_bat_additional.push_back(tmp);
                        control->cmdline->EatCurrentArgv();
                        continue;
                    }
                }
            }
        }

        control->cmdline->NextArgv();
    }

    return true;
}

void MSG_Init();
void DOSBOX_RealInit();
void DOSBOX_InitTickLoop();
void TIMER_ShutdownTickHandlers();
void DOSBOX_SetupConfigSections(void);
void PAGING_Init();
void IO_Init();
void Init_VGABIOS();
void Init_AddressLimitAndGateMask();
void Init_RAM();
void Init_MemHandles();
void Init_MemoryAccessArray();
void Init_PCJR_CartridgeROM();
void Init_PS2_Port_92h();
void Init_A20_Gate();
void HARDWARE_Init();
void CAPTURE_Init();
void ROMBIOS_Init();
void CALLBACK_Init();
void Init_DMA();
void Init_PIC();
void PCIBUS_Init();
void PROGRAMS_Init();
void RENDER_Init();
void TIMER_Init();
void CMOS_Init();
void VGA_Init();
void CPU_Init();
void ISAPNP_Cfg_Init();
#if C_FPU
void FPU_Init();
#endif
void KEYBOARD_Init();
void VOODOO_Init();
void MIXER_Init();
void MIDI_Init();

/* Init all the sections */
void MPU401_Init();
#if C_DEBUG
void DEBUG_Init();
#endif
void SBLASTER_Init();
void GUS_Init();
void INNOVA_Init();
void PCSPEAKER_Init();
void TANDYSOUND_Init();
void DISNEY_Init();
void PS1SOUND_Init();
void BIOS_Init();
void INT10_Init();
void JOYSTICK_Init();
void SERIAL_Init();
void PARALLEL_Init();
void DONGLE_Init();
void DOS_Init();
void XMS_Init();
void EMS_Init();
void MOUSE_Init();
void DOS_KeyboardLayout_Init();
void MSCDEX_Init();
void DRIVES_Init();
void IPX_Init();
void IDE_Init();
void NE2K_Init();
void FDC_Primary_Init();
void AUTOEXEC_Init();

#if defined(WIN32)
extern bool dpi_aware_enable;

// NTS: I intend to add code that not only indicates High DPI awareness but also queries the monitor DPI
//      and then factor the DPI into DOSBox's scaler and UI decisions.
void Windows_DPI_Awareness_Init() {
	// if the user says not to from the command line, or disables it from dosbox.conf, then don't enable DPI awareness.
	if (!dpi_aware_enable || control->opt_disable_dpi_awareness)
		return;

	/* log it */
	LOG(LOG_MISC,LOG_DEBUG)("Win32: I will announce High DPI awareness to Windows to eliminate upscaling");

	// turn off DPI scaling so DOSBox-X doesn't look so blurry on Windows 8 & Windows 10.
	// use GetProcAddress and LoadLibrary so that these functions are not hard dependencies that prevent us from
	// running under Windows 7 or XP.
	// 
	// I'm also told that Windows 8.1 has SetProcessDPIAwareness but nobody seems to know where it is.
	// Perhaps the tooth fairy can find it for me. Come on, Microsoft get your act together! [https://msdn.microsoft.com/en-us/library/windows/desktop/dn302122(v=vs.85).aspx]
	BOOL (WINAPI *__SetProcessDPIAware)(void) = NULL; // vista/7/8/10
	HMODULE __user32;

	__user32 = GetModuleHandle("USER32.DLL");

	if (__user32)
		__SetProcessDPIAware = (BOOL(WINAPI *)(void))GetProcAddress(__user32, "SetProcessDPIAware");

	if (__SetProcessDPIAware) {
		LOG(LOG_MISC,LOG_DEBUG)("USER32.DLL exports SetProcessDPIAware function, calling it to signal we are DPI aware.");
		__SetProcessDPIAware();
	}
}
#endif

bool VM_Boot_DOSBox_Kernel() {
	if (!dos_kernel_disabled) {
        RemoveEMSPageFrame();
        RemoveUMBBlock();
        DisableINT33();
        DOS_GetMemory_unmap();
        VFILE_Shutdown();
        PROGRAMS_Shutdown();
        DOS_UninstallMisc();
        SBLASTER_DOS_Shutdown();
        GUS_DOS_Shutdown();
        EMS_DoShutDown();
        XMS_DoShutDown();
        DOS_DoShutDown();

        DispatchVMEvent(VM_EVENT_DOS_SURPRISE_REBOOT); // <- apparently we rebooted without any notification (such as jmp'ing to FFFF:0000)

        dos_kernel_disabled = true;
    }

	if (dos_kernel_disabled) {
		DispatchVMEvent(VM_EVENT_DOS_BOOT); // <- just starting the DOS kernel now

		/* DOS kernel init */
		dos_kernel_disabled = false; // FIXME: DOS_Init should install VM callback handler to set this
		void DOS_Startup(Section* sec);
		DOS_Startup(NULL);

		void DRIVES_Startup(Section *s);
		DRIVES_Startup(NULL);

		DispatchVMEvent(VM_EVENT_DOS_INIT_KERNEL_READY); // <- kernel is ready

		/* keyboard mapping, at this point in CONFIG.SYS parsing, right? */
		void DOS_KeyboardLayout_Startup(Section* sec);
		DOS_KeyboardLayout_Startup(NULL);

		/* Most MS-DOS installations have a DEVICE=C:\HIMEM.SYS somewhere near the top of their CONFIG.SYS */
		void XMS_Startup(Section *sec);
		XMS_Startup(NULL);

		/* And then after that, usually a DEVICE=C:\EMM386.EXE just after HIMEM.SYS */
		void EMS_Startup(Section* sec);
		EMS_Startup(NULL);

		DispatchVMEvent(VM_EVENT_DOS_INIT_CONFIG_SYS_DONE); // <- we just finished executing CONFIG.SYS
		SHELL_Init(); // <- NTS: this will change CPU instruction pointer!
		DispatchVMEvent(VM_EVENT_DOS_INIT_SHELL_READY); // <- we just finished loading the shell (COMMAND.COM)

		/* it's time to init parsing AUTOEXEC.BAT */
		void AUTOEXEC_Startup(Section *sec);
		AUTOEXEC_Startup(NULL);

		/* Most MS-DOS installations run MSCDEX.EXE from somewhere in AUTOEXEC.BAT. We do the same here, in a fashion. */
		/* TODO: Can we make this an OPTION if the user doesn't want to make MSCDEX.EXE resident? */
		/* TODO: When we emulate executing AUTOEXEC.BAT between INIT_SHELL_READY and AUTOEXEC_BAT_DONE, can we make a fake MSCDEX.EXE within drive Z:\
		 *       and auto-add a Z:\MSCDEX.EXE to the top of AUTOEXEC.BAT, command line switches and all. if the user has not already added it? */
		void MSCDEX_Startup(Section* sec);
		MSCDEX_Startup(NULL);

		/* Some installations load the MOUSE.COM driver from AUTOEXEC.BAT as well */
		/* TODO: Can we make this an option? Can we add a fake MOUSE.COM to the Z:\ drive as well? */
		void MOUSE_Startup(Section *sec);
		MOUSE_Startup(NULL);

		DispatchVMEvent(VM_EVENT_DOS_INIT_AUTOEXEC_BAT_DONE); // <- we just finished executing AUTOEXEC.BAT
		DispatchVMEvent(VM_EVENT_DOS_INIT_AT_PROMPT); // <- now, we're at the DOS prompt
		SHELL_Run();
	}

	return true;
}

bool VM_PowerOn() {
	if (!guest_machine_power_on) {
		// powering on means power on event, followed by reset assert, then reset deassert
		guest_machine_power_on = true;
		DispatchVMEvent(VM_EVENT_POWERON);
		DispatchVMEvent(VM_EVENT_RESET);
		DispatchVMEvent(VM_EVENT_RESET_END);
	}

	return true;
}

//extern void UI_Init(void);
int main(int argc, char* argv[]) {
    CommandLine com_line(argc,argv);
    Config myconf(&com_line);

    memset(&sdl,0,sizeof(sdl)); // struct sdl isn't initialized anywhere that I can tell

    control=&myconf;
#if defined(WIN32)
    /* Microsoft's IME does not play nice with DOSBox */
    ImmDisableIME((DWORD)(-1));
#endif

    {
        std::string tmp,config_path;

		/* -- parse command line arguments */
		if (!DOSBOX_parse_argv()) return 1;

        if (control->opt_time_limit > 0)
            time_limit_ms = (Bitu)(control->opt_time_limit * 1000);

		if (control->opt_console)
			DOSBox_ShowConsole();

		/* -- Handle some command line options */
		if (control->opt_eraseconf || control->opt_resetconf)
			eraseconfigfile();
		if (control->opt_printconf)
			printconfiglocation();
		if (control->opt_erasemapper || control->opt_resetmapper)
			erasemapperfile();

		/* -- Early logging init, in case these details are needed to debug problems at this level */
		/*    If --early-debug was given this opens up logging to STDERR until Log::Init() */
		LOG::EarlyInit();

		/* -- Init the configuration system and add default values */
		CheckNumLockState();

		/* -- setup the config sections for config parsing */
		LOG::SetupConfigSection();
		SDL_SetupConfigSection();
		DOSBOX_SetupConfigSections();

		/* -- Parse configuration files */
		Cross::GetPlatformConfigDir(config_path);

		/* -- -- first the user config file */
		if (control->opt_userconf) {
			tmp.clear();
			Cross::GetPlatformConfigDir(config_path);
			Cross::GetPlatformConfigName(tmp);
			config_path += tmp;

			LOG(LOG_MISC,LOG_DEBUG)("Loading config file according to -userconf from %s",config_path.c_str());
			control->ParseConfigFile(config_path.c_str());
			if (!control->configfiles.size()) {
				//Try to create the userlevel configfile.
				tmp.clear();
				Cross::CreatePlatformConfigDir(config_path);
				Cross::GetPlatformConfigName(tmp);
				config_path += tmp;

				LOG(LOG_MISC,LOG_DEBUG)("Attempting to write config file according to -userconf, to %s",config_path.c_str());
				if (control->PrintConfig(config_path.c_str())) {
					LOG(LOG_MISC,LOG_NORMAL)("Generating default configuration. Writing it to %s",config_path.c_str());
					//Load them as well. Makes relative paths much easier
					control->ParseConfigFile(config_path.c_str());
				}
			}
		}

		/* -- -- second the -conf switches from the command line */
		for (size_t si=0;si < control->config_file_list.size();si++) {
			std::string &cfg = control->config_file_list[si];
			if (!control->ParseConfigFile(cfg.c_str())) {
				// try to load it from the user directory
				control->ParseConfigFile((config_path + cfg).c_str());
			}
		}

		/* -- -- if none found, use dosbox.conf */
		if (!control->configfiles.size()) control->ParseConfigFile("dosbox.conf");

		/* -- -- if none found, use userlevel conf */
		if (!control->configfiles.size()) {
			tmp.clear();
			Cross::GetPlatformConfigName(tmp);
			control->ParseConfigFile((config_path + tmp).c_str());
		}

#if (ENVIRON_LINKED)
		/* -- parse environment block (why?) */
		control->ParseEnv(environ);
#endif

		/* -- initialize logging first, so that higher level inits can report problems to the log file */
		LOG::Init();

		/* -- Welcome to DOSBox-X! */
		LOG_MSG("DOSBox-X version %s",VERSION);
		LOG(LOG_MISC,LOG_NORMAL)("Copyright 2002-2015 enhanced branch by The Great Codeholio, forked from the main project by the DOSBox Team, published under GNU GPL.");

		/* -- [debug] setup console */
#if C_DEBUG
# if defined(WIN32)
		/* Can't disable the console with debugger enabled */
		if (control->opt_noconsole) {
			LOG(LOG_MISC,LOG_DEBUG)("-noconsole: hiding Win32 console window");
			ShowWindow(GetConsoleWindow(), SW_HIDE);
			DestroyWindow(GetConsoleWindow());
		}
# endif
#endif

#if defined(WIN32)
		/* -- Windows: set console control handler */
		SetConsoleCtrlHandler((PHANDLER_ROUTINE) ConsoleEventHandler,TRUE);
#endif

#if !defined(C_SDL2)
		{
			int id, major, minor;

			DOSBox_CheckOS(id, major, minor);
			if (id == 1) menu.compatible=true;

			/* use all variables to shut up the compiler about unused vars */
			LOG(LOG_MISC,LOG_DEBUG)("DOSBox_CheckOS results: id=%u major=%u minor=%u",id,major,minor);
		}
#endif

		/* -- SDL init hackery */
#if SDL_VERSION_ATLEAST(1, 2, 14)
		/* hack: On debian/ubuntu with older libsdl version as they have done this themselves, but then differently.
		 * with this variable they will work correctly. I've only tested the 1.2.14 behaviour against the windows version of libsdl */
		putenv(const_cast<char*>("SDL_DISABLE_LOCK_KEYS=1"));
		LOG(LOG_GUI,LOG_DEBUG)("SDL 1.2.14 hack: SDL_DISABLE_LOCK_KEYS=1");
#endif

#ifdef WIN32
		/* hack: Encourage SDL to use windib if not otherwise specified */
		if (getenv("SDL_VIDEODRIVER") == NULL) {
#if defined(C_SDL2)
			LOG(LOG_GUI, LOG_DEBUG)("Win32 hack: setting SDL_VIDEODRIVER=windows because environ variable is not set");
			putenv("SDL_VIDEODRIVER=windows");
#else
			LOG(LOG_GUI,LOG_DEBUG)("Win32 hack: setting SDL_VIDEODRIVER=windib because environ variable is not set");
			putenv("SDL_VIDEODRIVER=windib");
#endif
			sdl.using_windib=true;
			load_videodrv=false;
		}
#endif

#if defined(WIN32) && defined(C_SDL2)
		/* HACK: WASAPI output on Windows 10 isn't working... */
		if (getenv("SDL_AUDIODRIVER") == NULL) {
			LOG(LOG_GUI, LOG_DEBUG)("Win32: using directsound audio driver");
			putenv("SDL_AUDIODRIVER=directsound");
		}
#endif

        sdl.init_ignore = true;

#ifdef WIN32
		/* Windows Vista/7/8/10 DPI awareness. If we don't tell Windows we're high DPI aware, the DWM will
		 * upscale our window to emulate a 96 DPI display which on high res screen will make our UI look blurry.
		 * But we obey the user if they don't want us to do that. */
		Windows_DPI_Awareness_Init();
#endif

		/* -- SDL init */
#if defined(C_SDL2)
        if (SDL_Init(SDL_INIT_AUDIO|SDL_INIT_VIDEO|SDL_INIT_TIMER|/*SDL_INIT_CDROM|*/SDL_INIT_NOPARACHUTE) >= 0)
#else
		if (SDL_Init(SDL_INIT_AUDIO|SDL_INIT_VIDEO|SDL_INIT_TIMER|SDL_INIT_CDROM|SDL_INIT_NOPARACHUTE) >= 0)
#endif
			sdl.inited = true;
		else
			E_Exit("Can't init SDL %s",SDL_GetError());

		/* -- -- decide whether to show menu in GUI */
		if (control->opt_nogui || menu.compatible)
			menu.gui=false;

#if !defined(C_SDL2)
		/* -- -- decide whether to set menu */
		if (menu_gui && !control->opt_nomenu)
			DOSBox_SetMenu();
#endif

		/* -- -- helpful advice */
		LOG(LOG_GUI,LOG_NORMAL)("Press Ctrl-F10 to capture/release mouse, Alt-F10 for configuration.");

		/* -- -- other steps to prepare SDL window/output */
		SDL_Prepare();

		/* -- -- Initialise Joystick seperately. This way we can warn when it fails instead of exiting the application */
		LOG(LOG_MISC,LOG_DEBUG)("Initializing SDL joystick subsystem...");
		if (SDL_InitSubSystem(SDL_INIT_JOYSTICK) >= 0) {
			sdl.num_joysticks = SDL_NumJoysticks();
			LOG(LOG_MISC,LOG_DEBUG)("SDL reports %u joysticks",(unsigned int)sdl.num_joysticks);
		}
		else {
			LOG(LOG_GUI,LOG_WARN)("Failed to init joystick support");
			sdl.num_joysticks = 0;
		}

        /* must redraw after modeset */
        sdl.must_redraw_all = true;
        sdl.deferred_resize = false;

		/* assume L+R ALT keys are up */
		sdl.laltstate = SDL_KEYUP;
		sdl.raltstate = SDL_KEYUP;

#if defined(WIN32) && !defined(C_SDL2)
# if SDL_VERSION_ATLEAST(1, 2, 10)
		sdl.using_windib=true;
# else
		sdl.using_windib=false;
# endif

		if (getenv("SDL_VIDEODRIVER")==NULL) {
			char sdl_drv_name[128];

			LOG(LOG_MISC,LOG_DEBUG)("Win32: SDL_VIDEODRIVER is not defined, attempting to detect and use directx SDL driver");
			if (SDL_VideoDriverName(sdl_drv_name,128)!=NULL) {
				sdl.using_windib=false;
				LOG(LOG_MISC,LOG_DEBUG)("Win32: SDL driver name is '%s'",sdl_drv_name);
				if (strcmp(sdl_drv_name,"directx")!=0) {
					LOG(LOG_MISC,LOG_DEBUG)("Win32: Reinitializing SDL to use directx");
					SDL_QuitSubSystem(SDL_INIT_VIDEO);
					putenv("SDL_VIDEODRIVER=directx");
					if (SDL_InitSubSystem(SDL_INIT_VIDEO)<0) {
						LOG(LOG_MISC,LOG_DEBUG)("Win32: Failed to reinitialize to use directx. Falling back to windib");
						putenv("SDL_VIDEODRIVER=windib");
						if (SDL_InitSubSystem(SDL_INIT_VIDEO)<0) E_Exit("Can't init SDL Video %s",SDL_GetError());
						sdl.using_windib=true;
					}
				}
			}
		} else {
			char* sdl_videodrv = getenv("SDL_VIDEODRIVER");

			LOG(LOG_MISC,LOG_DEBUG)("Win32: SDL_VIDEODRIVER is '%s', so I will obey it",sdl_videodrv);
			if (strcmp(sdl_videodrv,"directx")==0) sdl.using_windib = false;
			else if (strcmp(sdl_videodrv,"windib")==0) sdl.using_windib = true;
		}
#endif

		/* GUI init */
		GUI_StartUp();

		/* FIXME: We need a more general "init list", outside of the section-based design,
		 *        that we then execute serially here. */
		/* TODO: Each section currently uses "AddDestroyFunction" per section. We need to
		 *       change over that code to a global destroy callback list instead. */
		/* TODO: Get rid of "init" and "destroy" callback lists per section. */
		/* TODO: Add a global (within the Config object) init and destroy callback list.
		 *       On each call, init functions are added to the end of the list, and
		 *       destroy functions added to the beginning of the list. That way, init
		 *       is lowest level to highest, destroy is highest level to lowest. */
		/* TODO: Config object should also have a "reset" callback list. On system
		 *       reset each device would be notified so that it can emulate hardware
		 *       reset (the RESET line on ISA/PCI bus), lowest level to highest. */
		/* TODO: Each "init" function should do the work of getting the section object,
		 *       whatever section it wants to read, instead of us doing the work. When
		 *       that's complete, the call to init should be without parameters (void).
		 *       The hope is that the init functions can read whatever sections it wants,
		 *       both newer DOSBox-X sections and existing DOSBox (mainline) compatible
		 *       sections. */

		/* The order is important here:
		 * Init functions are called low-level first to high level last,
		 * because some init functions rely on others. */

#if !defined(C_SDL2)
# if defined(WIN32)
		Reflect_Menu();
# endif

		if (control->opt_startui)
			GUI_Run(false);
#endif
		if (control->opt_editconf.length() != 0)
			launcheditor(control->opt_editconf);
		if (control->opt_opencaptures.length() != 0)
			launchcaptures(control->opt_opencaptures);
		if (control->opt_opensaves.length() != 0)
			launchsaves(control->opt_opensaves);

		{
			/* Some extra SDL Functions */
			Section_prop *sdl_sec = static_cast<Section_prop*>(control->GetSection("sdl"));

			if (control->opt_fullscreen || sdl_sec->Get_bool("fullscreen")) {
				LOG(LOG_MISC,LOG_DEBUG)("Going fullscreen immediately, during startup");

<<<<<<< HEAD
=======
#if !defined(C_SDL2)
                void DOSBox_SetSysMenu(void);
                DOSBox_SetSysMenu();

				if (sdl.desktop.want_type != SCREEN_OPENGLHQ) {
                    NonUserResizeCounter=1;
                    SetMenu(GetHWND(),NULL);
                }
#endif
>>>>>>> 28ade84b
				//only switch if not already in fullscreen
				if (!sdl.desktop.fullscreen) GFX_SwitchFullScreen();
			}
		}

#if (HAVE_D3D9_H) && defined(WIN32)
		D3D_reconfigure();
#endif

		/* Start up main machine */

		// Shows menu bar (window)
		menu.startup = true;
        menu.showrt = control->opt_showrt;
		menu.hidecycles = (control->opt_showcycles ? false : true);
		if (sdl.desktop.want_type == SCREEN_OPENGLHQ) {
			menu.gui=false; DOSBox_SetOriginalIcon();
			if (!render.scale.hardware) {
				LOG(LOG_MISC,LOG_DEBUG)("Desktop wants SCREEN_OPENGLHQ, without hardware scaling. Forcing scalar.");
				SetVal("render","scaler",!render.scale.forced?"hardware2x":"hardware2x forced");
			}
		}

#if defined(WIN32) && !defined(C_SDL2)
		if (sdl.desktop.want_type == SCREEN_OPENGL && sdl.using_windib) {
			LOG(LOG_MISC,LOG_DEBUG)("Desktop wants SCREEN_OPENGL and we're using windib now. Reinitializing SDL video output.");
			SDL_QuitSubSystem(SDL_INIT_VIDEO);
			sdl.surface = NULL; // surface becomes invalid!
			if (SDL_InitSubSystem(SDL_INIT_VIDEO) < 0)
				E_Exit("Can't init SDL Video %s",SDL_GetError());

			sdl.surface = SDL_SetVideoMode(640, 400, 0, SDL_RESIZABLE);
			if (sdl.surface == NULL) E_Exit("Could not initialize video: %s", SDL_GetError());
            sdl.deferred_resize = false;
            sdl.must_redraw_all = true;

			change_output(sdl.opengl.bilinear ? 3/*OpenGL*/ : 4/*OpenGLNB*/);
			GFX_SetIcon();
			SDL_Prepare();

            void DOSBox_SetSysMenu(void);
            DOSBox_SetSysMenu();

			if (menu.gui && !control->opt_nomenu) {
                NonUserResizeCounter=1;
				SDL1_hax_SetMenu(LoadMenu(GetModuleHandle(NULL),MAKEINTRESOURCE(IDR_MENU)));
            }
		}
#endif

#if defined(WIN32) && !defined(C_SDL2)
		{
			Section_prop *sec = static_cast<Section_prop *>(control->GetSection("dosbox"));
			enable_hook_special_keys = sec->Get_bool("keyboard hook");
		}
#endif

		MSG_Init();
		MAPPER_StartUp();
		DOSBOX_InitTickLoop();
		DOSBOX_RealInit();
		RENDER_Init();
		CAPTURE_Init();
		IO_Init();
		HARDWARE_Init();
		Init_AddressLimitAndGateMask(); /* <- need to init address mask so Init_RAM knows the maximum amount of RAM possible */
		Init_MemoryAccessArray(); /* <- NTS: In DOSBox-X this is the "cache" of devices that responded to memory access */
		Init_A20_Gate(); // FIXME: Should be handled by motherboard!
		Init_PS2_Port_92h(); // FIXME: Should be handled by motherboard!
		Init_RAM();
		Init_DMA();
		Init_PIC();
		TIMER_Init();
		PCIBUS_Init();
		PAGING_Init(); /* <- NTS: At this time, must come before memory init because paging is so well integrated into emulation code */
		CMOS_Init();
		ROMBIOS_Init();
		CALLBACK_Init(); /* <- NTS: This relies on ROM BIOS allocation and it must happen AFTER ROMBIOS init */
#if C_DEBUG
		DEBUG_Init(); /* <- NTS: Relies on callback system */
#endif
		Init_VGABIOS();
		VOODOO_Init();
		PROGRAMS_Init(); /* <- NTS: Does not init programs, it inits the callback used later when creating the .COM programs on drive Z: */
		PCSPEAKER_Init();
		TANDYSOUND_Init();
		MPU401_Init();
		MIXER_Init();
		MIDI_Init();
		CPU_Init();
#if C_FPU
		FPU_Init();
#endif
		VGA_Init();
		ISAPNP_Cfg_Init();
		FDC_Primary_Init();
		KEYBOARD_Init();
		SBLASTER_Init();
		JOYSTICK_Init();
		PS1SOUND_Init();
		DISNEY_Init();
		GUS_Init();
		IDE_Init();
		INNOVA_Init();
		BIOS_Init();
		INT10_Init();
		SERIAL_Init();
		DONGLE_Init();
		PARALLEL_Init();
#if C_NE2000
		NE2K_Init();
#endif

		/* If PCjr emulation, map cartridge ROM */
		if (machine == MCH_PCJR)
			Init_PCJR_CartridgeROM();

		/* let's assume motherboards are sane on boot because A20 gate is ENABLED on first boot */
		MEM_A20_Enable(true);

		/* OS init now */
		DOS_Init();
		DRIVES_Init();
		DOS_KeyboardLayout_Init();
		MOUSE_Init(); // FIXME: inits INT 15h and INT 33h at the same time. Also uses DOS_GetMemory() which is why DOS_Init must come first
		XMS_Init();
		EMS_Init();
		AUTOEXEC_Init();
#if C_IPX
		IPX_Init();
#endif
		MSCDEX_Init();

		/* Init memhandle system. This part is used by DOSBox's XMS/EMS emulation to associate handles
		 * per page. FIXME: I would like to push this down to the point that it's never called until
		 * XMS/EMS emulation needs it. I would also like the code to free the mhandle array immediately
		 * upon booting into a guest OS, since memory handles no longer have meaning in the guest OS
		 * memory layout. */
		Init_MemHandles();

		/* finally, the mapper */
		MAPPER_Init();

		/* stop at this point, and show the mapper, if instructed */
		if (control->opt_startmapper) {
			LOG(LOG_MISC,LOG_DEBUG)("Running mapper interface, during startup, as instructed");
			MAPPER_RunInternal();
		}

		/* The machine just "powered on", and then reset finished */
		if (!VM_PowerOn()) E_Exit("VM failed to power on");

        /* go! */
        sdl.init_ignore = false;
        UpdateWindowDimensions();
        userResizeWindowWidth = 0;
        userResizeWindowHeight = 0;

#if !defined(C_SDL2)
        void GUI_ResetResize(bool pressed);
        GUI_ResetResize(true);
#endif

        bool reboot_dos;
		bool run_machine;
		bool reboot_machine;
		bool dos_kernel_shutdown;
        bool enter_pc98;

fresh_boot:
        enter_pc98 = false;
        reboot_dos = false;
		run_machine = false;
		reboot_machine = false;
		dos_kernel_shutdown = false;

		/* NTS: CPU reset handler, and BIOS init, has the instruction pointer poised to run through BIOS initialization,
		 *      which will then "boot" into the DOSBox kernel, and then the shell, by calling VM_Boot_DOSBox_Kernel() */
		/* FIXME: throwing int() is a stupid and nondescriptive way to signal shutdown/reset. */
		try {
#if C_DEBUG
			if (control->opt_break_start) DEBUG_EnableDebugger();
#endif
			DOSBOX_RunMachine();
        } catch (int x) {
            if (x == 2) { /* booting a guest OS. "boot" has already done the work to load the image and setup CPU registers */
                LOG(LOG_MISC,LOG_DEBUG)("Emulation threw a signal to boot guest OS");

                run_machine = true; /* make note. don't run the whole shebang from an exception handler! */
                dos_kernel_shutdown = !dos_kernel_disabled; /* only if DOS kernel enabled */
            }
            else if (x == 3) { /* reboot the system */
                LOG(LOG_MISC,LOG_DEBUG)("Emulation threw a signal to reboot the system");

                reboot_machine = true;
                dos_kernel_shutdown = !dos_kernel_disabled; /* only if DOS kernel enabled */
            }
            else if (x == 5) { /* go to PC-98 mode */
                LOG(LOG_MISC,LOG_DEBUG)("Emulation threw a signal to enter PC-98 mode");

                enter_pc98 = true;
                dos_kernel_shutdown = !dos_kernel_disabled; /* only if DOS kernel enabled */
            }
            else if (x == 6) { /* reboot DOS kernel */
                LOG(LOG_MISC,LOG_DEBUG)("Emulation threw a signal to reboot DOS kernel");

                reboot_dos = true;
                dos_kernel_shutdown = !dos_kernel_disabled; /* only if DOS kernel enabled */
            }
            else {
                LOG(LOG_MISC,LOG_DEBUG)("Emulation threw DOSBox kill switch signal");

                // kill switch (see instances of throw(0) and throw(1) elsewhere in DOSBox)
                run_machine = false;
                dos_kernel_shutdown = false;
            }
        }
        catch (...) {
            throw;
        }

        if (dos_kernel_shutdown) {
            /* NTS: we take different paths depending on whether we're just shutting down DOS
             *      or doing a hard reboot. */

            /* new code: fire event */
            if (reboot_machine)
                DispatchVMEvent(VM_EVENT_DOS_EXIT_REBOOT_BEGIN);
            else
                DispatchVMEvent(VM_EVENT_DOS_EXIT_BEGIN);

            /* older shutdown code */
            RemoveEMSPageFrame();

            /* remove UMB block */
            if (!keep_umb_on_boot) RemoveUMBBlock();

            /* disable INT 33h mouse services. it can interfere with guest OS paging and control of the mouse */
            DisableINT33();

            /* unmap the DOSBox kernel private segment. if the user told us not to,
             * but the segment exists below 640KB, then we must, because the guest OS
             * will trample it and assume control of that region of RAM. */
            if (!keep_private_area_on_boot || reboot_machine)
                DOS_GetMemory_unmap();
            else if (DOS_PRIVATE_SEGMENT < 0xA000)
                DOS_GetMemory_unmap();

            /* revector some dos-allocated interrupts */
            if (!reboot_machine) {
                real_writed(0,0x01*4,BIOS_DEFAULT_HANDLER_LOCATION);
                real_writed(0,0x03*4,BIOS_DEFAULT_HANDLER_LOCATION);
            }

            /* shutdown DOSBox's virtual drive Z */
            VFILE_Shutdown();

            /* shutdown the programs */
            PROGRAMS_Shutdown();		/* FIXME: Is this safe? Or will this cause use-after-free bug? */

            /* remove environment variables for some components */
            DOS_UninstallMisc();
            SBLASTER_DOS_Shutdown();
            GUS_DOS_Shutdown();
            /* disable Expanded Memory. EMM is a DOS API, not a BIOS API */
            EMS_DoShutDown();
            /* and XMS, also a DOS API */
            XMS_DoShutDown();
            /* and the DOS API in general */
            DOS_DoShutDown();

            /* set the "disable DOS kernel" flag so other parts of this program
             * do not attempt to manipulate now-defunct parts of the kernel
             * such as the environment block */
            dos_kernel_disabled = true;

            /* new code: fire event */
            if (reboot_machine)
                DispatchVMEvent(VM_EVENT_DOS_EXIT_REBOOT_KERNEL);
            else
                DispatchVMEvent(VM_EVENT_DOS_EXIT_KERNEL);
        }

		if (run_machine) {
            bool disable_a20 = static_cast<Section_prop *>(control->GetSection("dosbox"))->Get_bool("turn off a20 gate on boot");

            /* if instructed, turn off A20 at boot */
            if (disable_a20) MEM_A20_Enable(false);

			/* new code: fire event */
			DispatchVMEvent(VM_EVENT_GUEST_OS_BOOT);

			LOG_MSG("Alright: DOS kernel shutdown, booting a guest OS\n");
			LOG_MSG("  CS:IP=%04x:%04x SS:SP=%04x:%04x AX=%04x BX=%04x CX=%04x DX=%04x\n",
				SegValue(cs),reg_ip,
				SegValue(ss),reg_sp,
				reg_ax,reg_bx,reg_cx,reg_dx);

            /* run again */
            goto fresh_boot;
		}

		if (reboot_machine) {
			LOG_MSG("Rebooting the system\n");

            void CPU_Snap_Back_Forget();
            /* Shutdown everything. For shutdown to work properly we must force CPU to real mode */
            CPU_Snap_Back_To_Real_Mode();
            CPU_Snap_Back_Forget();

			/* new code: fire event */
			DispatchVMEvent(VM_EVENT_RESET);
			DispatchVMEvent(VM_EVENT_RESET_END);

            /* run again */
            goto fresh_boot;
		}
        else if (enter_pc98) {
            void CALLBACK_RunRealInt(Bit8u intnum);

            LOG_MSG("Switching into PC-98 mode");

            void CPU_Snap_Back_Forget();
            /* Shutdown everything. For shutdown to work properly we must force CPU to real mode */
            CPU_Snap_Back_To_Real_Mode();
            CPU_Snap_Back_Forget();

            machine = MCH_PC98;
            enable_pc98_jump = false;
            DispatchVMEvent(VM_EVENT_ENTER_PC98_MODE); /* IBM PC unregistration/shutdown */
            DispatchVMEvent(VM_EVENT_ENTER_PC98_MODE_END); /* PC-98 registration/startup */

            /* begin booting DOS again. */
            void BIOS_Enter_Boot_Phase(void);
            BIOS_Enter_Boot_Phase();

            /* run again */
            goto fresh_boot;
        }
        else if (reboot_dos) { /* typically (at this time) to enter/exit PC-98 mode */
			LOG_MSG("Rebooting DOS\n");

            void CPU_Snap_Back_Forget();
            /* Shutdown everything. For shutdown to work properly we must force CPU to real mode */
            CPU_Snap_Back_To_Real_Mode();
            CPU_Snap_Back_Forget();

            /* all hardware devices need to know to reregister themselves PC-98 style */

            /* begin booting DOS again. */
            void BIOS_Enter_Boot_Phase(void);
            BIOS_Enter_Boot_Phase();

            /* run again */
            goto fresh_boot;
		}

		/* and then shutdown */
		GFX_ShutDown();

		void CPU_Snap_Back_Forget();
		/* Shutdown everything. For shutdown to work properly we must force CPU to real mode */
		CPU_Snap_Back_To_Real_Mode();
		CPU_Snap_Back_Forget();

		/* NTS: The "control" object destructor is called here because the "myconf" object leaves scope.
		 * The destructor calls all section destroy functions here. After this point, all sections have
		 * freed resources. */
	}

    void CALLBACK_Dump(void);
    CALLBACK_Dump();

	/* GUI font registry shutdown */
#if !defined(C_SDL2)
	GUI::Font::registry_freeall();
#endif
	DOS_ShutdownDrives();
	DOS_ShutdownFiles();
	DOS_ShutdownDevices();
	CALLBACK_Shutdown();
	FreeBIOSDiskList();
	MAPPER_Shutdown();
	VFILE_Shutdown();
	PROGRAMS_Shutdown();
	TIMER_ShutdownTickHandlers();
#if C_DEBUG
	DEBUG_ShutDown(NULL);
#endif

	sticky_keys(true); //Might not be needed if the shutdown function switches to windowed mode, but it doesn't hurt

	//Force visible mouse to end user. Somehow this sometimes doesn't happen
#if defined(C_SDL2)
    SDL_SetRelativeMouseMode(SDL_FALSE);
#else
	SDL_WM_GrabInput(SDL_GRAB_OFF);
#endif
	SDL_ShowCursor(SDL_ENABLE);

	/* Exit functions */
	while (!exitfunctions.empty()) {
		Function_wrapper &ent = exitfunctions.front();

		LOG(LOG_MISC,LOG_DEBUG)("Calling exit function (%p) '%s'",(void*)ent.function,ent.name.c_str()); 
		ent.function(NULL);
		exitfunctions.pop_front();
	}

	LOG::Exit();
	SDL_Quit();//Let's hope sdl will quit as well when it catches an exception
	return 0;
}

void GFX_GetSize(int &width, int &height, bool &fullscreen) {
	width = sdl.clip.w; // draw.width
	height = sdl.clip.h; // draw.height
	fullscreen = sdl.desktop.fullscreen;
}

void GFX_ShutDown(void) {
	LOG(LOG_MISC,LOG_DEBUG)("Shutting down GFX renderer");
	GFX_Stop();
	if (sdl.draw.callback) (sdl.draw.callback)( GFX_CallBackStop );
	if (sdl.mouse.locked) GFX_CaptureMouse();
	if (sdl.desktop.fullscreen) GFX_SwitchFullScreen();
}

bool OpenGL_using(void) {
	return (sdl.desktop.want_type==SCREEN_OPENGL?true:false);
}

bool Get_Custom_SaveDir(std::string& savedir) {
	if (custom_savedir.length() != 0)
		return true;

	return false;
}

#if !defined(C_SDL2)
void GUI_ResetResize(bool pressed) {
	void RENDER_CallBack( GFX_CallBackFunctions_t function );

	if (!pressed) return;
    userResizeWindowWidth = 0;
    userResizeWindowHeight = 0;

    if (GFX_GetPreventFullscreen())
        return;

    if (sdl.updating && !GFX_MustActOnResize()) {
        /* act on resize when updating is complete */
        sdl.deferred_resize = true;
    }
    else {
        sdl.deferred_resize = false;
		RENDER_CallBack(GFX_CallBackReset);
    }
}
#endif
<|MERGE_RESOLUTION|>--- conflicted
+++ resolved
@@ -2263,20 +2263,12 @@
 
 	LOG_MSG("INFO: switched to %s mode", full ? "full screen" : "window");
 
-<<<<<<< HEAD
-=======
 #if !defined(C_SDL2)
 	// (re-)assign menu to window
     void DOSBox_SetSysMenu(void);
     DOSBox_SetSysMenu();
-
-	if (full && sdl.desktop.want_type != SCREEN_OPENGLHQ && menu.gui) {
-        NonUserResizeCounter=1;
-        SetMenu(GetHWND(), nullptr);
-    }
-#endif
-
->>>>>>> 28ade84b
+#endif
+
 	// ensure mouse capture when fullscreen || (re-)capture if user said so when windowed
 	auto locked = sdl.mouse.locked;
 	if ((full && !locked) || (!full && locked)) GFX_CaptureMouse();
@@ -5498,18 +5490,10 @@
 			if (control->opt_fullscreen || sdl_sec->Get_bool("fullscreen")) {
 				LOG(LOG_MISC,LOG_DEBUG)("Going fullscreen immediately, during startup");
 
-<<<<<<< HEAD
-=======
 #if !defined(C_SDL2)
                 void DOSBox_SetSysMenu(void);
                 DOSBox_SetSysMenu();
-
-				if (sdl.desktop.want_type != SCREEN_OPENGLHQ) {
-                    NonUserResizeCounter=1;
-                    SetMenu(GetHWND(),NULL);
-                }
-#endif
->>>>>>> 28ade84b
+#endif
 				//only switch if not already in fullscreen
 				if (!sdl.desktop.fullscreen) GFX_SwitchFullScreen();
 			}
