--- conflicted
+++ resolved
@@ -2269,18 +2269,6 @@
 	}
 
 	LOG_MSG("INFO: switched to %s mode", full ? "full screen" : "window");
-
-#if !defined(C_SDL2)
-	// (re-)assign menu to window
-<<<<<<< HEAD
-//	if (full && sdl.desktop.want_type != SCREEN_OPENGLHQ && menu.gui) SDL1_hax_SetMenu(nullptr);
-=======
-	if (full && sdl.desktop.want_type != SCREEN_OPENGLHQ && menu.gui) {
-        NonUserResizeCounter=1;
-        SetMenu(GetHWND(), nullptr);
-    }
->>>>>>> 58211691
-#endif
 
 	// ensure mouse capture when fullscreen || (re-)capture if user said so when windowed
 	auto locked = sdl.mouse.locked;
@@ -5500,16 +5488,6 @@
 			if (control->opt_fullscreen || sdl_sec->Get_bool("fullscreen")) {
 				LOG(LOG_MISC,LOG_DEBUG)("Going fullscreen immediately, during startup");
 
-#if !defined(C_SDL2)
-<<<<<<< HEAD
-//				if (sdl.desktop.want_type != SCREEN_OPENGLHQ) SDL1_hax_SetMenu(NULL);
-=======
-				if (sdl.desktop.want_type != SCREEN_OPENGLHQ) {
-                    NonUserResizeCounter=1;
-                    SetMenu(GetHWND(),NULL);
-                }
->>>>>>> 58211691
-#endif
 				//only switch if not already in fullscreen
 				if (!sdl.desktop.fullscreen) GFX_SwitchFullScreen();
 			}
@@ -5550,13 +5528,8 @@
 			GFX_SetIcon();
 			SDL_Prepare();
 			if (menu.gui && !control->opt_nomenu) {
-<<<<<<< HEAD
+                NonUserResizeCounter=1;
 				SDL1_hax_SetMenu(LoadMenu(GetModuleHandle(NULL),MAKEINTRESOURCE(IDR_MENU)));
-=======
-                NonUserResizeCounter=1;
-				SetMenu(GetHWND(), LoadMenu(GetModuleHandle(NULL),MAKEINTRESOURCE(IDR_MENU)));
->>>>>>> 58211691
-				DrawMenuBar(GetHWND());
             }
 		}
 #endif
