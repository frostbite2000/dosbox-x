--- conflicted
+++ resolved
@@ -2047,10 +2047,10 @@
             } else if (!strncmp(dinfo,"fatDrive ",9)) {
                 fatDrive *fdp = dynamic_cast<fatDrive*>(Drives[lcv]);
                 if (fdp) {
-                    opts.bytesector=fdp->opts.bytesector;
-                    opts.cylsector=fdp->opts.cylsector;
-                    opts.headscyl=fdp->opts.headscyl;
-                    opts.cylinders=fdp->opts.cylinders;
+                    opts.bytesector=fdp->loadedDisk?fdp->loadedDisk->sector_size:fdp->opts.bytesector;
+                    opts.cylsector=fdp->loadedDisk?fdp->loadedDisk->sectors:fdp->opts.cylsector;
+                    opts.headscyl=fdp->loadedDisk?fdp->loadedDisk->heads:fdp->opts.headscyl;
+                    opts.cylinders=fdp->loadedDisk?fdp->loadedDisk->cylinders:fdp->opts.cylinders;
                     opts.mounttype=fdp->opts.mounttype;
                     opts.mediaid=fdp->GetMediaByte();
                     opts.CDROM_drive=fdp->el.CDROM_drive;
@@ -2357,11 +2357,7 @@
         bool ide_slave = false;
         signed char ide_index = -1;
         IDE_Auto(ide_index,ide_slave);
-<<<<<<< HEAD
-        if( imageDiskList[i] && ((opts.mounttype==1 && dynamic_cast<imageDiskElToritoFloppy *>(imageDiskList[i])==NULL) || (opts.mounttype!=1 && strcmp(imageDiskList[i]->diskname.c_str(), diskname )))) {
-=======
         if( imageDiskList[i] && ((opts.mounttype==1 && dynamic_cast<imageDiskElToritoFloppy *>(imageDiskList[i])==NULL) || (opts.mounttype!=1 && strcasecmp(imageDiskList[i]->diskname.c_str(), diskname )))) {
->>>>>>> e5c45f8f
             if (i > 1) IDE_Hard_Disk_Detach(i);
             imageDiskList[i]->Release();
             imageDiskList[i] = NULL;
@@ -2381,11 +2377,7 @@
             if (imageDiskVHD::Open(diskname, false, &image)==imageDiskVHD::OPEN_SUCCESS)
                 AttachToBiosAndIdeByLetter(image, 'A'+i, (unsigned char)ide_index, ide_slave);
             else
-<<<<<<< HEAD
-                LOG_MSG("Error: Cannot restore drive number from image file %s\n", diskname);
-=======
                 LOG_MSG("Warning: Cannot restore drive number from image file %s\n", diskname);
->>>>>>> e5c45f8f
             image = NULL;
         } else if (!opts.mounttype && *diskname) {
             std::vector<std::string> options;
@@ -2394,11 +2386,7 @@
                 imageDisk* image = newDrive->loadedDisk;
                 AttachToBiosAndIdeByLetter(image, 'A'+i, (unsigned char)ide_index, ide_slave);
             } else
-<<<<<<< HEAD
-                LOG_MSG("Error: Cannot restore drive number from image file %s\n", diskname);
-=======
                 LOG_MSG("Warning: Cannot restore drive number from image file %s\n", diskname);
->>>>>>> e5c45f8f
             if (newDrive) delete newDrive;
         }
     }
