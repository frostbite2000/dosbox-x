/*
 *  Copyright (C) 2002-2019  The DOSBox Team
 *
 *  This program is free software; you can redistribute it and/or modify
 *  it under the terms of the GNU General Public License as published by
 *  the Free Software Foundation; either version 2 of the License, or
 *  (at your option) any later version.
 *
 *  This program is distributed in the hope that it will be useful,
 *  but WITHOUT ANY WARRANTY; without even the implied warranty of
 *  MERCHANTABILITY or FITNESS FOR A PARTICULAR PURPOSE.  See the
 *  GNU General Public License for more details.
 *
 *  You should have received a copy of the GNU General Public License
 *  along with this program; if not, write to the Free Software
 *  Foundation, Inc., 51 Franklin Street, Fifth Floor, Boston, MA 02110-1335, USA.
 */


#include "dosbox.h"
#include <stdlib.h>
#include <string.h>
#include <ctype.h>
#include <algorithm>
#include <string>
#include <vector>
#include "programs.h"
#include "support.h"
#include "drives.h"
#include "cross.h"
#include "regs.h"
#include "ide.h"
#include "cpu.h"
#include "callback.h"
#include "cdrom.h"
#include "bios_disk.h"
#include "dos_system.h"
#include "dos_inc.h"
#include "bios.h"
#include "inout.h"
#include "dma.h"
#include "bios_disk.h"
#include "qcow2_disk.h"
#include "setup.h"
#include "control.h"
#include <time.h>
#include "menu.h"
#include "render.h"
#include "mouse.h"
#include "../ints/int10.h"
#if defined(WIN32)
#include "../dos/cdrom.h"
#include <ShlObj.h>
#if !defined(HX_DOS)
#include <Commdlg.h>
#endif
#endif
bool Mouse_Drv=true;
bool Mouse_Vertical = false;
bool force_nocachedir = false;
bool freesizecap = true;
bool wpcolon = true;

void DOS_EnableDriveMenu(char drv);

#if defined(OS2)
#define INCL DOSFILEMGR
#define INCL_DOSERRORS
#include "os2.h"
#endif

#if defined(WIN32)
#ifndef S_ISDIR
#define S_ISDIR(m) (((m)&S_IFMT)==S_IFDIR)
#endif
#endif

#if defined(RISCOS)
#include <unixlib/local.h>
#include <limits.h>
#endif

#if C_DEBUG
Bitu DEBUG_EnableDebugger(void);
#endif

class MOUSE : public Program {
public:
    void Run(void);
};

void MOUSE::Run(void) {
    if (cmd->FindExist("/?",false) || cmd->FindExist("/h",false)) {
        WriteOut(MSG_Get("PROGRAM_MOUSE_HELP"));
        return;
    }
	if (!Mouse_Drv) {
        if (cmd->FindExist("/u",false))
            WriteOut(MSG_Get("PROGRAM_MOUSE_NOINSTALLED"));
        else {
            Mouse_Drv = true;
            mainMenu.get_item("dos_mouse_enable_int33").check(Mouse_Drv).refresh_item(mainMenu);
            WriteOut(MSG_Get("PROGRAM_MOUSE_INSTALL"));
            if (cmd->FindExist("/v",false)) {
                Mouse_Vertical = true;
                WriteOut(MSG_Get("PROGRAM_MOUSE_VERTICAL"));
            } else {
                Mouse_Vertical = false;
            }
            mainMenu.get_item("dos_mouse_y_axis_reverse").check(Mouse_Vertical).refresh_item(mainMenu);
        }
    }
	else {
        if (cmd->FindExist("/u",false)) {
            Mouse_Drv = false;
            mainMenu.get_item("dos_mouse_enable_int33").check(Mouse_Drv).refresh_item(mainMenu);
            WriteOut(MSG_Get("PROGRAM_MOUSE_UNINSTALL"));
        } else
            if (cmd->FindExist("/v",false)) {
                if(!Mouse_Vertical) {
                    Mouse_Vertical = true;
                    WriteOut(MSG_Get("PROGRAM_MOUSE_VERTICAL"));
                } else {
                    Mouse_Vertical = false;
                    WriteOut(MSG_Get("PROGRAM_MOUSE_VERTICAL_BACK"));
                }
                mainMenu.get_item("dos_mouse_y_axis_reverse").check(Mouse_Vertical).refresh_item(mainMenu);
            } else
                WriteOut(MSG_Get("PROGRAM_MOUSE_ERROR"));
	}
}

static void MOUSE_ProgramStart(Program * * make) {
    *make=new MOUSE;
}

void MSCDEX_SetCDInterface(int intNr, int forceCD);
Bit8u ZDRIVE_NUM = 25;

static const char* UnmountHelper(char umount) {
    int i_drive;
    if (umount < '0' || umount > 3+'0')
        i_drive = toupper(umount) - 'A';
    else
        i_drive = umount - '0';

    if (i_drive >= DOS_DRIVES || i_drive < 0)
        return MSG_Get("PROGRAM_MOUNT_UMOUNT_NOT_MOUNTED");

    if (i_drive < MAX_DISK_IMAGES && Drives[i_drive] == NULL && imageDiskList[i_drive] == NULL)
        return MSG_Get("PROGRAM_MOUNT_UMOUNT_NOT_MOUNTED");

    if (i_drive >= MAX_DISK_IMAGES && Drives[i_drive] == NULL)
        return MSG_Get("PROGRAM_MOUNT_UMOUNT_NOT_MOUNTED");

    if (Drives[i_drive]) {
        switch (DriveManager::UnmountDrive(i_drive)) {
            case 1: return MSG_Get("PROGRAM_MOUNT_UMOUNT_NO_VIRTUAL");
            case 2: return MSG_Get("MSCDEX_ERROR_MULTIPLE_CDROMS");
        }
        Drives[i_drive] = 0;
        DOS_EnableDriveMenu(i_drive+'A');
        mem_writeb(Real2Phys(dos.tables.mediaid)+(unsigned int)i_drive*dos.tables.dpb_size,0);
        if (i_drive == DOS_GetDefaultDrive())
            DOS_SetDrive(ZDRIVE_NUM);
    }

    if (i_drive < MAX_DISK_IMAGES && imageDiskList[i_drive]) {
        delete imageDiskList[i_drive];
        imageDiskList[i_drive] = NULL;
    }

    return MSG_Get("PROGRAM_MOUNT_UMOUNT_SUCCESS");
}

#if defined(WIN32)
void MountHelper(char drive, const char drive2[DOS_PATHLENGTH], std::string drive_type) {
	std::vector<std::string> options;
	DOS_Drive * newdrive;
	std::string temp_line;
	std::string str_size;
	Bit16u sizes[4];
	Bit8u mediaid;

	if(drive_type=="CDROM") {
		mediaid=0xF8;		/* Hard Disk */
        str_size="2048,1,65535,0";
	} else {
		if(drive_type=="FLOPPY") {
			mediaid=0xF0;			/* Floppy 1.44 media */
			str_size="512,1,2880,2880";	/* All space free */
		} else if(drive_type=="LOCAL") {
			mediaid=0xF8;
			str_size="512,32,0,0";
		}
	}

	char number[20]; const char * scan=str_size.c_str();
	Bitu index=0; Bitu count=0;
		while (*scan) {
			if (*scan==',') {
				number[index]=0;sizes[count++]=atoi(number);
				index=0;
			} else number[index++]=*scan;
			scan++;
		}
	number[index]=0; sizes[count++]=atoi(number);

	temp_line = drive2;
	if(temp_line.size() > 3 && temp_line[temp_line.size()-1]=='\\') temp_line.erase(temp_line.size()-1,1);
	if (temp_line[temp_line.size()-1]!=CROSS_FILESPLIT) temp_line+=CROSS_FILESPLIT;
	Bit8u bit8size=(Bit8u) sizes[1];

	if(drive_type=="CDROM") {
		int num = -1;
		int error;

		int id, major, minor;
		DOSBox_CheckOS(id, major, minor);
		if ((id==VER_PLATFORM_WIN32_NT) && (major>5)) {
			// Vista/above
			MSCDEX_SetCDInterface(CDROM_USE_IOCTL_DX, num);
		} else {
			MSCDEX_SetCDInterface(CDROM_USE_IOCTL_DIO, num);
		}
		newdrive  = new cdromDrive(drive,temp_line.c_str(),sizes[0],bit8size,sizes[2],0,mediaid,error,options);
		std::string errmsg;
		switch (error) {
			case 0  :   errmsg=MSG_Get("MSCDEX_SUCCESS");                break;
			case 1  :   errmsg=MSG_Get("MSCDEX_ERROR_MULTIPLE_CDROMS");  break;
			case 2  :   errmsg=MSG_Get("MSCDEX_ERROR_NOT_SUPPORTED");    break;
			case 3  :   errmsg=MSG_Get("MSCDEX_ERROR_PATH");             break;
			case 4  :   errmsg=MSG_Get("MSCDEX_TOO_MANY_DRIVES");        break;
			case 5  :   errmsg=MSG_Get("MSCDEX_LIMITED_SUPPORT");        break;
			default :   errmsg=MSG_Get("MSCDEX_UNKNOWN_ERROR");          break;
		}
		if (error) {
			MessageBox(GetHWND(),errmsg.c_str(),error==5?"Warning":"Error",MB_OK);
			if (error!=5) {
				delete newdrive;
				return;
			}
		}
	} else newdrive=new localDrive(temp_line.c_str(),sizes[0],bit8size,sizes[2],sizes[3],mediaid,options);

	if (!newdrive) E_Exit("DOS:Can't create drive");
	Drives[drive-'A']=newdrive;
	DOS_EnableDriveMenu(drive);
	mem_writeb(Real2Phys(dos.tables.mediaid)+(drive-'A')*2,mediaid);
	if(drive_type=="CDROM")
		LOG_MSG("GUI: Drive %c is mounted as CD-ROM",drive);
	else
		LOG_MSG("GUI: Drive %c is mounted as local directory",drive);
    if(drive == drive2[0] && strlen(drive2) == 3) {
        // automatic mount
    } else {
        if(drive_type=="CDROM") return;
        std::string label;
        label = drive;
        if(drive_type=="LOCAL")
            label += "_DRIVE";
        else
            label += "_FLOPPY";
        newdrive->SetLabel(label.c_str(),false,true);
    }
}

void MenuMountDrive(char drive, const char drive2[DOS_PATHLENGTH]) {
	std::vector<std::string> options;
	std::string str(1, drive);
	std::string drive_warn;
	if (Drives[drive-'A']) {
		drive_warn="Drive "+str+": is already mounted. Unmount it first, and then try again.";
		MessageBox(GetHWND(),drive_warn.c_str(),"Error",MB_OK);
		return;
	}
	if(control->SecureMode()) {
		MessageBox(GetHWND(),MSG_Get("PROGRAM_CONFIG_SECURE_DISALLOW"),"Error",MB_OK);
		return;
	}
	DOS_Drive * newdrive;
	std::string temp_line;
	std::string str_size;
	Bit16u sizes[4];
	Bit8u mediaid;
	drive_warn="Do you really want to give DOSBox-X access to";
	int type=GetDriveType(drive2);
	if(type==DRIVE_NO_ROOT_DIR) {
		MessageBox(GetHWND(),("Drive "+str+": does not exist in the system.").c_str(),"Error",MB_OK);
		return;
	} else if(type==DRIVE_CDROM)
		drive_warn += " your real CD-ROM drive ";
	else if(type==DRIVE_REMOVABLE)
		drive_warn += drive=='A'||drive=='B'?" your real floppy drive ":" your real removable drive ";
	else if(type==DRIVE_REMOTE)
		drive_warn += " your real network drive ";
	else
		drive_warn += " everything on your real drive ";

	if (MessageBox(GetHWND(),(drive_warn+str+"?").c_str(),"Warning",MB_YESNO)==IDNO) return;

	if(type==DRIVE_CDROM) {
		mediaid=0xF8;		/* Hard Disk */
        str_size="2048,1,65535,0";
	} else if(type==DRIVE_REMOVABLE && (drive=='A'||drive=='B')) {
		mediaid=0xF0;			/* Floppy 1.44 media */
		str_size="512,1,2880,2880";	/* All space free */
	} else {
		mediaid=0xF8;
		str_size="512,32,0,0";
	}

	char number[20]; const char * scan=str_size.c_str();
	Bitu index=0; Bitu count=0;
		while (*scan) {
			if (*scan==',') {
				number[index]=0;sizes[count++]=atoi(number);
				index=0;
			} else number[index++]=*scan;
			scan++;
		}
	number[index]=0; sizes[count++]=atoi(number);
	Bit8u bit8size=(Bit8u) sizes[1];

	temp_line = drive2;
	int error, num = -1;
	if(type==DRIVE_CDROM) {
		int id, major, minor;
		DOSBox_CheckOS(id, major, minor);

		if ((id==VER_PLATFORM_WIN32_NT) && (major>5)) {
			// Vista/above
			MSCDEX_SetCDInterface(CDROM_USE_IOCTL_DX, num);
		} else {
			MSCDEX_SetCDInterface(CDROM_USE_IOCTL_DIO, num);
		}
		newdrive  = new cdromDrive(drive,temp_line.c_str(),sizes[0],bit8size,sizes[2],0,mediaid,error,options);
		std::string errmsg;
		switch (error) {
			case 0  :   errmsg=MSG_Get("MSCDEX_SUCCESS");                break;
			case 1  :   errmsg=MSG_Get("MSCDEX_ERROR_MULTIPLE_CDROMS");  break;
			case 2  :   errmsg=MSG_Get("MSCDEX_ERROR_NOT_SUPPORTED");    break;
			case 3  :   errmsg=MSG_Get("MSCDEX_ERROR_PATH");             break;
			case 4  :   errmsg=MSG_Get("MSCDEX_TOO_MANY_DRIVES");        break;
			case 5  :   errmsg=MSG_Get("MSCDEX_LIMITED_SUPPORT");        break;
			default :   errmsg=MSG_Get("MSCDEX_UNKNOWN_ERROR");          break;
		}
		if (error) {
			MessageBox(GetHWND(),errmsg.c_str(),error==5?"Warning":"Error",MB_OK);
			if (error!=5) {
				delete newdrive;
				return;
			}
		}
	} else newdrive=new localDrive(temp_line.c_str(),sizes[0],bit8size,sizes[2],sizes[3],mediaid,options);

	if (!newdrive) E_Exit("DOS:Can't create drive");
	if(error && (type==DRIVE_CDROM)) return;
	Drives[drive-'A']=newdrive;
	DOS_EnableDriveMenu(drive);
	mem_writeb(Real2Phys(dos.tables.mediaid)+(drive-'A')*2,mediaid);
	if(type==DRIVE_CDROM) LOG_MSG("GUI: Drive %c is mounted as CD-ROM %c:\\",drive,drive);
	else LOG_MSG("GUI: Drive %c is mounted as local directory %c:\\",drive,drive);
    if(drive == drive2[0] && strlen(drive2) == 3) {
        // automatic mount
    } else {
        if(type == DRIVE_CDROM) return;
        std::string label;
        label = drive;
        if(type==DRIVE_REMOVABLE && (drive=='A'||drive=='B'))
            label += "_FLOPPY";
        else
            label += "_DRIVE";
        newdrive->SetLabel(label.c_str(),false,true);
    }
}

void MenuBrowseFolder(char drive, std::string drive_type) {
	if (Drives[drive-'A']) {
		std::string str(1, drive);
		std::string drive_warn="Drive "+str+": is already mounted. Unmount it first, and then try again.";
		MessageBox(GetHWND(),drive_warn.c_str(),"Error",MB_OK);
		return;
	}
	if(control->SecureMode()) {
		MessageBox(GetHWND(),MSG_Get("PROGRAM_CONFIG_SECURE_DISALLOW"),"Error",MB_OK);
		return;
	}
#if !defined(HX_DOS)
	std::string title = "Select a drive/directory to mount";
	char path[MAX_PATH];
	BROWSEINFO bi = { 0 };
	if(drive_type=="CDROM")
		bi.lpszTitle = ( title + " CD-ROM\nMounting a directory as CD-ROM gives an limited support" ).c_str();
	else if(drive_type=="FLOPPY")
		bi.lpszTitle = ( title + " as Floppy" ).c_str();
	else if(drive_type=="LOCAL")
		bi.lpszTitle = ( title + " as Local").c_str();
	else
		bi.lpszTitle = (title.c_str());
	LPITEMIDLIST pidl = SHBrowseForFolder ( &bi );

	if ( pidl != 0 ) {
		SHGetPathFromIDList ( pidl, path );
//		SetCurrentDirectory ( path );
		WIN32_FIND_DATA FindFileData;
		HANDLE hFind;
		hFind = FindFirstFile ( "*.*", &FindFileData );
		if ( hFind != INVALID_HANDLE_VALUE ) MountHelper(drive,path,drive_type);
		FindClose ( hFind );
		IMalloc * imalloc = 0;
		if ( SUCCEEDED( SHGetMalloc ( &imalloc )) ) {
			imalloc->Free ( pidl );
			imalloc->Release ( );
		}
	}
#endif
}

void MenuBrowseImageFile(char drive, bool boot) {
	std::string str(1, drive);
	std::string drive_warn;
	if (Drives[drive-'A']&&!boot) {
		drive_warn="Drive "+str+": is already mounted. Unmount it first, and then try again.";
		MessageBox(GetHWND(),drive_warn.c_str(),"Error",MB_OK);
		return;
	}
	if(control->SecureMode()) {
		MessageBox(GetHWND(),MSG_Get("PROGRAM_CONFIG_SECURE_DISALLOW"),"Error",MB_OK);
		return;
	}
#if !defined(HX_DOS)
	OPENFILENAME OpenFileName;
	char szFile[MAX_PATH];
	char CurrentDir[MAX_PATH];
	const char * Temp_CurrentDir = CurrentDir;

	szFile[0] = 0;
	GetCurrentDirectory( MAX_PATH, CurrentDir );
	OpenFileName.lStructSize = sizeof( OPENFILENAME );
	OpenFileName.hwndOwner = NULL;
	OpenFileName.lpstrFilter = "Image/Zip files(*.ima, *.img, *.iso, *.cue, *.bin, *.mdf, *.zip, *.7z)\0*.ima;*.img;*.iso;*.mdf;*.zip;*.cue;*.bin;*.7z\0All files(*.*)\0*.*\0";
	OpenFileName.lpstrCustomFilter = NULL;
	OpenFileName.nMaxCustFilter = 0;
	OpenFileName.nFilterIndex = 0;
	OpenFileName.lpstrFile = szFile;
	OpenFileName.nMaxFile = sizeof( szFile );
	OpenFileName.lpstrFileTitle = NULL;
	OpenFileName.nMaxFileTitle = 0;
	OpenFileName.lpstrInitialDir = CurrentDir;
	OpenFileName.lpstrTitle = "Select an image file";
	OpenFileName.nFileOffset = 0;
	OpenFileName.nFileExtension = 0;
	OpenFileName.lpstrDefExt = NULL;
	OpenFileName.lCustData = 0;
	OpenFileName.lpfnHook = NULL;
	OpenFileName.lpTemplateName = NULL;
	OpenFileName.Flags = OFN_EXPLORER;

search:
	if(GetOpenFileName( &OpenFileName )) {
		WIN32_FIND_DATA FindFileData;
		HANDLE hFind;
		hFind = FindFirstFile(szFile, &FindFileData);
		if (hFind == INVALID_HANDLE_VALUE) goto search;
		char drive2	[_MAX_DRIVE]; 
		char dir	[_MAX_DIR]; 
		char fname	[_MAX_FNAME]; 
		char ext	[_MAX_EXT]; 
		char * path = szFile;

		_splitpath (path, drive2, dir, fname, ext);

		char type[15];
		if(!strcasecmp(ext,".ima"))
			strcpy(type,"-t floppy ");
		else if((!strcasecmp(ext,".iso")) || (!strcasecmp(ext,".cue")) || (!strcasecmp(ext,".bin")) || (!strcasecmp(ext,".mdf")))
			strcpy(type,"-t iso ");
		else
			strcpy(type,"");
		char mountstring[DOS_PATHLENGTH+CROSS_LEN+20];
		strcpy(mountstring,"IMGMOUNT ");
		strcat(mountstring,type);
		char temp_str[3] = { 0,0,0 };
		temp_str[0]=drive;
		temp_str[1]=' ';
		strcat(mountstring,temp_str);
		strcat(mountstring,path);
		if (boot) strcat(mountstring," -U");
		strcat(mountstring," >nul");
		DOS_Shell temp;
		temp.ParseLine(mountstring);
		if (!Drives[drive-'A']) {
			drive_warn="Drive "+str+": failed to mount.";
			MessageBox(GetHWND(),drive_warn.c_str(),"Error",MB_OK);
			return;
		} else if (boot) {
			char bootstring[DOS_PATHLENGTH+CROSS_LEN+20];
			strcpy(bootstring,"BOOT -L ");
			strcat(bootstring,str.c_str());
			strcat(bootstring," >nul");
			DOS_Shell temp;
			temp.ParseLine(bootstring);
			std::string drive_warn="Drive "+str+": failed to boot.";
			MessageBox(GetHWND(),drive_warn.c_str(),"Error",MB_OK);
		}
	}
	SetCurrentDirectory( Temp_CurrentDir );
#endif
}
#endif

void MenuUnmountDrive(char drive) {
	if (!Drives[drive-'A']) {
#if defined(WIN32)
		std::string drive_warn="Drive "+std::string(1, drive)+": is not yet mounted.";
		MessageBox(GetHWND(),drive_warn.c_str(),"Error",MB_OK);
#endif
		return;
	}
    UnmountHelper(drive);
}

void MenuBootDrive(char drive) {
	if(control->SecureMode()) {
#if defined(WIN32)
		MessageBox(GetHWND(),MSG_Get("PROGRAM_CONFIG_SECURE_DISALLOW"),"Error",MB_OK);
#endif
		return;
	}
	std::string str(1, drive);
	char bootstring[DOS_PATHLENGTH+CROSS_LEN+20];
	strcpy(bootstring,"BOOT -L ");
	strcat(bootstring,str.c_str());
	strcat(bootstring," >nul");
	DOS_Shell temp;
	temp.ParseLine(bootstring);
	std::string drive_warn="Drive "+str+": failed to boot.";
#if defined(WIN32)
	MessageBox(GetHWND(),drive_warn.c_str(),"Error",MB_OK);
#endif
}

class MOUNT : public Program {
public:
    std::vector<std::string> options;
    void ListMounts(void) {
        char name[DOS_NAMELENGTH_ASCII],lname[LFN_NAMELENGTH];
        Bit32u size;Bit16u date;Bit16u time;Bit8u attr;
        /* Command uses dta so set it to our internal dta */
        RealPt save_dta = dos.dta();
        dos.dta(dos.tables.tempdta);
        DOS_DTA dta(dos.dta());

        WriteOut(MSG_Get("PROGRAM_MOUNT_STATUS_1"));
        WriteOut(MSG_Get("PROGRAM_MOUNT_STATUS_FORMAT"),"Drive","Type","Label");
        for(int p = 0;p < 8;p++) WriteOut("----------");

        for (int d = 0;d < DOS_DRIVES;d++) {
            if (!Drives[d]) continue;

            char root[7] = {(char)('A'+d),':','\\','*','.','*',0};
            bool ret = DOS_FindFirst(root,DOS_ATTR_VOLUME);
            if (ret) {
                dta.GetResult(name,lname,size,date,time,attr);
                DOS_FindNext(); //Mark entry as invalid
            } else name[0] = 0;

            /* Change 8.3 to 11.0 */
            const char* dot = strchr(name, '.');
            if(dot && (dot - name == 8) ) { 
                name[8] = name[9];name[9] = name[10];name[10] = name[11];name[11] = 0;
            }

            root[1] = 0; //This way, the format string can be reused.
            WriteOut(MSG_Get("PROGRAM_MOUNT_STATUS_FORMAT"),root, Drives[d]->GetInfo(),name);       
        }
        dos.dta(save_dta);
    }

    void Run(void) {
        DOS_Drive *newdrive = NULL;
        std::string label;
        std::string umount;
        std::string newz;
        bool quiet=false;
        char drive;

        //Hack To allow long commandlines
        ChangeToLongCmd();
        /* Parse the command line */
        /* if the command line is empty show current mounts */
        if (!cmd->GetCount()) {
            ListMounts();
            return;
        }

        /* In secure mode don't allow people to change mount points. 
         * Neither mount nor unmount */
        if(control->SecureMode()) {
            WriteOut(MSG_Get("PROGRAM_CONFIG_SECURE_DISALLOW"));
            return;
        }
        bool path_relative_to_last_config = false;
        if (cmd->FindExist("-pr",true)) path_relative_to_last_config = true;

        if (cmd->FindExist("-q",false))
            quiet = true;

        /* Check for unmounting */
        if (cmd->FindString("-u",umount,false)) {
            WriteOut(UnmountHelper(umount[0]), toupper(umount[0]));
            return;
        }

        //look for -o options
        {
            std::string s;

            while (cmd->FindString("-o", s, true))
                options.push_back(s);
        }

        /* Check for moving Z: */
        /* Only allowing moving it once. It is merely a convenience added for the wine team */
        if (ZDRIVE_NUM == 25 && cmd->FindString("-z", newz,false)) {
            newz[0] = toupper(newz[0]);
            int i_newz = (int)newz[0] - (int)'A';
            if (i_newz >= 0 && i_newz < DOS_DRIVES-1 && !Drives[i_newz]) {
                ZDRIVE_NUM = i_newz;
                /* remap drives */
                Drives[i_newz] = Drives[25];
                Drives[25] = 0;
                DOS_EnableDriveMenu(i_newz+'A');
                DOS_EnableDriveMenu(25+'A');
                if (!first_shell) return; //Should not be possible
                /* Update environment */
                std::string line = "";
                char ppp[2] = {newz[0],0};
                std::string tempenv = ppp; tempenv += ":\\";
                if (first_shell->GetEnvStr("PATH",line)){
                    std::string::size_type idx = line.find('=');
                    std::string value = line.substr(idx +1 , std::string::npos);
                    while ( (idx = value.find("Z:\\")) != std::string::npos ||
                            (idx = value.find("z:\\")) != std::string::npos  )
                        value.replace(idx,3,tempenv);
                    line = value;
                }
                if (!line.size()) line = tempenv;
                first_shell->SetEnv("PATH",line.c_str());
                tempenv += "COMMAND.COM";
                first_shell->SetEnv("COMSPEC",tempenv.c_str());

                /* Update batch file if running from Z: (very likely: autoexec) */
                if(first_shell->bf) {
                    std::string &name = first_shell->bf->filename;
                    if(name.length() >2 &&  name[0] == 'Z' && name[1] == ':') name[0] = newz[0];
                }
                /* Change the active drive */
                if (DOS_GetDefaultDrive() == 25) DOS_SetDrive(i_newz);
            }
            return;
        }
        /* Show list of cdroms */
        if (cmd->FindExist("-cd",false)) {
#if !defined(C_SDL2)
            int num = SDL_CDNumDrives();
            WriteOut(MSG_Get("PROGRAM_MOUNT_CDROMS_FOUND"),num);
            for (int i=0; i<num; i++) {
                WriteOut("%2d. %s\n",i,SDL_CDName(i));
            }
#endif
            return;
        }

        bool nocachedir = false;

        if (force_nocachedir)
            nocachedir = true;

        if (cmd->FindExist("-nocachedir",true))
            nocachedir = true;

        bool readonly = false;
        if (cmd->FindExist("-ro",true))
            readonly = true;
        if (cmd->FindExist("-rw",true))
            readonly = false;

        std::string type="dir";
        cmd->FindString("-t",type,true);
		std::transform(type.begin(), type.end(), type.begin(), ::tolower);
        bool iscdrom = (type =="cdrom"); //Used for mscdex bug cdrom label name emulation
        if (type=="floppy" || type=="dir" || type=="cdrom" || type =="overlay") {
            Bit16u sizes[4];
            Bit8u mediaid;
            std::string str_size;
            if (type=="floppy") {
                str_size="512,1,2880,2880";
                mediaid=0xF0;       /* Floppy 1.44 media */
            } else if (type=="dir" || type == "overlay") {
                // 512*32*32765==~500MB total size
                // 512*32*16000==~250MB total free size
                str_size="512,32,0,0";
                mediaid=0xF8;       /* Hard Disk */
            } else if (type=="cdrom") {
                str_size="2048,1,65535,0";
                mediaid=0xF8;       /* Hard Disk */
            } else {
                WriteOut(MSG_Get("PROGAM_MOUNT_ILL_TYPE"),type.c_str());
                return;
            }
            /* Parse the free space in mb's (kb's for floppies) */
            std::string mb_size;
            if(cmd->FindString("-freesize",mb_size,true)) {
                char teststr[1024];
                Bit16u freesize = static_cast<Bit16u>(atoi(mb_size.c_str()));
                if (type=="floppy") {
                    // freesize in kb
                    sprintf(teststr,"512,1,2880,%d",freesize*1024/(512*1)>2880?2880:freesize*1024/(512*1));
                } else {
					if (freesize>1919) freesize=1919;
					Bit16u numc=type=="cdrom"?1:32;
                    Bit32u total_size_cyl=32765;
					Bit32u tmp=(Bit32u)freesize*1024*1024/(type=="cdrom"?2048*1:512*32);
					if (tmp>65534) numc=type=="cdrom"?(tmp+65535)/65536:64;
                    Bit32u free_size_cyl=(Bit32u)freesize*1024*1024/(numc*(type=="cdrom"?2048:512));
                    if (free_size_cyl>65534) free_size_cyl=65534;
                    if (total_size_cyl<free_size_cyl) total_size_cyl=free_size_cyl+10;
                    if (total_size_cyl>65534) total_size_cyl=65534;
                    sprintf(teststr,type=="cdrom"?"2048,%u,%u,%u":"512,%u,%u,%u",numc,total_size_cyl,free_size_cyl);
                }
                str_size=teststr;
            }
           
            cmd->FindString("-size",str_size,true);
            char number[21] = { 0 }; const char* scan = str_size.c_str();
            Bitu index = 0; Bitu count = 0;
            /* Parse the str_size string */
            while (*scan && index < 20 && count < 4) {
                if (*scan==',') {
                    number[index] = 0;
                    sizes[count++] = atoi(number);
                    index = 0;
                } else number[index++] = *scan;
                scan++;
            }
            if (count < 4) {
                number[index] = 0; //always goes correct as index is max 20 at this point.
                sizes[count] = atoi(number);
            }
        
            // get the drive letter
            cmd->FindCommand(1,temp_line);
            if ((temp_line.size() > 2) || ((temp_line.size()>1) && (temp_line[1]!=':'))) goto showusage;
            int i_drive = toupper(temp_line[0]);
            if (!isalpha(i_drive)) goto showusage;
            if ((i_drive - 'A') >= DOS_DRIVES || (i_drive - 'A') < 0) goto showusage;
            drive = static_cast<char>(i_drive);

            if (!cmd->FindCommand(2,temp_line)) goto showusage;
            if (!temp_line.size()) goto showusage;
			if (cmd->FindExist("-u",true)) {
				WriteOut(UnmountHelper(i_drive), toupper(i_drive));
				if (!cmd->FindCommand(2,temp_line)||!temp_line.size()) return;
			}
            if(path_relative_to_last_config && control->configfiles.size() && !Cross::IsPathAbsolute(temp_line)) {
		        std::string lastconfigdir(control->configfiles[control->configfiles.size()-1]);
                std::string::size_type pos = lastconfigdir.rfind(CROSS_FILESPLIT);
                if(pos == std::string::npos) pos = 0; //No directory then erase string
                lastconfigdir.erase(pos);
                if (lastconfigdir.length())	temp_line = lastconfigdir + CROSS_FILESPLIT + temp_line;
            }
            bool is_physfs = temp_line.find(':',((temp_line[0]|0x20) >= 'a' && (temp_line[0]|0x20) <= 'z')?2:0) != std::string::npos;
            struct stat test;
            //Win32 : strip tailing backslashes
            //os2: some special drive check
            //rest: substitute ~ for home
            bool failed = false;

            (void)failed;// MAY BE UNUSED

#if defined (RISCOS)
            // If the user provided a RISC OS style path, convert it to a Unix style path
            // TODO: Disable UnixLib's automatic path conversion and use RISC OS style paths internally?
            if (temp_line.find('$',0) != std::string::npos) {
                char fname[PATH_MAX];
                is_physfs = false;
                __unixify_std(temp_line.c_str(), fname, sizeof(fname), 0);
		temp_line = fname;
            }
#endif

#if defined (WIN32) || defined(OS2)
            /* nothing */
#else
            // Linux: Convert backslash to forward slash
            if (!is_physfs && temp_line.size() > 0) {
                for (size_t i=0;i < temp_line.size();i++) {
                    if (temp_line[i] == '\\')
                        temp_line[i] = '/';
                }
            }
#endif

#if defined (WIN32) || defined(OS2)
            /* Removing trailing backslash if not root dir so stat will succeed */
            if(temp_line.size() > 3 && temp_line[temp_line.size()-1]=='\\') temp_line.erase(temp_line.size()-1,1);
            if (!is_physfs && stat(temp_line.c_str(),&test)) {
#endif
#if defined(WIN32)
// Nothing to do here.
#elif defined (OS2)
                if (temp_line.size() <= 2) // Seems to be a drive.
                {
                    failed = true;
                    HFILE cdrom_fd = 0;
                    ULONG ulAction = 0;

                    APIRET rc = DosOpen((unsigned char*)temp_line.c_str(), &cdrom_fd, &ulAction, 0L, FILE_NORMAL, OPEN_ACTION_OPEN_IF_EXISTS,
                        OPEN_FLAGS_DASD | OPEN_SHARE_DENYNONE | OPEN_ACCESS_READONLY, 0L);
                    DosClose(cdrom_fd);
                    if (rc != NO_ERROR && rc != ERROR_NOT_READY)
                    {
                        failed = true;
                    } else {
                        failed = false;
                    }
                }
            }
            if (failed) {
#else
            if (!is_physfs && stat(temp_line.c_str(),&test)) {
                failed = true;
                Cross::ResolveHomedir(temp_line);
                //Try again after resolving ~
                if(!stat(temp_line.c_str(),&test)) failed = false;
            }
            if(failed) {
#endif
                WriteOut(MSG_Get("PROGRAM_MOUNT_ERROR_1"),temp_line.c_str());
                return;
            }
            /* Not a switch so a normal directory/file */
            if (!is_physfs && !S_ISDIR(test.st_mode)) {
#ifdef OS2
                HFILE cdrom_fd = 0;
                ULONG ulAction = 0;

                APIRET rc = DosOpen((unsigned char*)temp_line.c_str(), &cdrom_fd, &ulAction, 0L, FILE_NORMAL, OPEN_ACTION_OPEN_IF_EXISTS,
                    OPEN_FLAGS_DASD | OPEN_SHARE_DENYNONE | OPEN_ACCESS_READONLY, 0L);
                DosClose(cdrom_fd);
                if (rc != NO_ERROR && rc != ERROR_NOT_READY) {
                WriteOut(MSG_Get("PROGRAM_MOUNT_ERROR_2"),temp_line.c_str());
                return;
            }
#else
                WriteOut(MSG_Get("PROGRAM_MOUNT_ERROR_2"),temp_line.c_str());
                return;
#endif

            }

            if (temp_line[temp_line.size()-1]!=CROSS_FILESPLIT) temp_line+=CROSS_FILESPLIT;
            Bit8u bit8size=(Bit8u) sizes[1];
            if (type=="cdrom") {
                int num = -1;
                cmd->FindInt("-usecd",num,true);
                int error = 0;
                if (cmd->FindExist("-aspi",false)) {
                    MSCDEX_SetCDInterface(CDROM_USE_ASPI, num);
                } else if (cmd->FindExist("-ioctl_dio",false)) {
                    MSCDEX_SetCDInterface(CDROM_USE_IOCTL_DIO, num);
                } else if (cmd->FindExist("-ioctl_dx",false)) {
                    MSCDEX_SetCDInterface(CDROM_USE_IOCTL_DX, num);
#if defined (WIN32)
                } else if (cmd->FindExist("-ioctl_mci",false)) {
                    MSCDEX_SetCDInterface(CDROM_USE_IOCTL_MCI, num);
#endif
                } else if (cmd->FindExist("-noioctl",false)) {
                    MSCDEX_SetCDInterface(CDROM_USE_SDL, num);
                } else {
#if defined (WIN32)
                    // Check OS
                    OSVERSIONINFO osi;
                    osi.dwOSVersionInfoSize = sizeof(osi);
                    GetVersionEx(&osi);
                    if ((osi.dwPlatformId==VER_PLATFORM_WIN32_NT) && (osi.dwMajorVersion>5)) {
                        // Vista/above
                        MSCDEX_SetCDInterface(CDROM_USE_IOCTL_DX, num);
                    } else {
                        MSCDEX_SetCDInterface(CDROM_USE_IOCTL_DIO, num);
                    }
#else
                    MSCDEX_SetCDInterface(CDROM_USE_IOCTL_DIO, num);
#endif
                }
                if (is_physfs) {
					WriteOut(MSG_Get("PROGRAM_IMGMOUNT_CANT_CREATE_PHYSFS"));
                    LOG_MSG("ERROR:This build does not support physfs");
					return;
                } else {
					if (Drives[drive-'A']) {
						WriteOut(MSG_Get("PROGRAM_MOUNT_ALREADY_MOUNTED"),drive,Drives[drive-'A']->GetInfo());
						return;
					}
                    newdrive  = new cdromDrive(drive,temp_line.c_str(),sizes[0],bit8size,sizes[2],sizes[3],mediaid,error,options);
                }
                // Check Mscdex, if it worked out...
                switch (error) {
                    case 0  :   WriteOut(MSG_Get("MSCDEX_SUCCESS"));                break;
                    case 1  :   WriteOut(MSG_Get("MSCDEX_ERROR_MULTIPLE_CDROMS"));  break;
                    case 2  :   WriteOut(MSG_Get("MSCDEX_ERROR_NOT_SUPPORTED"));    break;
                    case 3  :   WriteOut(MSG_Get("MSCDEX_ERROR_PATH"));             break;
                    case 4  :   WriteOut(MSG_Get("MSCDEX_TOO_MANY_DRIVES"));        break;
                    case 5  :   WriteOut(MSG_Get("MSCDEX_LIMITED_SUPPORT"));        break;
                    default :   WriteOut(MSG_Get("MSCDEX_UNKNOWN_ERROR"));          break;
                }
                if (error && error!=5) {
                    delete newdrive;
                    return;
                }
            } else {
                /* Give a warning when mount c:\ or the / */
#if defined (WIN32) || defined(OS2)
                if( (temp_line == "c:\\") || (temp_line == "C:\\") || 
                    (temp_line == "c:/") || (temp_line == "C:/")    )   
                    WriteOut(MSG_Get("PROGRAM_MOUNT_WARNING_WIN"));
#else
                if(temp_line == "/") WriteOut(MSG_Get("PROGRAM_MOUNT_WARNING_OTHER"));
#endif
                if (is_physfs) {
					WriteOut(MSG_Get("PROGRAM_IMGMOUNT_CANT_CREATE_PHYSFS"));
                    LOG_MSG("ERROR:This build does not support physfs");
					return;
                } else if(type == "overlay") {
                  //Ensure that the base drive exists:
                  if (!Drives[drive-'A']) { 
                      WriteOut(MSG_Get("PROGRAM_MOUNT_OVERLAY_NO_BASE"));
                      return;
                  }
                  localDrive* ldp = dynamic_cast<localDrive*>(Drives[drive-'A']);
                  cdromDrive* cdp = dynamic_cast<cdromDrive*>(Drives[drive-'A']);
                  if (!ldp || cdp) {
					  WriteOut(MSG_Get("PROGRAM_MOUNT_OVERLAY_INCOMPAT_BASE"));
                      return;
                  }
                  std::string base = ldp->getBasedir();
                  Bit8u o_error = 0;
                  newdrive = new Overlay_Drive(base.c_str(),temp_line.c_str(),sizes[0],bit8size,sizes[2],sizes[3],mediaid,o_error,options);
                  //Erase old drive on succes
                  if (newdrive) {
                      if (o_error) { 
                          if (o_error == 1) WriteOut("No mixing of relative and absolute paths. Overlay failed.\n");
                          else if (o_error == 2) WriteOut("Overlay directory cannot be the same as underlying filesystem.\n");
                          else WriteOut("An error occurred when trying to create an overlay drive.\n");
                          delete newdrive;
                          return;
                      } else {
						  Overlay_Drive* odrive=dynamic_cast<Overlay_Drive*>(newdrive);
						  if (odrive!=NULL) {
							odrive->ovlnocachedir = nocachedir;
							odrive->ovlreadonly = readonly;
						  }
					  }
                      delete Drives[drive-'A'];
                      Drives[drive-'A'] = 0;
                  } else { 
                      WriteOut("Overlay drive construction failed.\n");
                      return;
                  }
              } else {
                    newdrive=new localDrive(temp_line.c_str(),sizes[0],bit8size,sizes[2],sizes[3],mediaid,options);
                    newdrive->nocachedir = nocachedir;
                    newdrive->readonly = readonly;
                }
            }
        } else {
            WriteOut(MSG_Get("PROGRAM_MOUNT_ILL_TYPE"),type.c_str());
            return;
        }
        if (Drives[drive-'A']) {
            WriteOut(MSG_Get("PROGRAM_MOUNT_ALREADY_MOUNTED"),drive,Drives[drive-'A']->GetInfo());
            if (newdrive) delete newdrive;
            return;
        }
        if (!newdrive) E_Exit("DOS:Can't create drive");
        Drives[drive-'A']=newdrive;
        DOS_EnableDriveMenu(drive);
        /* Set the correct media byte in the table */
        mem_writeb(Real2Phys(dos.tables.mediaid)+((unsigned int)drive-'A')*dos.tables.dpb_size,newdrive->GetMediaByte());
        if (!quiet) {
			if (type != "overlay") WriteOut(MSG_Get("PROGRAM_MOUNT_STATUS_2"),drive,newdrive->GetInfo());
			else WriteOut(MSG_Get("PROGRAM_MOUNT_OVERLAY_STATUS"),temp_line.c_str(),drive);
		}
        /* check if volume label is given and don't allow it to updated in the future */
        if (cmd->FindString("-label",label,true)) newdrive->SetLabel(label.c_str(),iscdrom,false);
        /* For hard drives set the label to DRIVELETTER_Drive.
         * For floppy drives set the label to DRIVELETTER_Floppy.
         * This way every drive except cdroms should get a label.*/
        else if(type == "dir" || type == "overlay") { 
#if defined (WIN32) || defined(OS2)
            if(temp_line.size()==3 && toupper(drive) == toupper(temp_line[0]))  {
                // automatic mount
            } else {
                label = drive; label += "_DRIVE";
                newdrive->SetLabel(label.c_str(),iscdrom,false);
            }
#endif
        } else if(type == "floppy") {
#if defined (WIN32) || defined(OS2)
            if(temp_line.size()==3 && toupper(drive) == toupper(temp_line[0]))  {
                // automatic mount
            } else {
                label = drive; label += "_FLOPPY";
                newdrive->SetLabel(label.c_str(),iscdrom,true);
            }
#endif
        }
        if(type == "floppy") incrementFDD();
        return;
showusage:
#if defined (WIN32) || defined(OS2)
       WriteOut(MSG_Get("PROGRAM_MOUNT_USAGE"),"d:\\dosprogs","d:\\dosprogs","d:\\dosprogs","d:\\dosprogs","d:\\dosprogs","d:\\dosprogs");
#else
       WriteOut(MSG_Get("PROGRAM_MOUNT_USAGE"),"~/dosprogs","~/dosprogs","~/dosprogs","~/dosprogs","~/dosprogs","~/dosprogs");
#endif
        return;
    }
};

static void MOUNT_ProgramStart(Program * * make) {
    *make=new MOUNT;
}

void GUI_Run(bool pressed);

class SHOWGUI : public Program {
public:
    void Run(void) {
        if (cmd->FindExist("-?", false) || cmd->FindExist("/?", false)) {
			WriteOut("Starts DOSBox-X's configuration GUI.\n\nSHOWGUI\n");
            return;
		}
        GUI_Run(false); /* So that I don't have to run the keymapper on every setup of mine just to get the GUI --J.C */
    }
};

static void SHOWGUI_ProgramStart(Program * * make) {
    *make=new SHOWGUI;
}

extern bool custom_bios;
extern Bit32u floppytype;
extern bool dos_kernel_disabled;
extern bool boot_debug_break;
extern Bitu BIOS_bootfail_code_offset;

void DisableINT33();
void EMS_DoShutDown();
void XMS_DoShutDown();
void DOS_DoShutDown();
void GUS_DOS_Shutdown();
void SBLASTER_DOS_Shutdown();

extern int swapInDisksSpecificDrive;

unsigned char PC98_ITF_ROM[0x8000];
bool PC98_ITF_ROM_init = false;
unsigned char PC98_BANK_Select = 0x12;

#include "mem.h"
#include "paging.h"

class PC98ITFPageHandler : public PageHandler {
public:
    PC98ITFPageHandler() : PageHandler(PFLAG_READABLE|PFLAG_HASROM) {}
    PC98ITFPageHandler(Bitu flags) : PageHandler(flags) {}
    HostPt GetHostReadPt(Bitu phys_page) {
        return PC98_ITF_ROM+(phys_page&0x7)*MEM_PAGESIZE;
    }
    HostPt GetHostWritePt(Bitu phys_page) {
        return PC98_ITF_ROM+(phys_page&0x7)*MEM_PAGESIZE;
    }
    void writeb(PhysPt addr,Bit8u val){
        LOG(LOG_CPU,LOG_ERROR)("Write %x to rom at %x",(int)val,(int)addr);
    }
    void writew(PhysPt addr,Bit16u val){
        LOG(LOG_CPU,LOG_ERROR)("Write %x to rom at %x",(int)val,(int)addr);
    }
    void writed(PhysPt addr,Bit32u val){
        LOG(LOG_CPU,LOG_ERROR)("Write %x to rom at %x",(int)val,(int)addr);
    }
};

PC98ITFPageHandler          mem_itf_rom;

bool FDC_AssignINT13Disk(unsigned char drv);
void MEM_RegisterHandler(Bitu phys_page,PageHandler * handler,Bitu page_range);
void MEM_ResetPageHandler_Unmapped(Bitu phys_page, Bitu pages);
bool MEM_map_ROM_physmem(Bitu start,Bitu end);
PageHandler &Get_ROM_page_handler(void);

// Normal BIOS is in the BIOS memory area
// ITF is in it's own buffer, served by mem_itf_rom
void PC98_BIOS_Bank_Switch(void) {
    if (PC98_BANK_Select == 0x00) {
        MEM_RegisterHandler(0xF8,&mem_itf_rom,0x8);
    }
    else {
        MEM_RegisterHandler(0xF8,&Get_ROM_page_handler(),0x8);
    }

    PAGING_ClearTLB();
}

// BIOS behavior suggests a reset signal puts the BIOS back
void PC98_BIOS_Bank_Switch_Reset(void) {
    LOG_MSG("PC-98 43Dh mapping BIOS back into top of RAM");
    PC98_BANK_Select = 0x12;
    PC98_BIOS_Bank_Switch();
#if 0
    Bitu DEBUG_EnableDebugger(void);
    DEBUG_EnableDebugger();
#endif
}

void pc98_43d_write(Bitu port,Bitu val,Bitu iolen) {
    (void)port;
    (void)iolen;

    LOG_MSG("PC-98 43Dh BIOS bank switching write: 0x%02x",(unsigned int)val);

    switch (val) {
        case 0x00: // ITF
        case 0x10:
        case 0x18:
            PC98_BANK_Select = 0x00;
            PC98_BIOS_Bank_Switch();
            break;
        case 0x12: // BIOS
            PC98_BANK_Select = 0x12;
            PC98_BIOS_Bank_Switch();
            break;
        default:
            LOG_MSG("PC-98 43Dh BIOS bank switching write: 0x%02x unknown value",(unsigned int)val);
            break;
    }
}

/*! \brief          BOOT.COM utility to boot a floppy or hard disk device.
 *
 *  \description    Users will use this command to boot a guest operating system from
 *                  a disk image. Options are provided to specify the device to boot
 *                  from (if the image is already assigned) or a floppy disk image
 *                  specified on the command line.
 */
class BOOT : public Program {
public:
    BOOT() {
        for (size_t i=0;i < MAX_SWAPPABLE_DISKS;i++) newDiskSwap[i] = NULL;
    }
    virtual ~BOOT() {
        for (size_t i=0;i < MAX_SWAPPABLE_DISKS;i++) {
            if (newDiskSwap[i] != NULL) {
                newDiskSwap[i]->Release();
                newDiskSwap[i] = NULL;
            }
        }
    }
    /*! \brief      Array of disk images to add to floppy swaplist
     */
    imageDisk* newDiskSwap[MAX_SWAPPABLE_DISKS] = {};

private:

    /*! \brief      Open a file as a disk image and return FILE* handle and size
     */
    FILE *getFSFile_mounted(char const* filename, Bit32u *ksize, Bit32u *bsize, Bit8u *error) {
        //if return NULL then put in error the errormessage code if an error was requested
        bool tryload = (*error)?true:false;
        *error = 0;
        Bit8u drive;
        char fullname[DOS_PATHLENGTH];

        localDrive* ldp=0;
		bool readonly=wpcolon&&strlen(filename)>1&&filename[0]==':';
        if (!DOS_MakeName(const_cast<char*>(readonly?filename+1:filename),fullname,&drive)) return NULL;

        try {       
            ldp=dynamic_cast<localDrive*>(Drives[drive]);
            if(!ldp) return NULL;

            FILE *tmpfile = ldp->GetSystemFilePtr(fullname, "rb");
            if(tmpfile == NULL) {
                if (!tryload) *error=1;
                return NULL;
            }

            // get file size
            fseek(tmpfile,0L, SEEK_END);
            *ksize = Bit32u(ftell(tmpfile) / 1024);
            *bsize = Bit32u(ftell(tmpfile));
            fclose(tmpfile);

			if (!readonly)
				tmpfile = ldp->GetSystemFilePtr(fullname, "rb+");
            if(readonly || tmpfile == NULL) {
//              if (!tryload) *error=2;
//              return NULL;
                WriteOut(MSG_Get("PROGRAM_BOOT_WRITE_PROTECTED"));
                tmpfile = ldp->GetSystemFilePtr(fullname, "rb");
                if(tmpfile == NULL) {
                    if (!tryload) *error=1;
                    return NULL;
                }
            }

            return tmpfile;
        }
        catch(...) {
            return NULL;
        }
    }

    /*! \brief      Open a file as a disk image and return FILE* handle and size
     */
    FILE *getFSFile(char const * filename, Bit32u *ksize, Bit32u *bsize,bool tryload=false) {
        Bit8u error = tryload?1:0;
        FILE* tmpfile = getFSFile_mounted(filename,ksize,bsize,&error);
        if(tmpfile) return tmpfile;
        //File not found on mounted filesystem. Try regular filesystem
        std::string filename_s(filename);
        Cross::ResolveHomedir(filename_s);
		bool readonly=wpcolon&&filename_s.length()>1&&filename_s[0]==':';
		if (!readonly)
			tmpfile = fopen(filename_s.c_str(),"rb+");
        if(readonly || !tmpfile) {
            if( (tmpfile = fopen(readonly?filename_s.c_str()+1:filename_s.c_str(),"rb")) ) {
                //File exists; So can't be opened in correct mode => error 2
//              fclose(tmpfile);
//              if(tryload) error = 2;
                WriteOut(MSG_Get("PROGRAM_BOOT_WRITE_PROTECTED"));
                fseek(tmpfile,0L, SEEK_END);
                *ksize = Bit32u(ftell(tmpfile) / 1024);
                *bsize = Bit32u(ftell(tmpfile));
                return tmpfile;
            }
            // Give the delayed errormessages from the mounted variant (or from above)
            if(error == 1) WriteOut(MSG_Get("PROGRAM_BOOT_NOT_EXIST"));
            if(error == 2) WriteOut(MSG_Get("PROGRAM_BOOT_NOT_OPEN"));
            return NULL;
        }
        fseek(tmpfile,0L, SEEK_END);
        *ksize = Bit32u(ftell(tmpfile) / 1024);
        *bsize = Bit32u(ftell(tmpfile));
        return tmpfile;
    }

    /*! \brief      Utility function to print generic boot error
     */
    void printError(void) {
        WriteOut(MSG_Get("PROGRAM_BOOT_PRINT_ERROR"));
    }

public:
   
    /*! \brief      Program entry point, when the command is run
     */
    void Run(void) {
        std::string bios;
        std::string boothax_str;
        bool pc98_640x200 = true;
        bool pc98_show_graphics = false;
        bool bios_boot = false;
        bool swaponedrive = false;
        bool force = false;

        //Hack To allow long commandlines
        ChangeToLongCmd();

        boot_debug_break = false;
        if (cmd->FindExist("-debug",true))
            boot_debug_break = true;

        if (cmd->FindExist("-swap-one-drive",true))
            swaponedrive = true;

        // debugging options
        if (cmd->FindExist("-pc98-640x200",true))
            pc98_640x200 = true;
        if (cmd->FindExist("-pc98-640x400",true))
            pc98_640x200 = false;
        if (cmd->FindExist("-pc98-graphics",true))
            pc98_show_graphics = true;

        if (cmd->FindExist("-force",true))
            force = true;

        if (cmd->FindString("-bios",bios,true))
            bios_boot = true;

        cmd->FindString("-boothax",boothax_str,true);

        if (boothax_str == "msdos") // WARNING: For MS-DOS only, or the real-mode portion of Windows 95/98/ME.
            boothax = BOOTHAX_MSDOS; // do NOT use while in the graphical portion of Windows 95/98/ME especially a DOS VM.
        else if (boothax_str == "")
            boothax = BOOTHAX_NONE;
        else {
            WriteOut("Unknown boothax mode");
            return;
        }

        /* In secure mode don't allow people to boot stuff. 
         * They might try to corrupt the data on it */
        if(control->SecureMode()) {
            WriteOut(MSG_Get("PROGRAM_CONFIG_SECURE_DISALLOW"));
            return;
        }

        if (bios_boot) {
            Bit32u isz1,isz2;

            if (bios.empty()) {
                WriteOut("Must specify BIOS image to boot\n");
                return;
            }

            // NOTES:
            // 
            // Regarding PC-98 mode, you should use an older BIOS image.
            // The PC-9821 ROM image(s) I have appear to rely on bank
            // switching parts of itself to boot up and operate.
            //
            // Update: I found some PC-9801 ROM BIOS images online, which
            //         ALSO seem to have a BIOS.ROM, ITF.ROM, etc...
            //
            //         So, this command will not be able to run those
            //         images until port 43Dh (the I/O port used for
            //         bank switching) is implemented in DOSBox-X.
            //
            // In IBM PC/AT mode, this should hopefully allow using old
            // 386/486 BIOSes in DOSBox-X.

            /* load it */
            FILE *romfp = getFSFile(bios.c_str(), &isz1, &isz2);
            if (romfp == NULL) {
                WriteOut("Unable to open BIOS image\n");
                return;
            }
            Bitu loadsz = (isz2 + 0xFU) & (~0xFU);
            if (loadsz == 0) loadsz = 0x10;
            if (loadsz > (IS_PC98_ARCH ? 0x18000u : 0x20000u)) loadsz = (IS_PC98_ARCH ? 0x18000u : 0x20000u);
            Bitu segbase = 0x100000 - loadsz;
            LOG_MSG("Loading BIOS image %s to 0x%lx, 0x%lx bytes",bios.c_str(),(unsigned long)segbase,(unsigned long)loadsz);
            fseek(romfp, 0, SEEK_SET);
            size_t readResult = fread(GetMemBase()+segbase,loadsz,1,romfp);
            fclose(romfp);
            if (readResult != 1) {
                LOG(LOG_IO, LOG_ERROR) ("Reading error in Run\n");
                return;
            }

            // The PC-98 BIOS has a bank switching system where at least the last 32KB
            // can be switched to an Initial Firmware Test BIOS, which initializes the
            // system then switches back to the full 96KB visible during runtime.
            //
            // We can emulate the same if a file named ITF.ROM exists in the same directory
            // as the BIOS image we were given.
            //
            // To enable multiple ITFs per ROM image, we first try <bios filename>.itf.rom
            // before trying itf.rom, for the user's convenience.
            FILE *itffp;

                               itffp = getFSFile((bios + ".itf.rom").c_str(), &isz1, &isz2);
            if (itffp == NULL) itffp = getFSFile((bios + ".ITF.ROM").c_str(), &isz1, &isz2);
            if (itffp == NULL) itffp = getFSFile("itf.rom", &isz1, &isz2);
            if (itffp == NULL) itffp = getFSFile("ITF.ROM", &isz1, &isz2);

            if (itffp != NULL && isz2 <= 0x8000ul) {
                LOG_MSG("Found ITF (initial firmware test) BIOS image (0x%lx bytes)",(unsigned long)isz2);

                memset(PC98_ITF_ROM,0xFF,sizeof(PC98_ITF_ROM));
                readResult = fread(PC98_ITF_ROM,isz2,1,itffp);
                fclose(itffp);
                if (readResult != 1) {
                    LOG(LOG_IO, LOG_ERROR) ("Reading error in Run\n");
                    return;
                }
                PC98_ITF_ROM_init = true;
            }

            IO_RegisterWriteHandler(0x43D,pc98_43d_write,IO_MB);

            custom_bios = true;

            /* boot it */
            throw int(8);
        }

        bool bootbyDrive=false;
        FILE *usefile_1=NULL;
        FILE *usefile_2=NULL;
        Bitu i=0; 
        Bit32u floppysize=0;
        Bit32u rombytesize_1=0;
        Bit32u rombytesize_2=0;
        Bit8u drive = 'A';
        std::string cart_cmd="";
        Bitu max_seg;

        /* IBM PC:
         *    CS:IP = 0000:7C00     Load = 07C0:0000
         *    SS:SP = ???
         *
         * PC-98:
         *    CS:IP = 1FE0:0000     Load = 1FE0:0000
         *    SS:SP = 0030:00D8
         */
        Bitu stack_seg=IS_PC98_ARCH ? 0x0030 : 0x7000;
        Bitu load_seg;//=IS_PC98_ARCH ? 0x1FE0 : 0x07C0;

        if (MEM_TotalPages() > 0x9C)
            max_seg = 0x9C00;
        else
            max_seg = MEM_TotalPages() << (12 - 4);

        if ((stack_seg+0x20) > max_seg)
            stack_seg = max_seg - 0x20;

        if(!cmd->GetCount()) {
            printError();
            return;
        } else if (cmd->GetCount()==1) {
			cmd->FindCommand(1, temp_line);
			if (temp_line.length()==2&&toupper(temp_line[0])>='A'&&toupper(temp_line[0])<='Z'&&temp_line[1]==':') {
				drive=toupper(temp_line[0]);
				if ((drive != 'A') && (drive != 'C') && (drive != 'D')) {
					printError();
					return;
				}
				bootbyDrive = true;
			}
		}

		if (!bootbyDrive)
		while(i<cmd->GetCount()) {
            if(cmd->FindCommand((unsigned int)(i+1), temp_line)) {
				if ((temp_line == "/?") || (temp_line == "-?")) {
					printError();
					return;
				}
                if((temp_line == "-l") || (temp_line == "-L")) {
                    /* Specifying drive... next argument then is the drive */
                    bootbyDrive = true;
                    i++;
                    if(cmd->FindCommand((unsigned int)(i+1), temp_line)) {
						if (temp_line.length()==1&&isdigit(temp_line[0]))
							drive='A'+(temp_line[0]-'0');
						else
							drive=toupper(temp_line[0]);
                        if ((drive != 'A') && (drive != 'C') && (drive != 'D')) {
                            printError();
                            return;
                        }

                    } else {
                        printError();
                        return;
                    }
                    i++;
                    continue;
                }

                if((temp_line == "-e") || (temp_line == "-E")) {
                    /* Command mode for PCJr cartridges */
                    i++;
                    if(cmd->FindCommand((unsigned int)(i + 1), temp_line)) {
                        for(size_t ct = 0;ct < temp_line.size();ct++) temp_line[ct] = toupper(temp_line[ct]);
                        cart_cmd = temp_line;
                    } else {
                        printError();
                        return;
                    }
                    i++;
                    continue;
                }

                if (i >= MAX_SWAPPABLE_DISKS) {
                    return; //TODO give a warning.
                }

                Bit32u rombytesize=0;
				bool readonly=wpcolon&&temp_line.length()>1&&temp_line[0]==':';
                WriteOut(MSG_Get("PROGRAM_BOOT_IMAGE_OPEN"), readonly?temp_line.c_str()+1:temp_line.c_str());
                FILE *usefile = getFSFile(temp_line.c_str(), &floppysize, &rombytesize);
                if(usefile != NULL) {
                    char tmp[256];

                    if (newDiskSwap[i] != NULL) {
                        newDiskSwap[i]->Release();
                        newDiskSwap[i] = NULL;
                    }

                    fseeko64(usefile, 0L, SEEK_SET);
                    size_t readResult = fread(tmp,256,1,usefile); // look for magic signatures
                    if (readResult != 1) {
                        LOG(LOG_IO, LOG_ERROR) ("Reading error in Run\n");
                        return;
                    }

                    const char *ext = strrchr(temp_line.c_str(),'.'), *fname=readonly?temp_line.c_str()+1:temp_line.c_str();

                    if (ext != NULL && !strcasecmp(ext, ".d88")) {
                        newDiskSwap[i] = new imageDiskD88(usefile, (Bit8u *)fname, floppysize, false);
                    }
                    else if (!memcmp(tmp,"VFD1.",5)) { /* FDD files */
                        newDiskSwap[i] = new imageDiskVFD(usefile, (Bit8u *)fname, floppysize, false);
                    }
                    else if (!memcmp(tmp,"T98FDDIMAGE.R0\0\0",16)) {
                        newDiskSwap[i] = new imageDiskNFD(usefile, (Bit8u *)fname, floppysize, false, 0);
                    }
                    else if (!memcmp(tmp,"T98FDDIMAGE.R1\0\0",16)) {
                        newDiskSwap[i] = new imageDiskNFD(usefile, (Bit8u *)fname, floppysize, false, 1);
                    }
                    else {
                        newDiskSwap[i] = new imageDisk(usefile, (Bit8u *)fname, floppysize, false);
                    }
                    newDiskSwap[i]->Addref();
                    if (newDiskSwap[i]->active && !newDiskSwap[i]->hardDrive) incrementFDD(); //moved from imageDisk constructor

                    if (usefile_1==NULL) {
                        usefile_1=usefile;
                        rombytesize_1=rombytesize;
                    } else {
                        usefile_2=usefile;
                        rombytesize_2=rombytesize;
                    }
                } else {
                    WriteOut(MSG_Get("PROGRAM_BOOT_IMAGE_NOT_OPEN"), readonly?temp_line.c_str()+1:temp_line.c_str());
                    return;
                }

            }
            i++;
        }

        if (!bootbyDrive) {
            if (i == 0) {
                WriteOut("No images specified");
                return;
            }

            if (i > 1) {
                /* if more than one image is given, then this drive becomes the focus of the swaplist */
                if (swapInDisksSpecificDrive >= 0 && swapInDisksSpecificDrive != (drive - 65)) {
                    WriteOut("Multiple disk images specified and another drive is already connected to the swap list");
                    return;
                }
                else if (swapInDisksSpecificDrive < 0 && swaponedrive) {
                    swapInDisksSpecificDrive = drive - 65;
                }

                /* transfer to the diskSwap array */
                for (size_t si=0;si < MAX_SWAPPABLE_DISKS;si++) {
                    if (diskSwap[si] != NULL) {
                        diskSwap[si]->Release();
                        diskSwap[si] = NULL;
                    }

                    diskSwap[si] = newDiskSwap[si];
                    newDiskSwap[si] = NULL;
                }

                swapPosition = 0;
                swapInDisks();
            }
            else {
                if (swapInDisksSpecificDrive == (drive - 65)) {
                    /* if we're replacing the diskSwap drive clear it now */
                    for (size_t si=0;si < MAX_SWAPPABLE_DISKS;si++) {
                        if (diskSwap[si] != NULL) {
                            diskSwap[si]->Release();
                            diskSwap[si] = NULL;
                        }
                    }

                    swapInDisksSpecificDrive = -1;
                }

                /* attach directly without using the swap list */
                if (imageDiskList[drive-65] != NULL) {
                    imageDiskChange[drive-65] = true;
                    imageDiskList[drive-65]->Release();
                    imageDiskList[drive-65] = NULL;
                }

                imageDiskList[drive-65] = newDiskSwap[0];
                newDiskSwap[0] = NULL;
            }
        }

        if(imageDiskList[drive-65]==NULL) {
            WriteOut(MSG_Get("PROGRAM_BOOT_UNABLE"), drive);
            return;
        }

        // .D88 images come from PC-88 which usually means the boot sector is full
        // of Z80 executable code, therefore it's very unlikely the boot sector will
        // work with our x86 emulation!
        //
        // If the user is REALLY REALLY SURE they want to try executing Z80 bootsector
        // code as x86, they're free to use --force.
        //
        // However PC-98 games are also distributed as .D88 images and therefore
        // we probably CAN boot the image.
        //
        // It depends on the fd_type field of the image.
        if (!force && imageDiskList[drive-65]->class_id == imageDisk::ID_D88) {
            if (reinterpret_cast<imageDiskD88*>(imageDiskList[drive-65])->fd_type_major == imageDiskD88::DISKTYPE_2D) {
                WriteOut("The D88 image appears to target PC-88 and cannot be booted.");
                return;
            }
        }


        bootSector bootarea;

        if (imageDiskList[drive-65]->getSectSize() > sizeof(bootarea)) {
            WriteOut("Bytes/sector too large");
            return;
        }

        /* clear the disk change flag.
         * Most OSes don't expect the disk change error signal when they first boot up */
        imageDiskChange[drive-65] = false;

        bool has_read = false;
        bool pc98_sect128 = false;
        unsigned int bootsize = imageDiskList[drive-65]->getSectSize();

        if (!has_read && IS_PC98_ARCH && drive < 'C') {
            /* this may be one of those odd FDD images where track 0, head 0 is all 128-byte sectors
             * and the rest of the disk is 256-byte sectors. */
            if (imageDiskList[drive - 65]->Read_Sector(0, 0, 1, (Bit8u *)&bootarea, 128) == 0 &&
                imageDiskList[drive - 65]->Read_Sector(0, 0, 2, (Bit8u *)&bootarea + 128, 128) == 0 &&
                imageDiskList[drive - 65]->Read_Sector(0, 0, 3, (Bit8u *)&bootarea + 256, 128) == 0 &&
                imageDiskList[drive - 65]->Read_Sector(0, 0, 4, (Bit8u *)&bootarea + 384, 128) == 0) {
                LOG_MSG("First sector is 128 byte/sector. Booting from first four sectors.");
                has_read = true;
                bootsize = 512; // 128 x 4
                pc98_sect128 = true;
            }
        }

        if (!has_read && IS_PC98_ARCH && drive < 'C') {
            /* another nonstandard one with track 0 having 256 bytes/sector while the rest have 1024 bytes/sector */
            if (imageDiskList[drive - 65]->Read_Sector(0, 0, 1, (Bit8u *)&bootarea,       256) == 0 &&
                imageDiskList[drive - 65]->Read_Sector(0, 0, 2, (Bit8u *)&bootarea + 256, 256) == 0 &&
                imageDiskList[drive - 65]->Read_Sector(0, 0, 3, (Bit8u *)&bootarea + 512, 256) == 0 &&
                imageDiskList[drive - 65]->Read_Sector(0, 0, 4, (Bit8u *)&bootarea + 768, 256) == 0) {
                LOG_MSG("First sector is 256 byte/sector. Booting from first two sectors.");
                has_read = true;
                bootsize = 1024; // 256 x 4
                pc98_sect128 = true;
            }
        }

        /* NTS: Load address is 128KB - sector size */
        load_seg=IS_PC98_ARCH ? (0x2000 - (bootsize/16U)) : 0x07C0;

        if (!has_read) {
            if (imageDiskList[drive - 65]->Read_Sector(0, 0, 1, (Bit8u *)&bootarea) != 0) {
                WriteOut("Error reading drive");
                return;
            }
        }

        Bitu pcjr_hdr_length = 0;
        Bit8u pcjr_hdr_type = 0; // not a PCjr cartridge
        if ((bootarea.rawdata[0]==0x50) && (bootarea.rawdata[1]==0x43) && (bootarea.rawdata[2]==0x6a) && (bootarea.rawdata[3]==0x72)) {
            pcjr_hdr_type = 1; // JRipCart
            pcjr_hdr_length = 0x200;
        } else if ((bootarea.rawdata[56]==0x50) && (bootarea.rawdata[57]==0x43) && (bootarea.rawdata[58]==0x4a) && (bootarea.rawdata[59]==0x52)) {
            pcjr_hdr_type = 2; // PCJRCart
            pcjr_hdr_length = 0x80;
        }
        
        if (pcjr_hdr_type > 0) {
            if (machine!=MCH_PCJR) WriteOut(MSG_Get("PROGRAM_BOOT_CART_WO_PCJR"));
            else {
                Bit8u rombuf[65536];
                Bits cfound_at=-1;
                if (cart_cmd!="") {
                    /* read cartridge data into buffer */
                    fseek(usefile_1, (long)pcjr_hdr_length, SEEK_SET);
                    size_t readResult = fread(rombuf, 1, rombytesize_1-pcjr_hdr_length, usefile_1);
                    if (readResult != rombytesize_1 - pcjr_hdr_length) {
                        LOG(LOG_IO, LOG_ERROR) ("Reading error in Run\n");
                        return;
                    }

                    char cmdlist[1024];
                    cmdlist[0]=0;
                    Bitu ct=6;
                    Bits clen=rombuf[ct];
                    char buf[257];
                    if (cart_cmd=="?") {
                        while (clen!=0) {
                            safe_strncpy(buf,(char*)&rombuf[ct+1],clen);
                            buf[clen]=0;
                            upcase(buf);
                            strcat(cmdlist," ");
                            strcat(cmdlist,buf);
                            ct+=1u+(Bitu)clen+3u;
                            if (ct>sizeof(cmdlist)) break;
                            clen=rombuf[ct];
                        }
                        if (ct>6) {
                            WriteOut(MSG_Get("PROGRAM_BOOT_CART_LIST_CMDS"),cmdlist);
                        } else {
                            WriteOut(MSG_Get("PROGRAM_BOOT_CART_NO_CMDS"));
                        }
                        for(Bitu dct=0;dct<MAX_SWAPPABLE_DISKS;dct++) {
                            if(diskSwap[dct]!=NULL) {
                                diskSwap[dct]->Release();
                                diskSwap[dct]=NULL;
                            }
                        }
                        //fclose(usefile_1); //delete diskSwap closes the file
                        return;
                    } else {
                        while (clen!=0) {
                            safe_strncpy(buf,(char*)&rombuf[ct+1],clen);
                            buf[clen]=0;
                            upcase(buf);
                            strcat(cmdlist," ");
                            strcat(cmdlist,buf);
                            ct+=1u+(Bitu)clen;

                            if (cart_cmd==buf) {
                                cfound_at=(Bits)ct;
                                break;
                            }

                            ct+=3;
                            if (ct>sizeof(cmdlist)) break;
                            clen=rombuf[ct];
                        }
                        if (cfound_at<=0) {
                            if (ct>6) {
                                WriteOut(MSG_Get("PROGRAM_BOOT_CART_LIST_CMDS"),cmdlist);
                            } else {
                                WriteOut(MSG_Get("PROGRAM_BOOT_CART_NO_CMDS"));
                            }
                            for(Bitu dct=0;dct<MAX_SWAPPABLE_DISKS;dct++) {
                                if(diskSwap[dct]!=NULL) {
                                    diskSwap[dct]->Release();
                                    diskSwap[dct]=NULL;
                                }
                            }
                            //fclose(usefile_1); //Delete diskSwap closes the file
                            return;
                        }
                    }
                }

                void PreparePCJRCartRom(void);
                PreparePCJRCartRom();

                if (usefile_1==NULL) return;

                Bit32u sz1,sz2;
                FILE *tfile = getFSFile("system.rom", &sz1, &sz2, true);
                if (tfile!=NULL) {
                    fseek(tfile, 0x3000L, SEEK_SET);
                    Bit32u drd=(Bit32u)fread(rombuf, 1, 0xb000, tfile);
                    if (drd==0xb000) {
                        for(i=0;i<0xb000;i++) phys_writeb((PhysPt)(0xf3000+i),rombuf[i]);
                    }
                    fclose(tfile);
                }

                if (usefile_2!=NULL) {
                    unsigned int romseg_pt=0;

                    fseek(usefile_2, 0x0L, SEEK_SET);
                    size_t readResult = fread(rombuf, 1, pcjr_hdr_length, usefile_2);
                    if (readResult != pcjr_hdr_length) {
                        LOG(LOG_IO, LOG_ERROR) ("Reading error in Run\n");
                        return;
                    }

                    if (pcjr_hdr_type == 1) {
                        romseg_pt=host_readw(&rombuf[0x1ce]);
                    } else {
                        fseek(usefile_2, 0x61L, SEEK_SET);
                        int scanResult = fscanf(usefile_2, "%4x", &romseg_pt);
                        if (scanResult == 0) {
                            LOG(LOG_IO, LOG_ERROR) ("Scanning error in Run\n");
                            return;
                        }
                    }
                    /* read cartridge data into buffer */
                    fseek(usefile_2, (long)pcjr_hdr_length, SEEK_SET);
                    readResult = fread(rombuf, 1, rombytesize_2-pcjr_hdr_length, usefile_2);
                    if (readResult != rombytesize_2 - pcjr_hdr_length) {
                        LOG(LOG_IO, LOG_ERROR) ("Reading error in Run\n");
                        return;
                    }
                    //fclose(usefile_2); //usefile_2 is in diskSwap structure which should be deleted to close the file

                    /* write cartridge data into ROM */
                    for(i=0;i<rombytesize_2-pcjr_hdr_length;i++) phys_writeb((PhysPt)((romseg_pt<<4)+i),rombuf[i]);
                }

                unsigned int romseg=0;

                fseek(usefile_1, 0x0L, SEEK_SET);
                size_t readResult = fread(rombuf, 1, pcjr_hdr_length, usefile_1);
                if (readResult != pcjr_hdr_length) {
                    LOG(LOG_IO, LOG_ERROR) ("Reading error in Run\n");
                    return;
                }

                if (pcjr_hdr_type == 1) {
                    romseg=host_readw(&rombuf[0x1ce]);
                } else {
                    fseek(usefile_1, 0x61L, SEEK_SET);
                    int scanResult = fscanf(usefile_1, "%4x", &romseg);
                    if (scanResult == 0) {
                        LOG(LOG_IO, LOG_ERROR) ("Scanning error in Run\n");
                        return;
                    }
                }
                /* read cartridge data into buffer */
                fseek(usefile_1,(long)pcjr_hdr_length, SEEK_SET);
                readResult = fread(rombuf, 1, rombytesize_1-pcjr_hdr_length, usefile_1);
                if (readResult != rombytesize_1 - pcjr_hdr_length) {
                    LOG(LOG_IO, LOG_ERROR) ("Reading error in Run\n");
                    return;
                }

                //fclose(usefile_1); //usefile_1 is in diskSwap structure which should be deleted to close the file
                /* write cartridge data into ROM */
                for(i=0;i<rombytesize_1-pcjr_hdr_length;i++) phys_writeb((PhysPt)((romseg<<4)+i),rombuf[i]);

                //Close cardridges
                for(Bitu dct=0;dct<MAX_SWAPPABLE_DISKS;dct++) {
                    if(diskSwap[dct]!=NULL) {
                        diskSwap[dct]->Release();
                        diskSwap[dct]=NULL;
                    }
                }


                if (cart_cmd=="") {
                    Bit32u old_int18=mem_readd(0x60);
                    /* run cartridge setup */
                    SegSet16(ds,romseg);
                    SegSet16(es,romseg);
                    SegSet16(ss,0x8000);
                    reg_esp=0xfffe;
                    CALLBACK_RunRealFar(romseg,0x0003);

                    Bit32u new_int18=mem_readd(0x60);
                    if (old_int18!=new_int18) {
                        /* boot cartridge (int18) */
                        SegSet16(cs,RealSeg(new_int18));
                        reg_ip = RealOff(new_int18);
                    } 
                } else {
                    if (cfound_at>0) {
                        /* run cartridge setup */
                        SegSet16(ds,dos.psp());
                        SegSet16(es,dos.psp());
                        CALLBACK_RunRealFar((Bit16u)romseg,(Bit16u)cfound_at);
                    }
                }
            }
        } else {
            extern const char* RunningProgram;

            if (max_seg < 0x0800) {
                /* TODO: For the adventerous, add a configuration option or command line switch to "BOOT"
                 *       that allows us to boot the guest OS anyway in a manner that is non-standard. */
                WriteOut("32KB of RAM is required to boot a guest OS\n");
                return;
            }

            /* Other versions of MS-DOS/PC-DOS have their own requirements about memory:
             *    - IBM PC-DOS 1.0/1.1: not too picky, will boot with as little as 32KB even though
             *                          it was intended for the average model with 64KB of RAM.
             *
             *    - IBM PC-DOS 2.1: requires at least 44KB of RAM. will crash on boot otherwise.
             *
             *    - MS-DOS 3.2: requires at least 64KB to boot without crashing, 80KB to make it
             *                  to the command line without halting at "configuration too big for
             *                  memory"*/

            /* TODO: Need a configuration option or a BOOT command option where the user can
             *       dictate where we put the stack: if we put it at 0x7000 or top of memory
             *       (default) or just below the boot sector, or... */

            if((bootarea.rawdata[0]==0) && (bootarea.rawdata[1]==0)) {
                WriteOut(MSG_Get("PROGRAM_BOOT_UNABLE"), drive);
                return;
            }

			char msg[30];
			const Bit8u page=real_readb(BIOSMEM_SEG,BIOSMEM_CURRENT_PAGE);;
			BIOS_NCOLS;
            (void)ncols;
			strcpy(msg, CURSOR_POS_COL(page)>0?"\r\n":""); 
			strcat(msg, "Booting from drive ");
			strcat(msg, std::string(1, drive).c_str());
			strcat(msg, "...\r\n");
            Bit16u s = (Bit16u)strlen(msg);
			DOS_WriteFile(STDERR,(Bit8u*)msg,&s);

            if (IS_PC98_ARCH) {
                for(i=0;i<bootsize;i++) real_writeb((Bit16u)load_seg, (Bit16u)i, bootarea.rawdata[i]);
            }
            else {
                for(i=0;i<bootsize;i++) real_writeb(0, (Bit16u)((load_seg<<4) + i), bootarea.rawdata[i]);
            }

            /* debug */
            LOG_MSG("Booting guest OS stack_seg=0x%04x load_seg=0x%04x\n",(int)stack_seg,(int)load_seg);
            RunningProgram = "Guest OS";

            if (drive == 'A' || drive == 'B') {
                FDC_AssignINT13Disk(drive - 'A');
                if (!IS_PC98_ARCH) incrementFDD();
            }

            /* NTS: IBM PC and PC-98 both use DMA channel 2 for the floppy, though according to
             *      Neko Project II source code, DMA 3 is used for the double density drives (but we don't emulate that yet) */
            /* create appearance of floppy drive DMA usage (Demon's Forge) */
            if (IS_PC98_ARCH) {
                GetDMAChannel(2)->tcount=true;
                GetDMAChannel(3)->tcount=true;
            }
            else {
                if (!IS_TANDY_ARCH && floppysize!=0) GetDMAChannel(2)->tcount=true;
            }

            /* standard method */
            if (IS_PC98_ARCH) {
                /* Based on a CPU register dump at boot time on a real PC-9821:
                 *
                 * DUMP:
                 *
                 * SP: 00D8 SS: 0030 ES: 1FE0 DS: 0000 CS: 1FE0 FL: 0246 BP: 0000
                 * DI: 055C SI: 1FE0 DX: 0001 CX: 0200 BX: 0200 AX: 0030 IP: 0000
                 *
                 * So:
                 *
                 * Stack at 0030:00D8
                 *
                 * CS:IP at load_seg:0000
                 *
                 * load_seg at 0x1FE0 which on the original 128KB PC-98 puts it at the top of memory
                 *
                 */
                SegSet16(cs, (Bit16u)load_seg);
                SegSet16(ds, 0x0000);
                SegSet16(es, (Bit16u)load_seg);
                reg_ip = 0;
                reg_ebx = 0x200;
                reg_esp = 0xD8;
                /* set up stack at a safe place */
                SegSet16(ss, (Bit16u)stack_seg);
                reg_esi = (Bit32u)load_seg;
                reg_ecx = 0x200;
                reg_ebp = 0;
                reg_eax = 0x30;
                reg_edx = 0x1;

                /* It seems 640x200 8-color digital mode is the state of the graphics hardware when the
                 * BIOS boots the OS, and some games like Ys II assume the hardware is in this state.
                 *
                 * If I am wrong, you can pass --pc98-640x400 as a command line option to disable this. */
                if (pc98_640x200) {
                    reg_eax = 0x4200;   // setup 640x200 graphics
                    reg_ecx = 0x8000;   // lower
                    CALLBACK_RunRealInt(0x18);
                }
                else {
                    reg_eax = 0x4200;   // setup 640x400 graphics
                    reg_ecx = 0xC000;   // full
                    CALLBACK_RunRealInt(0x18);
                }

                /* Some HDI images of Orange House games need this option because it assumes NEC MOUSE.COM
                 * behavior where mouse driver init and reset show the graphics layer. Unfortunately the HDI
                 * image uses QMOUSE which does not show the graphics layer. Use this option with those
                 * HDI images to make them playable anyway. */
                if (pc98_show_graphics) {
                    reg_eax = 0x4000;   // show graphics
                    CALLBACK_RunRealInt(0x18);
                }
                else {
                    reg_eax = 0x4100;   // hide graphics (normal state of graphics layer on startup). INT 33h emulation might have enabled it.
                    CALLBACK_RunRealInt(0x18);
                }

                /* PC-98 MS-DOS boot sector behavior suggests that the BIOS does a CALL FAR
                 * to the boot sector, and the boot sector can RETF back to the BIOS on failure. */
                CPU_Push16((Bit16u)(BIOS_bootfail_code_offset >> 4)); /* segment */
                CPU_Push16(BIOS_bootfail_code_offset & 0xF); /* offset */

                /* clear the text layer */
                for (i=0;i < (80*25*2);i += 2) {
                    mem_writew((PhysPt)(0xA0000+i),0x0000);
                    mem_writew((PhysPt)(0xA2000+i),0x00E1);
                }

                /* hide the cursor */
                void PC98_show_cursor(bool show);
                PC98_show_cursor(false);

                /* There is a byte at 0x584 that describes the boot drive + type.
                 * This is confirmed in Neko Project II source and by the behavior
                 * of an MS-DOS boot disk formatted by a PC-98 system.
                 *
                 * There are three values for three different floppy formats, and
                 * one for hard drives */
                Bit32u heads,cyls,sects,ssize;

                imageDiskList[drive-65]->Get_Geometry(&heads,&cyls,&sects,&ssize);

                Bit8u RDISK_EQUIP = 0; /* 488h (ref. PC-9800 Series Technical Data Book - BIOS 1992 page 233 */
                /* bits [7:4] = 640KB FD drives 3:0
                 * bits [3:0] = 1MB FD drives 3:0 */
                Bit8u F2HD_MODE = 0; /* 493h (ref. PC-9800 Series Technical Data Book - BIOS 1992 page 233 */
                /* bits [7:4] = 640KB FD drives 3:0 ??
                 * bits [3:0] = 1MB FD drives 3:0 ?? */
                Bit8u F2DD_MODE = 0; /* 5CAh (ref. PC-9800 Series Technical Data Book - BIOS 1992 page 233 */
                /* bits [7:4] = 640KB FD drives 3:0 ??
                 * bits [3:0] = 1MB FD drives 3:0 ?? */
                Bit16u disk_equip = 0, disk_equip_144 = 0;
                Bit8u scsi_equip = 0;

                /* FIXME: MS-DOS appears to be able to see disk image B: but only
                 *        if the disk format is the same, for some reason.
                 *
                 *        So, apparently you cannot put a 1.44MB image in drive A:
                 *        and a 1.2MB image in drive B: */

                for (i=0;i < 2;i++) {
                    if (imageDiskList[i] != NULL) {
                        disk_equip |= (0x0111u << i); /* 320KB[15:12] 1MB[11:8] 640KB[7:4] unit[1:0] */
                        disk_equip_144 |= (1u << i);
                        F2HD_MODE |= (0x11u << i);
                    }
                }

                for (i=0;i < 2;i++) {
                    if (imageDiskList[i+2] != NULL) {
                        scsi_equip |= (1u << i);

                        Bit16u m = 0x460u + ((Bit16u)i * 4u);

                        mem_writeb(m+0u,sects);
                        mem_writeb(m+1u,heads);
                        mem_writew(m+2u,(cyls & 0xFFFu) + (ssize == 512u ? 0x1000u : 0u) + (ssize == 1024u ? 0x2000u : 0) + 0x8000u/*NP2:hwsec*/);
                    }
                }

                mem_writew(0x55C,disk_equip);   /* disk equipment (drive 0 is present) */
                mem_writew(0x5AE,disk_equip_144);   /* disk equipment (drive 0 is present, 1.44MB) */
                mem_writeb(0x482,scsi_equip);
                mem_writeb(0x488,RDISK_EQUIP); /* RAM disk equip */
                mem_writeb(0x493,F2HD_MODE);
                mem_writeb(0x5CA,F2DD_MODE);

                if (drive >= 'C') {
                    /* hard drive */
                    mem_writeb(0x584,0xA0/*type*/ + (drive - 'C')/*drive*/);
                }
                else if ((ssize == 1024 && heads == 2 && cyls == 77 && sects == 8) || pc98_sect128) {
                    mem_writeb(0x584,0x90/*type*/ + (drive - 65)/*drive*/); /* 1.2MB 3-mode */
                }
                else if (ssize == 512 && heads == 2 && cyls == 80 && sects == 18) {
                    mem_writeb(0x584,0x30/*type*/ + (drive - 65)/*drive*/); /* 1.44MB */
                }
                else {
                    // FIXME
                    LOG_MSG("PC-98 boot: Unable to determine boot drive type for ssize=%u heads=%u cyls=%u sects=%u. Guessing.",
                        ssize,heads,cyls,sects);

                    mem_writeb(0x584,(ssize < 1024 ? 0x30 : 0x90)/*type*/ + (drive - 65)/*drive*/);
                }
            }
            else {
                SegSet16(cs, 0);
                SegSet16(ds, 0);
                SegSet16(es, 0);
                reg_ip = (Bit16u)(load_seg<<4);
                reg_ebx = (Bit32u)(load_seg<<4); //Real code probably uses bx to load the image
                reg_esp = 0x100;
                /* set up stack at a safe place */
                SegSet16(ss, (Bit16u)stack_seg);
                reg_esi = 0;
                reg_ecx = 1;
                reg_ebp = 0;
                reg_eax = 0;
                reg_edx = 0; //Head 0
                if (drive >= 'A' && drive <= 'B')
                    reg_edx += (unsigned int)(drive-'A');
                else if (drive >= 'C' && drive <= 'Z')
                    reg_edx += 0x80u+(unsigned int)(drive-'C');
            }
#ifdef __WIN32__
            // let menu know it boots
            menu.boot=true;
#endif

            /* forcibly exit the shell, the DOS kernel, and anything else by throwing an exception */
            throw int(2);
        }
    }
};

static void BOOT_ProgramStart(Program * * make) {
    *make=new BOOT;
}

class LOADROM : public Program {
public:
    void Run(void) {
		if (cmd->FindExist("-?", false) || cmd->FindExist("/?", false)) {
			WriteOut(MSG_Get("PROGRAM_LOADROM_HELP"));
			return;
		}

        if (!(cmd->FindCommand(1, temp_line))) {
            WriteOut(MSG_Get("PROGRAM_LOADROM_SPECIFY_FILE"));
            return;
        }

        Bit8u drive;
        char fullname[DOS_PATHLENGTH];
        localDrive* ldp=0;
        if (!DOS_MakeName((char *)temp_line.c_str(),fullname,&drive)) return;

        try {
            /* try to read ROM file into buffer */
            ldp=dynamic_cast<localDrive*>(Drives[drive]);
            if(!ldp) return;

            FILE *tmpfile = ldp->GetSystemFilePtr(fullname, "rb");
            if(tmpfile == NULL) {
                WriteOut(MSG_Get("PROGRAM_LOADROM_CANT_OPEN"));
                return;
            }
            fseek(tmpfile, 0L, SEEK_END);
            if (ftell(tmpfile)>0x8000) {
                WriteOut(MSG_Get("PROGRAM_LOADROM_TOO_LARGE"));
                fclose(tmpfile);
                return;
            }
            fseek(tmpfile, 0L, SEEK_SET);
            Bit8u rom_buffer[0x8000];
            Bitu data_read = fread(rom_buffer, 1, 0x8000, tmpfile);
            fclose(tmpfile);

            /* try to identify ROM type */
            PhysPt rom_base = 0;
            if (data_read >= 0x4000 && rom_buffer[0] == 0x55 && rom_buffer[1] == 0xaa &&
                (rom_buffer[3] & 0xfc) == 0xe8 && strncmp((char*)(&rom_buffer[0x1e]), "IBM", 3) == 0) {

                if (!IS_EGAVGA_ARCH) {
                    WriteOut(MSG_Get("PROGRAM_LOADROM_INCOMPATIBLE"));
                    return;
                }
                rom_base = PhysMake(0xc000, 0); // video BIOS
            }
            else if (data_read == 0x8000 && rom_buffer[0] == 0xe9 && rom_buffer[1] == 0x8f &&
                rom_buffer[2] == 0x7e && strncmp((char*)(&rom_buffer[0x4cd4]), "IBM", 3) == 0) {

                rom_base = PhysMake(0xf600, 0); // BASIC
            }

            if (rom_base) {
                /* write buffer into ROM */
                for (Bitu i=0; i<data_read; i++) phys_writeb((PhysPt)(rom_base + i), rom_buffer[i]);

                if (rom_base == 0xc0000) {
                    /* initialize video BIOS */
                    phys_writeb(PhysMake(0xf000, 0xf065), 0xcf);
                    reg_flags &= ~FLAG_IF;
                    CALLBACK_RunRealFar(0xc000, 0x0003);
                    LOG_MSG("Video BIOS ROM loaded and initialized.");
                }
                else WriteOut(MSG_Get("PROGRAM_LOADROM_BASIC_LOADED"));
            }
            else WriteOut(MSG_Get("PROGRAM_LOADROM_UNRECOGNIZED"));
        }
        catch(...) {
            return;
        }
    }
};

static void LOADROM_ProgramStart(Program * * make) {
    *make=new LOADROM;
}

const Bit8u freedos_mbr[] = {
    0x33,0xC0,0x8E,0xC0,0x8E,0xD8,0x8E,0xD0,0xBC,0x00,0x7C,0xFC,0x8B,0xF4,0xBF,0x00, 
    0x06,0xB9,0x00,0x01,0xF2,0xA5,0xEA,0x67,0x06,0x00,0x00,0x8B,0xD5,0x58,0xA2,0x4F, // 10h
    0x07,0x3C,0x35,0x74,0x23,0xB4,0x10,0xF6,0xE4,0x05,0xAE,0x04,0x8B,0xF0,0x80,0x7C, // 20h
    0x04,0x00,0x74,0x44,0x80,0x7C,0x04,0x05,0x74,0x3E,0xC6,0x04,0x80,0xE8,0xDA,0x00, 
    0x8A,0x74,0x01,0x8B,0x4C,0x02,0xEB,0x08,0xE8,0xCF,0x00,0xB9,0x01,0x00,0x32,0xD1, // 40h
    0xBB,0x00,0x7C,0xB8,0x01,0x02,0xCD,0x13,0x72,0x1E,0x81,0xBF,0xFE,0x01,0x55,0xAA, 
    0x75,0x16,0xEA,0x00,0x7C,0x00,0x00,0x80,0xFA,0x81,0x74,0x02,0xB2,0x80,0x8B,0xEA, 
    0x42,0x80,0xF2,0xB3,0x88,0x16,0x41,0x07,0xBF,0xBE,0x07,0xB9,0x04,0x00,0xC6,0x06, 
    0x34,0x07,0x31,0x32,0xF6,0x88,0x2D,0x8A,0x45,0x04,0x3C,0x00,0x74,0x23,0x3C,0x05, // 80h
    0x74,0x1F,0xFE,0xC6,0xBE,0x31,0x07,0xE8,0x71,0x00,0xBE,0x4F,0x07,0x46,0x46,0x8B, 
    0x1C,0x0A,0xFF,0x74,0x05,0x32,0x7D,0x04,0x75,0xF3,0x8D,0xB7,0x7B,0x07,0xE8,0x5A, 
    0x00,0x83,0xC7,0x10,0xFE,0x06,0x34,0x07,0xE2,0xCB,0x80,0x3E,0x75,0x04,0x02,0x74, 
    0x0B,0xBE,0x42,0x07,0x0A,0xF6,0x75,0x0A,0xCD,0x18,0xEB,0xAC,0xBE,0x31,0x07,0xE8, 
    0x39,0x00,0xE8,0x36,0x00,0x32,0xE4,0xCD,0x1A,0x8B,0xDA,0x83,0xC3,0x60,0xB4,0x01, 
    0xCD,0x16,0xB4,0x00,0x75,0x0B,0xCD,0x1A,0x3B,0xD3,0x72,0xF2,0xA0,0x4F,0x07,0xEB, 
    0x0A,0xCD,0x16,0x8A,0xC4,0x3C,0x1C,0x74,0xF3,0x04,0xF6,0x3C,0x31,0x72,0xD6,0x3C, 
    0x35,0x77,0xD2,0x50,0xBE,0x2F,0x07,0xBB,0x1B,0x06,0x53,0xFC,0xAC,0x50,0x24,0x7F, //100h
    0xB4,0x0E,0xCD,0x10,0x58,0xA8,0x80,0x74,0xF2,0xC3,0x56,0xB8,0x01,0x03,0xBB,0x00, //110h
    0x06,0xB9,0x01,0x00,0x32,0xF6,0xCD,0x13,0x5E,0xC6,0x06,0x4F,0x07,0x3F,0xC3,0x0D, //120h
    0x8A,0x0D,0x0A,0x46,0x35,0x20,0x2E,0x20,0x2E,0x20,0x2E,0xA0,0x64,0x69,0x73,0x6B, 
    0x20,0x32,0x0D,0x0A,0x0A,0x44,0x65,0x66,0x61,0x75,0x6C,0x74,0x3A,0x20,0x46,0x31, //140h
    0xA0,0x00,0x01,0x00,0x04,0x00,0x06,0x03,0x07,0x07,0x0A,0x0A,0x63,0x0E,0x64,0x0E, 
    0x65,0x14,0x80,0x19,0x81,0x19,0x82,0x19,0x83,0x1E,0x93,0x24,0xA5,0x2B,0x9F,0x2F, 
    0x75,0x33,0x52,0x33,0xDB,0x36,0x40,0x3B,0xF2,0x41,0x00,0x44,0x6F,0xF3,0x48,0x70, 
    0x66,0xF3,0x4F,0x73,0xB2,0x55,0x6E,0x69,0xF8,0x4E,0x6F,0x76,0x65,0x6C,0xEC,0x4D, //180h
    0x69,0x6E,0x69,0xF8,0x4C,0x69,0x6E,0x75,0xF8,0x41,0x6D,0x6F,0x65,0x62,0xE1,0x46, 
    0x72,0x65,0x65,0x42,0x53,0xC4,0x42,0x53,0x44,0xE9,0x50,0x63,0x69,0xF8,0x43,0x70, 
    0xED,0x56,0x65,0x6E,0x69,0xF8,0x44,0x6F,0x73,0x73,0x65,0xE3,0x3F,0xBF,0x00,0x00, //1B0h
    0x00,0x00,0x00,0x00,0x00,0x00,0x00,0x00,0x00,0x00,0x00,0x00,0x00,0x00,0x00,0x00, 
    0x00,0x00,0x00,0x00,0x00,0x00,0x00,0x00,0x00,0x00,0x00,0x00,0x00,0x00,0x00,0x00, 
    0x00,0x00,0x00,0x00,0x00,0x00,0x00,0x00,0x00,0x00,0x00,0x00,0x00,0x00,0x00,0x00, 
    0x00,0x00,0x00,0x00,0x00,0x00,0x00,0x00,0x00,0x00,0x00,0x00,0x00,0x00,0x55,0xAA
    };
#ifdef WIN32
#include <winioctl.h>
#endif

class IMGMAKE : public Program {
public:
#ifdef WIN32
    bool OpenDisk(HANDLE* f, OVERLAPPED* o, Bit8u* name) {
        o->hEvent = INVALID_HANDLE_VALUE;
        *f = CreateFile( (LPCSTR)name, GENERIC_READ | GENERIC_WRITE,
            0,    // exclusive access 
            NULL, // default security attributes 
            OPEN_EXISTING,
            FILE_FLAG_OVERLAPPED,
            NULL );

        if (*f == INVALID_HANDLE_VALUE) return false;

        // init OVERLAPPED 
        o->Internal = 0;
        o->InternalHigh = 0;
        o->Offset = 0;
        o->OffsetHigh = 0;
        o->hEvent = CreateEvent(
            NULL,   // default security attributes 
            TRUE,   // manual-reset event 
            FALSE,  // not signaled 
            NULL    // no name
            );
        return true;
    }

    void CloseDisk(HANDLE f, OVERLAPPED* o) {
        if(f != INVALID_HANDLE_VALUE) CloseHandle(f);
        if(o->hEvent != INVALID_HANDLE_VALUE) CloseHandle(o->hEvent);
    }

    bool StartReadDisk(HANDLE f, OVERLAPPED* o, Bit8u* buffer, Bitu offset, Bitu size) { 
        o->Offset = (DWORD)offset;
        if (!ReadFile(f, buffer, (DWORD)size, NULL, o) &&
            (GetLastError()==ERROR_IO_PENDING)) return true;
        return false;
    }

    // 0=still waiting, 1=catastrophic faliure, 2=success, 3=sector not found, 4=crc error 
    Bitu CheckDiskReadComplete(HANDLE f, OVERLAPPED* o) {
        DWORD numret;
        BOOL b = GetOverlappedResult( f, o, &numret,false); 
        if(b) return 2;
        else {
            int error = GetLastError();
            if(error==ERROR_IO_INCOMPLETE)          return 0;
            if(error==ERROR_FLOPPY_UNKNOWN_ERROR)   return 5;
            if(error==ERROR_CRC)                    return 4;
            if(error==ERROR_SECTOR_NOT_FOUND)       return 3;
            return 1;   
        }
    }

    Bitu ReadDisk(FILE* f, Bit8u driveletter, Bitu retries_max) {
        unsigned char data[36*2*512];
        HANDLE hFloppy;
        DWORD numret;
        OVERLAPPED o;
        DISK_GEOMETRY geom;

        Bit8u drivestring[] = "\\\\.\\x:"; drivestring[4]=driveletter;
        if(!OpenDisk(&hFloppy, &o, drivestring)) return false;

        // get drive geom
        DeviceIoControl( hFloppy, IOCTL_DISK_GET_DRIVE_GEOMETRY,NULL,0,
        &geom,sizeof(DISK_GEOMETRY),&numret,NULL);

        switch(geom.MediaType) {
            case F5_1Pt2_512: case F3_1Pt44_512: case F3_2Pt88_512: case F3_720_512:
            case F5_360_512: case F5_320_512: case F5_180_512: case F5_160_512:
                break;
            default:
                CloseDisk(hFloppy,&o);
                return false;
        }
        Bitu total_sect_per_cyl = geom.SectorsPerTrack * geom.TracksPerCylinder;
        Bitu cyln_size = 512 * total_sect_per_cyl;
        
        WriteOut(MSG_Get("PROGRAM_IMGMAKE_FLREAD"),
            geom.Cylinders.LowPart,geom.TracksPerCylinder,
            geom.SectorsPerTrack,(cyln_size*geom.Cylinders.LowPart)/1024);
        WriteOut(MSG_Get("PROGRAM_IMGMAKE_FLREAD2"));
            
        for(Bitu i = 0; i < geom.Cylinders.LowPart; i++) {
            Bitu result;
            // for each cylinder
            WriteOut("%2u",i);

            if(!StartReadDisk(hFloppy, &o, &data[0], cyln_size*i, cyln_size)){
                CloseDisk(hFloppy,&o);
                return false;
            }
            do {
                result = CheckDiskReadComplete(hFloppy, &o);
                CALLBACK_Idle();
            }
            while (result==0);

            switch(result) {
            case 1:
                CloseDisk(hFloppy,&o);
                return false;
            case 2: // success
                for(Bitu m=0; m < cyln_size/512; m++) WriteOut("\xdb");
                break;
            case 3:
            case 4: // data errors
            case 5:
                for(Bitu k=0; k < total_sect_per_cyl; k++) {
                    Bitu retries=retries_max;
restart_int:
                    StartReadDisk(hFloppy, &o, &data[512*k], cyln_size*i + 512*k, 512);
                    do {
                        result = CheckDiskReadComplete(hFloppy, &o);
                        CALLBACK_Idle();
                    }
                    while (result==0);
                                        
                    switch(result) {
                    case 1: // bad error
                        CloseDisk(hFloppy,&o);
                        return false;
                    case 2: // success
                        if(retries==retries_max) WriteOut("\xdb");
                        else WriteOut("\b\b\b\xb1");
                        break;
                    case 3:
                    case 4: // read errors
                    case 5:
                        if(retries!=retries_max) WriteOut("\b\b\b");
                        retries--;
                        switch(result) {
                            case 3: WriteOut("x");
                            case 4: WriteOut("!");
                            case 5: WriteOut("?");
                        }
                        WriteOut("%2d",retries);

                        if(retries) goto restart_int;
                        const Bit8u badfood[]="IMGMAKE BAD FLOPPY SECTOR \xBA\xAD\xF0\x0D";
                        for(Bit8u z = 0; z < 512/32; z++)
                            memcpy(&data[512*k+z*32],badfood,31);
                        WriteOut("\b\b");
                        break;
                    }
                }
                break;
            }
            fwrite(data, 512, total_sect_per_cyl, f);
            WriteOut("%2x%2x\n", data[0], data[1]);
        }
        // seek to 0
        StartReadDisk(hFloppy, &o, &data[0], 0, 512);
        CloseDisk(hFloppy,&o);
        return true;
    }
#endif

    void Run(void) {
        std::string disktype;
        std::string src;
        std::string filename;
        std::string dpath;

        unsigned int c, h, s, sectors; 
        Bit64u size = 0;

        if(cmd->FindExist("-?")) {
            printHelp();
            return;
        }

/*
        this stuff is too frustrating

        // when only a filename is passed try to create the file on the current DOS path
        // if directory+filename are passed first see if directory is a host path, if not
        // maybe it is a DOSBox path.
        
        // split filename and path
        std::string path = "";
        Bitu spos = temp_line.rfind('\\');
        if(spos==std::string::npos) {
            temp_line.rfind('/');
        }

        if(spos==std::string::npos) {
            // no path separator
            filename=temp_line;
        } else {
            path=temp_line.substr(0,spos);
            filename=temp_line.substr(spos+1,std::string::npos);
        }
        if(filename=="") 

        char tbuffer[DOS_PATHLENGTH]= { 0 };
        if(path=="") {
            if(!DOS_GetCurrentDir(DOS_GetDefaultDrive()+1,tbuffer)){
                printHelp();
                return;
            }
            dpath=(std::string)tbuffer;
        }       
        WriteOut("path %s, filename %s, dpath %s",
            path.c_str(),filename.c_str(),dpath.c_str());
        return;
*/
            
#ifdef WIN32
        // read from real floppy?
        if(cmd->FindString("-source",src,true)) {
            int retries = 10;
            cmd->FindInt("-retries",retries,true);
            if((retries < 1)||(retries > 99))  {
                printHelp();
                return;
            }
            if((src.length()!=1) || !isalpha(src.c_str()[0])) {
                // only one letter allowed
                printHelp();
                return;
            }

            // temp_line is the filename
            if (!(cmd->FindCommand(1, temp_line))) {
                printHelp();
                return;
            }

            // don't trash user's files
            FILE* f = fopen(temp_line.c_str(),"r");
            if(f) {
                fclose(f);
                WriteOut(MSG_Get("PROGRAM_IMGMAKE_FILE_EXISTS"),temp_line.c_str());
                return;
            }
            f = fopen(temp_line.c_str(),"wb+");
            if (!f) {
                WriteOut(MSG_Get("PROGRAM_IMGMAKE_CANNOT_WRITE"),temp_line.c_str());
                return;
            }
            // maybe delete f if it failed?
            if(!ReadDisk(f, src.c_str()[0],retries))
                WriteOut(MSG_Get("PROGRAM_IMGMAKE_CANT_READ_FLOPPY"));
            fclose(f);
            return;
        }
#endif
        // disk type
        if (!(cmd->FindString("-t",disktype,true))) {
            printHelp();
            return;
        }
		std::transform(disktype.begin(), disktype.end(), disktype.begin(), ::tolower);

        Bit8u mediadesc = 0xF8; // media descriptor byte; also used to differ fd and hd
        Bit16u root_ent = 512; // FAT root directory entries: 512 is for harddisks
        if(disktype=="fd_160") {
            c = 40; h = 1; s = 8; mediadesc = 0xFE; root_ent = 56; // root_ent?
        } else if(disktype=="fd_180") {
            c = 40; h = 1; s = 9; mediadesc = 0xFC; root_ent = 56; // root_ent?
        } else if(disktype=="fd_200") {
            c = 40; h = 1; s = 10; mediadesc = 0xFC; root_ent = 56; // root_ent?
        } else if(disktype=="fd_320") {
            c = 40; h = 2; s = 8; mediadesc = 0xFF; root_ent = 112; // root_ent?
        } else if(disktype=="fd_360") {
            c = 40; h = 2; s = 9; mediadesc = 0xFD; root_ent = 112;
        } else if(disktype=="fd_400") {
            c = 40; h = 2; s = 10; mediadesc = 0xFD; root_ent = 112; // root_ent?
        } else if(disktype=="fd_720") {
            c = 80; h = 2; s = 9; mediadesc = 0xF9; root_ent = 112;
        } else if(disktype=="fd_1200") {
            c = 80; h = 2; s = 15; mediadesc = 0xF9; root_ent = 224;
        } else if(disktype=="fd_1440") {
            c = 80; h = 2; s = 18; mediadesc = 0xF0; root_ent = 224;
        } else if(disktype=="fd_2880") {
            c = 80; h = 2; s = 36; mediadesc = 0xF0; root_ent = 512; // root_ent?
        } else if(disktype=="hd_250") {
            c = 489; h = 16; s = 63;
        } else if(disktype=="hd_520") {
            c = 1023; h = 16; s = 63;
        } else if(disktype=="hd_2gig") {
            c = 1023; h = 64; s = 63;
        } else if(disktype=="hd_4gig") { // fseek only supports 2gb
            c = 1023; h = 130; s = 63;
        } else if(disktype=="hd_8gig") { // fseek only supports 2gb
            c = 1023; h = 255; s = 63;
        } else if(disktype=="hd_st251") { // old 40mb drive
            c = 820; h = 6; s = 17;
        } else if(disktype=="hd_st225") { // even older 20mb drive
            c = 615; h = 4; s = 17;
        } else if(disktype=="hd") {
            // get size from parameter
            std::string isize;
            if (!(cmd->FindString("-size",isize,true))) {
                // maybe -chs?
                if (!(cmd->FindString("-chs",isize,true))){
                        // user forgot -size and -chs
                        printHelp();
                        return;
                    }
                else {
                    // got chs data: -chs 1023,16,63
                    if(sscanf(isize.c_str(),"%u,%u,%u",&c,&h,&s) != 3) {
                        printHelp();
                        return;
                    }
                    // sanity-check chs values
                    if((h>255)||(c>1023)||(s>63)) {
                        printHelp();
                        return;
                    }
                    size = (unsigned long long)c * (unsigned long long)h * (unsigned long long)s * 512ULL;
                    if((size < 3u*1024u*1024u) || (size > 0x1FFFFFFFFLL)) {
                        // user picked geometry resulting in wrong size
                        printHelp();
                        return;
                    }
                }
            } else {
                // got -size
                std::istringstream stream(isize);
                stream >> size;
                size *= 1024*1024LL; // size in megabytes
                // low limit: 3 megs, high limit: 2 gigs
                // Int13 limit would be 8 gigs
                if((size < 3*1024*1024LL) || (size > 0x1FFFFFFFFLL)) {
                    // wrong size
                    printHelp();
                    return;
                }
                sectors = (unsigned int)(size / 512);

                // Now that we finally have the proper size, figure out good CHS values
                h=2;
                while(h*1023*63 < sectors) h <<= 1;
                if(h>255) h=255;
                s=8;
                while(h*s*1023 < sectors) s *= 2;
                if(s>63) s=63;
                c=sectors/(h*s);
                if(c>1023) c=1023;
            }
        } else {
            // user passed a wrong -t argument
            printHelp();
            return;
        }

        std::string t2 = "";
        if(cmd->FindExist("-bat",true)) {
            t2 = "-bat";
        }

        size = (unsigned long long)c * (unsigned long long)h * (unsigned long long)s * 512ULL;
        Bits bootsect_pos = 0; // offset of the boot sector in clusters
        if(cmd->FindExist("-nofs",true) || (size>(2048*1024*1024LL))) {
            bootsect_pos = -1;
        }

        // temp_line is the filename
        if (!(cmd->FindCommand(1, temp_line))) {
            printHelp();
            return;
        }

        // don't trash user's files
        FILE* f = fopen(temp_line.c_str(),"r");
        if(f) {
            fclose(f);
            WriteOut(MSG_Get("PROGRAM_IMGMAKE_FILE_EXISTS"),temp_line.c_str());
            return;
        }

        WriteOut(MSG_Get("PROGRAM_IMGMAKE_PRINT_CHS"),c,h,s);
        WriteOut("%s\r\n",temp_line.c_str());
        LOG_MSG(MSG_Get("PROGRAM_IMGMAKE_PRINT_CHS"),c,h,s);

        // do it again for fixed chs values
        sectors = (unsigned int)(size / 512);

        // create the image file
        f = fopen64(temp_line.c_str(),"wb+");
        if (!f) {
            WriteOut(MSG_Get("PROGRAM_IMGMAKE_CANNOT_WRITE"),temp_line.c_str());
            return;
        }
        if(fseeko64(f,static_cast<off_t>(size - 1ull),SEEK_SET)) {
            WriteOut(MSG_Get("PROGRAM_IMGMAKE_NOT_ENOUGH_SPACE"),size);
            fclose(f);
            return;
        }
        Bit8u bufferbyte=0;
        if(fwrite(&bufferbyte,1,1,f)!=1) {
            WriteOut(MSG_Get("PROGRAM_IMGMAKE_NOT_ENOUGH_SPACE"),size);
            fclose(f);
            return;
        }

        // Format the image if not unrequested (and image size<2GB)
        if(bootsect_pos > -1) {
            Bit8u sbuf[512];
            if(mediadesc == 0xF8) {
                // is a harddisk: write MBR
                memcpy(sbuf,freedos_mbr,512);
                // active partition
                sbuf[0x1be]=0x80;
                // start head - head 0 has the partition table, head 1 first partition
                sbuf[0x1bf]=1;
                // start sector with bits 8-9 of start cylinder in bits 6-7
                sbuf[0x1c0]=1;
                // start cylinder bits 0-7
                sbuf[0x1c1]=0;
                // OS indicator: DOS what else ;)
                sbuf[0x1c2]=0x06;
                // end head (0-based)
                sbuf[0x1c3]= h-1;
                // end sector with bits 8-9 of end cylinder (0-based) in bits 6-7
                sbuf[0x1c4]=s|(((c-1)&0x300)>>2);
                // end cylinder (0-based) bits 0-7
                sbuf[0x1c5]=(c-1)&0xFF;
                // sectors preceding partition1 (one head)
                host_writed(&sbuf[0x1c6],s);
                // length of partition1, align to chs value
                host_writed(&sbuf[0x1ca],((c-1)*h+(h-1))*s);

                // write partition table
                fseeko64(f,0,SEEK_SET);
                fwrite(&sbuf,512,1,f);
                bootsect_pos = (Bits)s;
            }

            // set boot sector values
            memset(sbuf,0,512);
            // TODO boot code jump
            sbuf[0]=0xEB; sbuf[1]=0x3c; sbuf[2]=0x90;
            // OEM
            sprintf((char*)&sbuf[0x03],"MSDOS5.0");
            // bytes per sector: always 512
            host_writew(&sbuf[0x0b],512);
            // sectors per cluster: 1,2,4,8,16,...
            if(mediadesc == 0xF8) {
                Bitu cval = 1;
                while((sectors/cval) >= 65525) cval <<= 1;
                sbuf[0x0d]=(Bit8u)cval;
            } else sbuf[0x0d]=sectors/0x1000 + 1; // FAT12 can hold 0x1000 entries TODO
            // TODO small floppys have 2 sectors per cluster?
            // reserverd sectors: 1 ( the boot sector)
            host_writew(&sbuf[0x0e],1);
            // Number of FATs - always 2
            sbuf[0x10] = 2;
            // Root entries - how are these made up? - TODO
            host_writew(&sbuf[0x11],root_ent);
            // sectors (under 32MB) - will OSes be sore if all HD's use large size?
            if(mediadesc != 0xF8) host_writew(&sbuf[0x13],c*h*s);
            // media descriptor
            sbuf[0x15]=mediadesc;
            // sectors per FAT
            // needed entries: (sectors per cluster)
            Bitu sect_per_fat=0;
            Bitu clusters = (sectors-1)/sbuf[0x0d]; // TODO subtract root dir too maybe
            if(mediadesc == 0xF8) sect_per_fat = (clusters*2)/512+1;
            else sect_per_fat = ((clusters*3)/2)/512+1;
            host_writew(&sbuf[0x16],(Bit16u)sect_per_fat);
            // sectors per track
            host_writew(&sbuf[0x18],s);
            // heads
            host_writew(&sbuf[0x1a],h);
            // hidden sectors
            host_writed(&sbuf[0x1c],(Bit32u)bootsect_pos);
            if(mediadesc == 0xF8) {
                // sectors (large disk) - this is the same as partition length in MBR
                host_writed(&sbuf[0x20],sectors-s);
                // BIOS drive
                sbuf[0x24]=0x80;
            }
            else sbuf[0x24]=0x00;
            // ext. boot signature
            sbuf[0x26]=0x29;
            // volume serial number
            // let's use the BIOS time (cheap, huh?)
            host_writed(&sbuf[0x27],mem_readd(BIOS_TIMER));
            // Volume label
            sprintf((char*)&sbuf[0x2b],"NO NAME    ");
            // file system type
            if(mediadesc == 0xF8) sprintf((char*)&sbuf[0x36],"FAT16   ");
            else sprintf((char*)&sbuf[0x36],"FAT12   ");
            // boot sector signature
            host_writew(&sbuf[0x1fe],0xAA55);

            // write the boot sector
            fseeko64(f,bootsect_pos*512,SEEK_SET);
            fwrite(&sbuf,512,1,f);
            // write FATs
            memset(sbuf,0,512);
            if(mediadesc == 0xF8) host_writed(&sbuf[0],0xFFFFFFF8);
            else host_writed(&sbuf[0],0xFFFFF0);
            // 1st FAT
            fseeko64(f,(off_t)((bootsect_pos+1ll)*512ll),SEEK_SET);
            fwrite(&sbuf,512,1,f);
            // 2nd FAT
            fseeko64(f,(off_t)(((unsigned long long)bootsect_pos+1ull+(unsigned long long)sect_per_fat)*512ull),SEEK_SET);
            fwrite(&sbuf,512,1,f);
        }
        // write VHD footer if requested, largely copied from RAW2VHD program, no license was included
        if((mediadesc == 0xF8) && (temp_line.find(".vhd")) != std::string::npos) {
            int i;
            Bit8u footer[512];
            // basic information
            memcpy(footer,"conectix" "\0\0\0\2\0\1\0\0" "\xff\xff\xff\xff\xff\xff\xff\xff" "????rawv" "\0\1\0\0Wi2k",40);
            memset(footer+40,0,512-40);
            // time
            struct tm tm20000101 = { /*sec*/0,/*min*/0,/*hours*/0, /*day of month*/1,/*month*/0,/*year*/100, /*wday*/0,/*yday*/0,/*isdst*/0 };
            time_t basetime = mktime(&tm20000101);
            time_t vhdtime = time(NULL) - basetime;
#if defined (_MSC_VER)
            *(Bit32u*)(footer+0x18) = SDL_SwapBE32((__time32_t)vhdtime);
#else
            *(Bit32u*)(footer+0x18) = Bit32u(SDL_SwapBE32((Uint32)vhdtime));
#endif
            // size and geometry
            *(Bit64u*)(footer+0x30) = *(Bit64u*)(footer+0x28) = SDL_SwapBE64(size);

            *(Bit16u*)(footer+0x38) = SDL_SwapBE16(c);
            *(Bit8u*)( footer+0x3A) = h;
            *(Bit8u*)( footer+0x3B) = s;
            *(Bit32u*)(footer+0x3C) = SDL_SwapBE32(2);

            // generate UUID
            for (i=0; i<16; ++i) {
                *(footer+0x44+i) = (Bit8u)(rand()>>4);
            }

            // calculate checksum
            Bit32u sum;
            for (i=0,sum=0; i<512; ++i) {
                sum += footer[i];
            }

            *(Bit32u*)(footer+0x40) = SDL_SwapBE32(~sum);

            // write footer
            fseeko64(f, 0L, SEEK_END);
            fwrite(&footer,512,1,f);
        }
        fclose(f);

        // create the batch file
        if(t2 == "-bat") {
            if(temp_line.length() > 3) {
                t2 = temp_line.substr(0,temp_line.length()-4);
                t2 = t2.append(".bat");
            } else {
                t2 = temp_line.append(".bat");
            }
            WriteOut("%s\n",t2.c_str());
            f = fopen(t2.c_str(),"wb+");
            if (!f) {
                WriteOut(MSG_Get("PROGRAM_IMGMAKE_CANNOT_WRITE"),t2.c_str());
                return;
            }
            fprintf(f,"imgmount c %s -size 512,%u,%u,%u\r\n",temp_line.c_str(),s,h,c);
            fclose(f);
        }
        return;
    }
    void printHelp() { // maybe hint parameter?
        WriteOut(MSG_Get("PROGRAM_IMGMAKE_SYNTAX"));
    }
};

static void IMGMAKE_ProgramStart(Program * * make) {
    *make=new IMGMAKE;
}

// LOADFIX

class LOADFIX : public Program {
public:
    void Run(void);
};

bool XMS_Active(void);
Bitu XMS_AllocateMemory(Bitu size, Bit16u& handle);

void LOADFIX::Run(void) 
{
    Bit16u commandNr    = 1;
    Bitu kb             = 64;
    bool xms            = false;

    if (cmd->FindExist("-xms",true)) {
        xms = true;
        kb = 1024;
    }

    if (cmd->GetCount()==1 && (cmd->FindExist("-?", false) || cmd->FindExist("/?", false))) {
        WriteOut(MSG_Get("PROGRAM_LOADFIX_HELP"));
        return;
    }

    if (cmd->FindCommand(commandNr,temp_line)) {
        if (temp_line[0]=='-') {
            char ch = temp_line[1];
            if ((*upcase(&ch)=='D') || (*upcase(&ch)=='F')) {
                // Deallocate all
                if (xms) {
                    WriteOut("XMS deallocation not yet implemented\n");
                }
                else {
                    DOS_FreeProcessMemory(0x40);
                    WriteOut(MSG_Get("PROGRAM_LOADFIX_DEALLOCALL"),kb);
                }
                return;
            } else {
                // Set mem amount to allocate
                kb = (Bitu)atoi(temp_line.c_str()+1);
                if (kb==0) kb=xms?1024:64;
                commandNr++;
            }
        }
    }

    // Allocate Memory
    if (xms) {
        if (XMS_Active()) {
            Bit16u handle;
            Bitu err;

            err = XMS_AllocateMemory(kb,/*&*/handle);
            if (err == 0) {
                WriteOut("XMS block allocated (%uKB)\n",kb);
            }
            else {
                WriteOut("Unable to allocate XMS block\n");
            }
        }
        else {
            WriteOut("XMS not active\n");
        }
    }
    else {
        Bit16u segment;
        Bit16u blocks = (Bit16u)(kb*1024/16);
        if (DOS_AllocateMemory(&segment,&blocks)) {
            DOS_MCB mcb((Bit16u)(segment-1));
            mcb.SetPSPSeg(0x40);            // use fake segment
            WriteOut(MSG_Get("PROGRAM_LOADFIX_ALLOC"),kb);
            // Prepare commandline...
            if (cmd->FindCommand(commandNr++,temp_line)) {
                // get Filename
                char filename[128];
                safe_strncpy(filename,temp_line.c_str(),128);
                // Setup commandline
                bool ok;
                char args[256];
                args[0] = 0;
                do {
                    ok = cmd->FindCommand(commandNr,temp_line);
                    if(commandNr++>cmd->GetCount() || sizeof(args)-strlen(args)-1 < temp_line.length()+1)
                        break;
                    strcat(args,temp_line.c_str());
                    strcat(args," ");
                } while (ok);           
                // Use shell to start program
                DOS_Shell shell;
                shell.Execute(filename,args);
                DOS_FreeMemory(segment);        
                WriteOut(MSG_Get("PROGRAM_LOADFIX_DEALLOC"),kb);
            }
        } else {
            WriteOut(MSG_Get("PROGRAM_LOADFIX_ERROR"),kb);  
        }
    }
}

static void LOADFIX_ProgramStart(Program * * make) {
    *make=new LOADFIX;
}

// RESCAN

class RESCAN : public Program {
public:
    void Run(void);
};

void RESCAN::Run(void) 
{
	if (cmd->FindExist("-?", false) || cmd->FindExist("/?", false)) {
		WriteOut("Clears the caches of a mounted drive.\n\nRESCAN [/A]\nRESCAN [drive:]\n\n  [/A]\t\tRescan all drives\n  [drive:]\tThe drive to rescan\n\nType RESCAN with no parameters to rescan the current drive.\n");
		return;
	}
    bool all = false;
    
    Bit8u drive = DOS_GetDefaultDrive();
    
    if(cmd->FindCommand(1,temp_line)) {
        //-A -All /A /All 
        if(temp_line.size() >= 2 && (temp_line[0] == '-' ||temp_line[0] =='/')&& (temp_line[1] == 'a' || temp_line[1] =='A') ) all = true;
        else if(temp_line.size() == 2 && temp_line[1] == ':') {
            lowcase(temp_line);
            drive  = temp_line[0] - 'a';
        }
    }
    // Get current drive
    if (all) {
        for(Bitu i =0; i<DOS_DRIVES;i++) {
            if (Drives[i]) Drives[i]->EmptyCache();
        }
        WriteOut(MSG_Get("PROGRAM_RESCAN_SUCCESS"));
    } else {
        if (drive < DOS_DRIVES && Drives[drive]) {
            Drives[drive]->EmptyCache();
            WriteOut(MSG_Get("PROGRAM_RESCAN_SUCCESS"));
        } else
            WriteOut("Invalid drive specification\n");
    }
}

static void RESCAN_ProgramStart(Program * * make) {
    *make=new RESCAN;
}

/* TODO: This menu code sucks. Write a better one. */
class INTRO : public Program {
public:
    void DisplayMount(void) {
        /* Basic mounting has a version for each operating system.
         * This is done this way so both messages appear in the language file*/
        WriteOut(MSG_Get("PROGRAM_INTRO_MOUNT_START"));
#if (WIN32)
        WriteOut(MSG_Get("PROGRAM_INTRO_MOUNT_WINDOWS"));
#else           
        WriteOut(MSG_Get("PROGRAM_INTRO_MOUNT_OTHER"));
#endif
        WriteOut(MSG_Get("PROGRAM_INTRO_MOUNT_END"));
    }
    void DisplayUsage(void) {
        Bit8u c;Bit16u n=1;
        WriteOut(MSG_Get("PROGRAM_INTRO_USAGE_TOP"));
        WriteOut(MSG_Get("PROGRAM_INTRO_USAGE_1"));
        DOS_ReadFile (STDIN,&c,&n);
        WriteOut(MSG_Get("PROGRAM_INTRO_USAGE_TOP"));
        WriteOut(MSG_Get("PROGRAM_INTRO_USAGE_2"));
        DOS_ReadFile (STDIN,&c,&n);
        WriteOut(MSG_Get("PROGRAM_INTRO_USAGE_TOP"));
        WriteOut(MSG_Get("PROGRAM_INTRO_USAGE_3"));
        DOS_ReadFile (STDIN,&c,&n);
    }
    void DisplayIntro(void) {
        WriteOut(MSG_Get("PROGRAM_INTRO"));
        WriteOut(MSG_Get("PROGRAM_INTRO_MENU_UP"));
    }
    void DisplayMenuBefore(void) { WriteOut("\033[44m\033[K\033[33m\033[1m   \033[0m "); }
    void DisplayMenuCursorStart(void) {
        if (machine == MCH_PC98) {
            WriteOut("\033[44m\033[K\033[1m\033[33;44m  \x1C\033[0m\033[5;37;44m ");
        } else {
            WriteOut("\033[44m\033[K\033[1m\033[33;44m  \x10\033[0m\033[5;37;44m ");
        }
    }
    void DisplayMenuCursorEnd(void) { WriteOut("\033[0m\n"); }
    void DisplayMenuNone(void) { WriteOut("\033[44m\033[K\033[0m\n"); }

    bool CON_IN(Bit8u * data) {
        Bit8u c;
        Bit16u n=1;

        /* handle arrow keys vs normal input,
         * with special conditions for PC-98 and IBM PC */
        if (!DOS_ReadFile(STDIN,&c,&n) || n == 0) return false;

        if (IS_PC98_ARCH) {
            /* translate PC-98 arrow keys to IBM PC escape for the caller */
                 if (c == 0x0B)
                *data = 0x48 | 0x80;    /* IBM extended code up arrow */
            else if (c == 0x0A)
                *data = 0x50 | 0x80;    /* IBM extended code down arrow */
            else
                *data = c;
        }
        else {
            if (c == 0) {
                if (!DOS_ReadFile(STDIN,&c,&n) || n == 0) return false;
                *data = c | 0x80; /* extended code */
            }
            else {
                *data = c;
            }
        }

        return true;
    }

    void Run(void) {
		if (cmd->FindExist("-?", false) || cmd->FindExist("/?", false)) {
			WriteOut("A full-screen introduction to DOSBox-X.\n\nINTRO [CDROM|MOUNT|USAGE]\n");
			return;
		}
        std::string menuname = "BASIC"; // default
        /* Only run if called from the first shell (Xcom TFTD runs any intro file in the path) */
        if(DOS_PSP(dos.psp()).GetParent() != DOS_PSP(DOS_PSP(dos.psp()).GetParent()).GetParent()) return;
        if(cmd->FindExist("cdrom",false)) {
            WriteOut(MSG_Get("PROGRAM_INTRO_CDROM"));
            return;
        }
        if(cmd->FindExist("mount",false)) {
            WriteOut("\033[2J");//Clear screen before printing
            DisplayMount();
            return;
        }

        if(cmd->FindExist("usage",false)) { DisplayUsage(); return; }
        Bit8u c;Bit16u n=1;

#define CURSOR(option) \
    if (menuname==option) DisplayMenuCursorStart(); \
    else DisplayMenuBefore(); \
    WriteOut(MSG_Get("PROGRAM_INTRO_MENU_" option "")); \
    if (menuname==option) DisplayMenuCursorEnd(); \
    else WriteOut("\n");

        /* Intro */

menufirst:
        DisplayIntro();
        CURSOR("BASIC")
        CURSOR("CDROM")
        CURSOR("USAGE")
        DisplayMenuNone(); // None
        CURSOR("INFO")
        CURSOR("QUIT")
        DisplayMenuNone(); // None

        if (menuname=="BASIC") goto basic;
        else if (menuname=="CDROM") goto cdrom;
        else if (menuname=="USAGE") goto usage;
        else if (menuname=="INFO") goto info;
        else if (menuname=="QUIT") goto quit;
        else if (menuname=="GOTO_EXIT") goto goto_exit;

goto_exit:
        WriteOut("\n"); // Give a line
        return;

basic:
        menuname="BASIC";
        WriteOut(MSG_Get("PROGRAM_INTRO_MENU_BASIC_HELP")); 
        CON_IN(&c);
        do switch (c) {
            case 0x48|0x80: menuname="QUIT"; goto menufirst; // Up
            case 0x50|0x80: menuname="CDROM"; goto menufirst; // Down
            case 0xD:   // Run
                WriteOut("\033[2J");
                WriteOut(MSG_Get("PROGRAM_INTRO"));
                WriteOut("\n");
                DisplayMount();
                DOS_ReadFile (STDIN,&c,&n);
                goto menufirst;
        } while (CON_IN(&c));

cdrom:
        menuname="CDROM";
        WriteOut(MSG_Get("PROGRAM_INTRO_MENU_CDROM_HELP")); 
        CON_IN(&c);
        do switch (c) {
            case 0x48|0x80: menuname="BASIC"; goto menufirst; // Up
            case 0x50|0x80: menuname="USAGE"; goto menufirst; // Down
            case 0xD:   // Run
                WriteOut(MSG_Get("PROGRAM_INTRO_CDROM"));
                DOS_ReadFile (STDIN,&c,&n);
                goto menufirst;
        } while (CON_IN(&c));

usage:
        menuname="USAGE";
        WriteOut(MSG_Get("PROGRAM_INTRO_MENU_USAGE_HELP")); 
        CON_IN(&c);
        do switch (c) {
            case 0x48|0x80: menuname="CDROM"; goto menufirst; // Down
            case 0x50|0x80: menuname="INFO"; goto menufirst; // Down
            case 0xD:   // Run
                DisplayUsage();
                goto menufirst;
        } while (CON_IN(&c));

info:
        menuname="INFO";
        WriteOut(MSG_Get("PROGRAM_INTRO_MENU_INFO_HELP"));
        CON_IN(&c);
        do switch (c) {
            case 0x48|0x80: menuname="USAGE"; goto menufirst; // Up
            case 0x50|0x80: menuname="QUIT"; goto menufirst; // Down
            case 0xD:   // Run
                WriteOut("\033[2J");
                WriteOut(MSG_Get("PROGRAM_INTRO"));
                WriteOut("\n");
                WriteOut(MSG_Get("PROGRAM_INTRO_INFO"));
                DOS_ReadFile (STDIN,&c,&n);
                goto menufirst;
        } while (CON_IN(&c));

quit:
        menuname="QUIT";
        WriteOut(MSG_Get("PROGRAM_INTRO_MENU_QUIT_HELP")); 
        CON_IN(&c);
        do switch (c) {
            case 0x48|0x80: menuname="INFO"; goto menufirst; // Up
            case 0x50|0x80: menuname="BASIC"; goto menufirst; // Down
            case 0xD:   // Run
                menuname="GOTO_EXIT";
                goto menufirst;
        } while (CON_IN(&c));
    }   
};

bool ElTorito_ChecksumRecord(unsigned char *entry/*32 bytes*/) {
    unsigned int chk=0,i;

    for (i=0;i < 16;i++) {
        unsigned int word = ((unsigned int)entry[0]) + ((unsigned int)entry[1] << 8);
        chk += word;
        entry += 2;
    }
    chk &= 0xFFFF;
    return (chk == 0);
}

static void INTRO_ProgramStart(Program * * make) {
    *make=new INTRO;
}

bool ElTorito_ScanForBootRecord(CDROM_Interface *drv,unsigned long &boot_record,unsigned long &el_torito_base) {
    unsigned char buffer[2048];
    unsigned int sec;

    for (sec=16;sec < 32;sec++) {
        if (!drv->ReadSectorsHost(buffer,false,sec,1))
            break;

        /* stop at terminating volume record */
        if (buffer[0] == 0xFF) break;

        /* match boot record and whether it conforms to El Torito */
        if (buffer[0] == 0x00 && memcmp(buffer+1,"CD001",5) == 0 && buffer[6] == 0x01 &&
            memcmp(buffer+7,"EL TORITO SPECIFICATION\0\0\0\0\0\0\0\0\0",32) == 0) {
            boot_record = sec;
            el_torito_base = (unsigned long)buffer[71] +
                    ((unsigned long)buffer[72] << 8UL) +
                    ((unsigned long)buffer[73] << 16UL) +
                    ((unsigned long)buffer[74] << 24UL);

            return true;
        }
    }

    return false;
}


/* C++ class implementing El Torito floppy emulation */
class imageDiskElToritoFloppy : public imageDisk {
public:
    /* Read_Sector and Write_Sector take care of geometry translation for us,
     * then call the absolute versions. So, we override the absolute versions only */
    virtual Bit8u Read_AbsoluteSector(Bit32u sectnum, void * data) {
        unsigned char buffer[2048];

        bool GetMSCDEXDrive(unsigned char drive_letter,CDROM_Interface **_cdrom);

        CDROM_Interface *src_drive=NULL;
        if (!GetMSCDEXDrive(CDROM_drive-'A',&src_drive)) return 0x05;

        if (!src_drive->ReadSectorsHost(buffer,false,cdrom_sector_offset+(sectnum>>2)/*512 byte/sector to 2048 byte/sector conversion*/,1))
            return 0x05;

        memcpy(data,buffer+((sectnum&3)*512),512);
        return 0x00;
    }
    virtual Bit8u Write_AbsoluteSector(Bit32u sectnum,const void * data) {
        (void)sectnum;//UNUSED
        (void)data;//UNUSED
        return 0x05; /* fail, read only */
    }
    imageDiskElToritoFloppy(unsigned char new_CDROM_drive,unsigned long new_cdrom_sector_offset,unsigned char floppy_emu_type) : imageDisk(NULL,NULL,0,false) {
        diskimg = NULL;
        sector_size = 512;
        CDROM_drive = new_CDROM_drive;
        cdrom_sector_offset = new_cdrom_sector_offset;
        class_id = ID_EL_TORITO_FLOPPY;

        if (floppy_emu_type == 1) { /* 1.2MB */
            heads = 2;
            cylinders = 80;
            sectors = 15;
        }
        else if (floppy_emu_type == 2) { /* 1.44MB */
            heads = 2;
            cylinders = 80;
            sectors = 18;
        }
        else if (floppy_emu_type == 3) { /* 2.88MB */
            heads = 2;
            cylinders = 80;
            sectors = 36; /* FIXME: right? */
        }
        else {
            heads = 2;
            cylinders = 69;
            sectors = 14;
            LOG_MSG("BUG! unsupported floppy_emu_type in El Torito floppy object\n");
        }

        diskSizeK = ((Bit64u)heads * cylinders * sectors * sector_size) / 1024;
        active = true;
    }
    virtual ~imageDiskElToritoFloppy() {
    }

    unsigned long cdrom_sector_offset;
    unsigned char CDROM_drive;
/*
    int class_id;

    bool hardDrive;
    bool active;
    FILE *diskimg;
    std::string diskname;
    Bit8u floppytype;

    Bit32u sector_size;
    Bit32u heads,cylinders,sectors;
    Bit32u reserved_cylinders;
    Bit64u current_fpos; */
};

bool FDC_AssignINT13Disk(unsigned char drv);
bool FDC_UnassignINT13Disk(unsigned char drv);

class IMGMOUNT : public Program {
public:
    std::vector<std::string> options;
    void ListImgMounts(void) {
        char name[DOS_NAMELENGTH_ASCII],lname[LFN_NAMELENGTH];
        Bit32u size;Bit16u date;Bit16u time;Bit8u attr;
        /* Command uses dta so set it to our internal dta */
        RealPt save_dta = dos.dta();
        dos.dta(dos.tables.tempdta);
        DOS_DTA dta(dos.dta());

        WriteOut(MSG_Get("PROGRAM_IMGMOUNT_STATUS_1"));
        WriteOut(MSG_Get("PROGRAM_MOUNT_STATUS_FORMAT"),"Drive","Type","Label");
        for(int p = 0;p < 8;p++) WriteOut("----------");

        for (int d = 0;d < DOS_DRIVES;d++) {
            if (!Drives[d] || (strncmp(Drives[d]->GetInfo(), "fatDrive ", 9) && strncmp(Drives[d]->GetInfo(), "isoDrive ", 9))) continue;
            char root[7] = {(char)('A'+d),':','\\','*','.','*',0};
            bool ret = DOS_FindFirst(root,DOS_ATTR_VOLUME);
            if (ret) {
                dta.GetResult(name,lname,size,date,time,attr);
                DOS_FindNext(); //Mark entry as invalid
            } else name[0] = 0;

            /* Change 8.3 to 11.0 */
            const char* dot = strchr(name, '.');
            if(dot && (dot - name == 8) ) { 
                name[8] = name[9];name[9] = name[10];name[10] = name[11];name[11] = 0;
            }

            root[1] = 0; //This way, the format string can be reused.
            WriteOut(MSG_Get("PROGRAM_MOUNT_STATUS_FORMAT"),root, Drives[d]->GetInfo(),name);       
        }
		WriteOut(MSG_Get("PROGRAM_IMGMOUNT_STATUS_2"));
		bool numbers=false;
		for (int index = 0; index < MAX_DISK_IMAGES; index++)
			if (imageDiskList[index]) {
				if (numbers) WriteOut(",");
				numbers=true;
				WriteOut(" %d", index);
			}
		if (!numbers) WriteOut(" none");
		WriteOut("\n");
        dos.dta(save_dta);
    }
    void Run(void) {
        //Hack To allow long commandlines
        ChangeToLongCmd();
        /* In secure mode don't allow people to change imgmount points. 
         * Neither mount nor unmount */
        if(control->SecureMode()) {
            WriteOut(MSG_Get("PROGRAM_CONFIG_SECURE_DISALLOW"));
            return;
        }
        imageDisk * newImage;
        char drive;
        std::vector<std::string> paths;
        if (!cmd->GetCount()) {
            ListImgMounts();
            return;
        }
        //show help if /? or -?
        if (cmd->FindExist("/?", true) || cmd->FindExist("-?", true) || cmd->FindExist("-help", true)) {
            WriteOut(MSG_Get("PROGRAM_IMGMOUNT_HELP"));
            return;
        }
        /* Check for unmounting */
        std::string umount;
        if (cmd->FindString("-u",umount,false)) {
            Unmount(umount[0]);
            return;
        }

        //initialize more variables
        unsigned long el_torito_floppy_base=~0UL;
        unsigned char el_torito_floppy_type=0xFF;
        bool ide_slave = false;
        signed char ide_index = -1;
        char el_torito_cd_drive = 0;
        std::string el_torito;
        std::string ideattach="auto";
        std::string type="hdd";

        //this code simply sets default type to "floppy" if mounting at A: or B: --- nothing else
        // get first parameter - which is probably the drive letter to mount at (A-Z or A:-Z:) - and check it if is A or B or A: or B:
        // default to floppy for drive letters A and B and numbers 0 and 1
        if (!cmd->FindCommand(1,temp_line) || (temp_line.size() > 2) ||
            ((temp_line.size()>1) && (temp_line[1]!=':'))) {
            // drive not valid
        } else {
            Bit8u tdr = toupper(temp_line[0]);
            if(tdr=='A'||tdr=='B'||tdr=='0'||tdr=='1') type="floppy";
        }

        //get the type
        bool rtype=cmd->FindString("-t", type, true);
		std::transform(type.begin(), type.end(), type.begin(), ::tolower);

        if (type == "cdrom") type = "iso"; //Tiny hack for people who like to type -t cdrom
        if (!(type == "floppy" || type == "hdd" || type == "iso" || type == "ram")) {
            WriteOut(MSG_Get("PROGRAM_IMGMOUNT_TYPE_UNSUPPORTED"), type.c_str());
            return;
        }

        //look for -o options
        {
            std::string s;

            while (cmd->FindString("-o", s, true))
                options.push_back(s);
        }

        //look for -el-torito parameter and remove it from the command line
        cmd->FindString("-el-torito",el_torito,true);
        if (el_torito != "") {
            //get el-torito floppy from cdrom mounted at drive letter el_torito_cd_drive
            el_torito_cd_drive = toupper(el_torito[0]);
            //validate the el_torito loading (look for boot image on the cdrom, etc), and
            //  find the el_torito_floppy_base and el_torito_floppy_type values
            if (!PrepElTorito(type, el_torito_cd_drive, el_torito_floppy_base, el_torito_floppy_type)) return;
        }

		if (temp_line.size() == 1 && isdigit(temp_line[0]) && temp_line[0]>='0' && temp_line[0]<MAX_DISK_IMAGES+'0' && cmd->FindExist("-u",true)) {
			Unmount(temp_line[0]);
			if (!cmd->FindCommand(2,temp_line)||!temp_line.size()) return;
		}

        //default fstype is fat
        std::string fstype="fat";
        bool rfstype=cmd->FindString("-fs",fstype,true);
		std::transform(fstype.begin(), fstype.end(), fstype.begin(), ::tolower);
        
        Bitu sizes[4] = { 0,0,0,0 };
        int reserved_cylinders=0;
        std::string reservecyl;

        /* DOSBox-X: to please certain 32-bit drivers like Windows 3.1 WDCTRL, or to emulate older h/w configurations,
            *           we allow the user or script to specify the number of reserved cylinders. older BIOSes were known
            *           to subtract 1 or 2 additional cylinders from the total in the fixed disk param table. the -reservecyl
            *           option allows the number we subtract from the total in INT 13H to be set */
        cmd->FindString("-reservecyl",reservecyl,true);
        if (reservecyl != "") reserved_cylinders = atoi(reservecyl.c_str());

        /* DOSBox-X: we allow "-ide" to allow controlling which IDE controller and slot to attach the hard disk/CD-ROM to */
        cmd->FindString("-ide",ideattach,true);
		std::transform(ideattach.begin(), ideattach.end(), ideattach.begin(), ::tolower);

        if (ideattach == "auto") {
            if (type != "floppy") {
                IDE_Auto(ide_index,ide_slave);
            }
                
            LOG_MSG("IDE: index %d slave=%d",ide_index,ide_slave?1:0);
        }
        else if (ideattach != "none" && isdigit(ideattach[0]) && ideattach[0] > '0') { /* takes the form [controller]<m/s> such as: 1m for primary master */
            ide_index = ideattach[0] - '1';
            if (ideattach.length() >= 2) ide_slave = (ideattach[1] == 's');
            LOG_MSG("IDE: index %d slave=%d",ide_index,ide_slave?1:0);
        }

        //if floppy, don't attach to ide controller
        //if cdrom, file system is iso
        if (type=="floppy") {
            ideattach="none";
        } else if (type=="iso") {
            //str_size=="2048,1,60000,0";   // ignored, see drive_iso.cpp (AllocationInfo)
            fstype = "iso";
        } 

        //load the size parameter
        //auto detect hard drives if not specified
        std::string str_size;
        std::string str_chs;
        cmd->FindString("-size", str_size, true);
        cmd->FindString("-chs", str_chs, true);
        if (!ReadSizeParameter(str_size, str_chs, type, sizes)) return;
        
        //for floppies, hard drives, and cdroms, require a drive letter
        //for -fs none, require a number indicating where to mount at
        if(fstype=="fat" || fstype=="iso") {
            // get the drive letter
            if (!cmd->FindCommand(1,temp_line) || (temp_line.size() > 2) || ((temp_line.size()>1) && (temp_line[1]!=':'))) {
                WriteOut_NoParsing(MSG_Get("PROGRAM_IMGMOUNT_SPECIFY_DRIVE"));
                return;
            }
            int i_drive = toupper(temp_line[0]);
            if (!isalpha(i_drive) || (i_drive - 'A') >= DOS_DRIVES || (i_drive - 'A') < 0) {
                WriteOut_NoParsing(MSG_Get("PROGRAM_IMGMOUNT_SPECIFY_DRIVE"));
                return;
            }
            drive = static_cast<char>(i_drive);
        } else if (fstype=="none") {
            cmd->FindCommand(1,temp_line);
            if ((temp_line.size() > 1) || (!isdigit(temp_line[0]))) {
                WriteOut_NoParsing(MSG_Get("PROGRAM_IMGMOUNT_SPECIFY2"));
                return;
            }
            drive=temp_line[0];
            if ((drive<'0') || (drive>=MAX_DISK_IMAGES+'0')) {
                WriteOut_NoParsing(MSG_Get("PROGRAM_IMGMOUNT_SPECIFY2"));
                return;
            }
        } else {
            WriteOut(MSG_Get("PROGRAM_IMGMOUNT_FORMAT_UNSUPPORTED"),fstype.c_str());
            return;
        }
            
        // find all file parameters, assuming that all option parameters have been removed
        ParseFiles(temp_line, paths);

        // some generic checks
        if (el_torito != "") {
            if (paths.size() != 0) {
                WriteOut("Do not specify files when mounting virtual floppy disk images from El Torito bootable CDs\n");
                return;
            }
        }
        else if (type == "ram") {
            if (paths.size() != 0) {
                WriteOut("Do not specify files when mounting RAM drives\n");
                return;
            }
        }
        else {
            if (paths.size() == 0) {
                if (strcasecmp(temp_line.c_str(), "-u")) WriteOut(MSG_Get("PROGRAM_IMGMOUNT_SPECIFY_FILE"));
                return; 
            }
			if (!rtype&&!rfstype&&paths[0].length()>4) {
				char ext[5];
				strncpy(ext, paths[0].substr(paths[0].length()-4).c_str(), 4);
				ext[4]=0;
				if (!strcasecmp(ext, ".iso")||!strcasecmp(ext, ".cue")||!strcasecmp(ext, ".bin")||!strcasecmp(ext, ".mdf")) {
					type="iso";
					fstype="iso";
				}
			}
        }

        //====== call the proper subroutine ======
        if(fstype=="fat") {
            //mount floppy or hard drive
            if (el_torito != "") {
                if (!MountElToritoFat(drive, sizes, el_torito_cd_drive, el_torito_floppy_base, el_torito_floppy_type)) return;
            }
            else if (type == "ram") {
                if (!MountRam(sizes, drive, ide_index, ide_slave)) return;
            }
            else {
                //supports multiple files
                if (!MountFat(sizes, drive, type == "hdd", str_size, paths, ide_index, ide_slave)) return;
            }
        } else if (fstype=="iso") {
            if (el_torito != "") {
                WriteOut("El Torito bootable CD: -fs iso mounting not supported\n"); /* <- NTS: Will never implement, either */
                return;
            }
            //supports multiple files
            if (!MountIso(drive, paths, ide_index, ide_slave)) return;
        } else if (fstype=="none") {
            unsigned char driveIndex = drive - '0';

            if (paths.size() > 1) {
                if (driveIndex <= 1) {
                    if (swapInDisksSpecificDrive >= 0 && swapInDisksSpecificDrive <= 1 &&
                        swapInDisksSpecificDrive != driveIndex) {
                        WriteOut("Multiple images given and another drive already uses multiple images");
                        return;
                    }
                }
                else {
                    WriteOut("Multiple disk images not supported for that drive");
                    return;
                }
            }

            if (el_torito != "") {
                newImage = new imageDiskElToritoFloppy((unsigned char)el_torito_cd_drive, el_torito_floppy_base, el_torito_floppy_type);
            }
            else if (type == "ram") {
                newImage = MountImageNoneRam(sizes, reserved_cylinders, driveIndex < 2);
            }
            else {
                newImage = MountImageNone(paths[0].c_str(), sizes, reserved_cylinders);
            }
            if (newImage == NULL) return;
            newImage->Addref();
            if (newImage->hardDrive && (driveIndex < 2)) {
                WriteOut("Cannot mount hard drive in floppy position");
            }
            else if (!newImage->hardDrive && (driveIndex >= 2)) {
                WriteOut("Cannot mount floppy in hard drive position");
            }
            else {
                if (AttachToBiosAndIdeByIndex(newImage, (unsigned char)driveIndex, (unsigned char)ide_index, ide_slave)) {
                    WriteOut(MSG_Get("PROGRAM_IMGMOUNT_MOUNT_NUMBER"), drive - '0', (!paths.empty()) ? (wpcolon&&paths[0].length()>1&&paths[0].c_str()[0]==':'?paths[0].c_str()+1:paths[0].c_str()) : (el_torito != ""?"El Torito floppy drive":(type == "ram"?"RAM drive":"-")));

                    if (paths.size() > 1) {
                        for (size_t si=0;si < MAX_SWAPPABLE_DISKS;si++) {
                            if (diskSwap[si] != NULL) {
                                diskSwap[si]->Release();
                                diskSwap[si] = NULL;
                            }
                        }

                        /* slot 0 is the image we already assigned */
                        diskSwap[0] = newImage;
                        diskSwap[0]->Addref();
                        swapPosition = 0;
                        swapInDisksSpecificDrive = driveIndex;

                        for (size_t si=1;si < MAX_SWAPPABLE_DISKS && si < paths.size();si++) {
                            imageDisk *img = MountImageNone(paths[si].c_str(), sizes, reserved_cylinders);

                            if (img != NULL) {
                                diskSwap[si] = img;
                                diskSwap[si]->Addref();
                            }
                        }
                    }
                }
                else {
                    WriteOut("Invalid mount number");
                }
            }
            newImage->Release();
            return;
        }
        else {
            WriteOut("Invalid fstype\n");
            return;
        }

        return;
    }

private:
    bool ReadSizeParameter(const std::string &str_size, const std::string &str_chs, const std::string &type, Bitu sizes[]) {
        bool isCHS = false;
        const char * scan;
        if (str_chs.size() != 0) {
            if (str_size.size() != 0) {
                WriteOut("Size and chs parameter cannot both be specified\n");
                return false;
            }
            isCHS = true;
            scan = str_chs.c_str();
        }
        else if (str_size.size() != 0) {
            scan = str_size.c_str();
        }
        else {
            //nothing specified, so automatic size detection
            return true;
        }
        char number[20];
        Bitu index = 0;
        Bitu count = 0;
        int val;

        //scan through input string
        while (*scan) {
            //separate string by ','
            if (*scan == ',') {
                number[index] = 0; //add null char
                val = atoi(number);
                if (val <= 0) {
                    //out of range
                    WriteOut("Invalid size parameter\n");
                    return false;
                }
                sizes[count++] = (unsigned int)val;
                index = 0;
                if (count == 4) {
                    //too many commas
                    WriteOut("Invalid size parameter\n");
                    return false;
                }
            }
            else if (index >= 19) {
                //number too large (too many characters, anyway)
                WriteOut("Invalid size parameter\n");
                return false;
            }
            else {
                number[index++] = *scan;
            }
            scan++;
        }
        number[index] = 0;
        val = atoi(number);
        if (val <= 0) {
            //out of range
            WriteOut("Invalid size parameter\n");
            return false;
        }
        sizes[count++] = (unsigned int)val;
        if (isCHS) {
            if (count == 3) sizes[count++] = 512; //set sector size automatically
            if (count != 4) {
                WriteOut("Invalid chs parameter\n");
                return false;
            }
            Bitu temp = sizes[3]; //hold on to sector size temporarily
            sizes[3] = sizes[0]; //put cylinders in the right spot
            sizes[0] = temp; //put sector size in the right spot
            temp = sizes[2]; //hold on to sectors temporarily
            sizes[2] = sizes[1]; //put heads in the right spot
            sizes[1] = temp; //put sectors in the right spot
        }
        if (!((type == "ram" && count == 1) || count == 4)) {
            //ram drives require 1 or 4 numbers
            //other drives require 4 numbers
            WriteOut("Invalid size parameter\n");
            return false;
        }
        return true;
    }
    void ParseFiles(std::string &commandLine, std::vector<std::string> &paths) {
		char drive=commandLine[0];
        while (cmd->FindCommand((unsigned int)(paths.size() + 2), commandLine) && commandLine.size()) {
#if defined (WIN32) || defined(OS2)
            /* nothing */
#else
            // Linux: Convert backslash to forward slash
            if (commandLine.size() > 0) {
                for (size_t i = 0; i < commandLine.size(); i++) {
                    if (commandLine[i] == '\\')
                        commandLine[i] = '/';
                }
            }
#endif

			if (!strcasecmp(commandLine.c_str(), "-u")) {
				Unmount(drive);
				return;
			}

            pref_struct_stat test;
			char fullname[CROSS_LEN];
			char tmp[CROSS_LEN];
			safe_strncpy(tmp, wpcolon&&commandLine.length()>1&&commandLine[0]==':'?commandLine.c_str()+1:commandLine.c_str(), CROSS_LEN);
            if (pref_stat(tmp, &test)) {
                //See if it works if the ~ are written out
                std::string homedir(commandLine);
                Cross::ResolveHomedir(homedir);
                if (!pref_stat(homedir.c_str(), &test)) {
                    commandLine = homedir;
                }
                else {
                    // convert dosbox filename to system filename
                    Bit8u dummy;
                    if (!DOS_MakeName(tmp, fullname, &dummy) || strncmp(Drives[dummy]->GetInfo(), "local directory", 15)) {
                        WriteOut(MSG_Get("PROGRAM_IMGMOUNT_NON_LOCAL_DRIVE"));
                        return;
                    }

                    localDrive *ldp = dynamic_cast<localDrive*>(Drives[dummy]);
                    if (ldp == NULL) {
                        WriteOut(MSG_Get("PROGRAM_IMGMOUNT_FILE_NOT_FOUND"));
                        return;
                    }
					bool readonly=wpcolon&&commandLine.length()>1&&commandLine[0]==':';
                    ldp->GetSystemFilename(readonly?tmp+1:tmp, fullname);
					if (readonly) tmp[0]=':';
                    commandLine = tmp;

                    if (pref_stat(readonly?tmp+1:tmp, &test)) {
                        WriteOut(MSG_Get("PROGRAM_IMGMOUNT_FILE_NOT_FOUND"));
                        return;
                    }
                }
            }
            if (S_ISDIR(test.st_mode)) {
                WriteOut(MSG_Get("PROGRAM_IMGMOUNT_MOUNT"));
                return;
            }
            paths.push_back(commandLine);
        }
    }

    bool Unmount(char &letter) {
        letter = toupper(letter);
        if (isalpha(letter)) { /* if it's a drive letter, then traditional usage applies */
            int i_drive = letter - 'A';
            if (i_drive < DOS_DRIVES && i_drive >= 0 && Drives[i_drive]) {
                //if drive A: or B:
                if (i_drive <= 1)
                    FDC_UnassignINT13Disk(i_drive);

                //get reference to image and cdrom before they are possibly destroyed
                const fatDrive* drive = dynamic_cast<fatDrive*>(Drives[i_drive]);
                imageDisk* image = drive ? drive->loadedDisk : NULL;
                const isoDrive* cdrom = dynamic_cast<isoDrive*>(Drives[i_drive]);

                switch (DriveManager::UnmountDrive(i_drive)) {
                case 0: //success
                {
                    //detatch hard drive or floppy drive from bios and ide controller
                    if (image) DetachFromBios(image);

                    /* If the drive letter is also a CD-ROM drive attached to IDE, then let the IDE code know */
                    if (cdrom) IDE_CDROM_Detach(i_drive);

                    Drives[i_drive] = NULL;
                    DOS_EnableDriveMenu(i_drive+'A');
                    if (i_drive == DOS_GetDefaultDrive())
                        DOS_SetDrive(toupper('Z') - 'A');
                    WriteOut(MSG_Get("PROGRAM_MOUNT_UMOUNT_SUCCESS"), letter);
                    return true;
                }
                case 1:
                    WriteOut(MSG_Get("PROGRAM_MOUNT_UMOUNT_NO_VIRTUAL"));
                    return false;
                case 2:
                    WriteOut(MSG_Get("MSCDEX_ERROR_MULTIPLE_CDROMS"));
                    return false;
                default:
                    return false;
                }
            }
            else {
                WriteOut(MSG_Get("PROGRAM_MOUNT_UMOUNT_NOT_MOUNTED"), letter);
                return false;
            }
        }
        else if (isdigit(letter)) { /* DOSBox-X: drives mounted by number (INT 13h) can be unmounted this way */
            int index = letter - '0';

            //detatch hard drive or floppy drive from bios and ide controller
            if (index < MAX_DISK_IMAGES && imageDiskList[index]) {
                if (index > 1) IDE_Hard_Disk_Detach(index);
                imageDiskList[index]->Release();
                imageDiskList[index] = NULL;
                imageDiskChange[index] = true;
				WriteOut(MSG_Get("PROGRAM_MOUNT_UMOUNT_NUMBER_SUCCESS"), letter);
                return true;
            }
            WriteOut("No drive loaded at specified point\n");
            return false;
        }
        else {
            WriteOut("Incorrect IMGMOUNT unmount usage\n");
            return false;
        }
    }

    bool PrepElTorito(const std::string& type, const char &el_torito_cd_drive, unsigned long &el_torito_floppy_base, unsigned char &el_torito_floppy_type) {
        el_torito_floppy_base = ~0UL;
        el_torito_floppy_type = 0xFF;

        unsigned char entries[2048], *entry, ent_num = 0;
        int header_platform = -1, header_count = 0;
        bool header_final = false;
        int header_more = -1;

        /* must be valid drive letter, C to Z */
        if (!isalpha(el_torito_cd_drive) || el_torito_cd_drive < 'C') {
            WriteOut("-el-torito requires a proper drive letter corresponding to your CD-ROM drive\n");
            return false;
        }

        /* drive must not exist (as a hard drive) */
        if (imageDiskList[el_torito_cd_drive - 'A'] != NULL) {
            WriteOut("-el-torito CD-ROM drive specified already exists as a non-CD-ROM device\n");
            return false;
        }

        bool GetMSCDEXDrive(unsigned char drive_letter, CDROM_Interface **_cdrom);

        /* get the CD-ROM drive */
        CDROM_Interface *src_drive = NULL;
        if (!GetMSCDEXDrive(el_torito_cd_drive - 'A', &src_drive)) {
            WriteOut("-el-torito CD-ROM drive specified is not actually a CD-ROM drive\n");
            return false;
        }

        /* FIXME: We only support the floppy emulation mode at this time.
        *        "Superfloppy" or hard disk emulation modes are not yet implemented */
        if (type != "floppy") {
            WriteOut("-el-torito must be used with -t floppy at this time\n");
            return false;
        }

        /* Okay. Step #1: Scan the volume descriptors for the Boot Record. */
        unsigned long el_torito_base = 0, boot_record_sector = 0;
        if (!ElTorito_ScanForBootRecord(src_drive, boot_record_sector, el_torito_base)) {
            WriteOut("El Torito boot record not found\n");
            return false;
        }

        LOG_MSG("El Torito emulation: Found ISO 9660 Boot Record in sector %lu, pointing to sector %lu\n",
            boot_record_sector, el_torito_base);

        /* Step #2: Parse the records. Each one is 32 bytes long */
        if (!src_drive->ReadSectorsHost(entries, false, el_torito_base, 1)) {
            WriteOut("El Torito entries unreadable\n");
            return false;
        }

        /* for more information about what this loop is doing, read:
        * http://download.intel.com/support/motherboards/desktop/sb/specscdrom.pdf
        */
        /* FIXME: Somebody find me an example of a CD-ROM with bootable code for both x86, PowerPC, and Macintosh.
        *        I need an example of such a CD since El Torito allows multiple "headers" */
        /* TODO: Is it possible for this record list to span multiple sectors? */
        for (ent_num = 0; ent_num < (2048 / 0x20); ent_num++) {
            entry = entries + (ent_num * 0x20);

            if (memcmp(entry, "\0\0\0\0""\0\0\0\0""\0\0\0\0""\0\0\0\0""\0\0\0\0""\0\0\0\0""\0\0\0\0""\0\0\0\0", 32) == 0)
                break;

            if (entry[0] == 0x01/*header*/) {
                if (!ElTorito_ChecksumRecord(entry)) {
                    LOG_MSG("Warning: El Torito checksum error in header(0x01) entry\n");
                    continue;
                }

                if (header_count != 0) {
                    LOG_MSG("Warning: El Torito has more than one Header/validation entry\n");
                    continue;
                }

                if (header_final) {
                    LOG_MSG("Warning: El Torito has an additional header past the final header\n");
                    continue;
                }

                header_more = -1;
                header_platform = entry[1];
                LOG_MSG("El Torito entry: first header platform=0x%02x\n", header_platform);
                header_count++;
            }
            else if (entry[0] == 0x90/*header, more follows*/ || entry[0] == 0x91/*final header*/) {
                if (header_final) {
                    LOG_MSG("Warning: El Torito has an additional header past the final header\n");
                    continue;
                }

                header_final = (entry[0] == 0x91);
                header_more = (int)(((unsigned int)entry[2]) + (((unsigned int)entry[3]) << 8u));
                header_platform = entry[1];
                LOG_MSG("El Torito entry: first header platform=0x%02x more=%u final=%u\n", header_platform, header_more, header_final);
                header_count++;
            }
            else {
                if (header_more == 0) {
                    LOG_MSG("El Torito entry: Non-header entry count expired, ignoring record 0x%02x\n", entry[0]);
                    continue;
                }
                else if (header_more > 0) {
                    header_more--;
                }

                if (entry[0] == 0x44) {
                    LOG_MSG("El Torito entry: ignoring extension record\n");
                }
                else if (entry[0] == 0x00/*non-bootable*/) {
                    LOG_MSG("El Torito entry: ignoring non-bootable record\n");
                }
                else if (entry[0] == 0x88/*bootable*/) {
                    if (header_platform == 0x00/*x86*/) {
                        unsigned char mediatype = entry[1] & 0xF;
                        unsigned short load_segment = ((unsigned int)entry[2]) + (((unsigned int)entry[3]) << 8);
                        unsigned char system_type = entry[4];
                        unsigned short sector_count = ((unsigned int)entry[6]) + (((unsigned int)entry[7]) << 8);
                        unsigned long load_rba = ((unsigned int)entry[8]) + (((unsigned int)entry[9]) << 8) +
                            (((unsigned int)entry[10]) << 16) + (((unsigned int)entry[11]) << 24);

                        LOG_MSG("El Torito entry: bootable x86 record mediatype=%u load_segment=0x%04x "
                            "system_type=0x%02x sector_count=%u load_rba=%lu\n",
                            mediatype, load_segment, system_type, sector_count, load_rba);

                        /* already chose one, ignore */
                        if (el_torito_floppy_base != ~0UL)
                            continue;

                        if (load_segment != 0 && load_segment != 0x7C0)
                            LOG_MSG("El Torito boot warning: load segments other than 0x7C0 not supported yet\n");
                        if (sector_count != 1)
                            LOG_MSG("El Torito boot warning: sector counts other than 1 are not supported yet\n");

                        if (mediatype < 1 || mediatype > 3) {
                            LOG_MSG("El Torito boot entry: media types other than floppy emulation not supported yet\n");
                            continue;
                        }

                        el_torito_floppy_base = load_rba;
                        el_torito_floppy_type = mediatype;
                    }
                    else {
                        LOG_MSG("El Torito entry: ignoring bootable non-x86 (platform_id=0x%02x) record\n", header_platform);
                    }
                }
                else {
                    LOG_MSG("El Torito entry: ignoring unknown record ID %02x\n", entry[0]);
                }
            }
        }

        if (el_torito_floppy_type == 0xFF || el_torito_floppy_base == ~0UL) {
            WriteOut("El Torito bootable floppy not found\n");
            return false;
        }

        return true;
    }

    bool MountElToritoFat(const char drive, const Bitu sizes[], const char el_torito_cd_drive, const unsigned long el_torito_floppy_base, const unsigned char el_torito_floppy_type) {
        unsigned char driveIndex = drive - 'A';

        (void)sizes;//UNUSED

        if (driveIndex > 1) {
            WriteOut("Invalid drive letter");
            return false;
        }

        if (Drives[driveIndex]) {
            WriteOut(MSG_Get("PROGRAM_IMGMOUNT_ALREADY_MOUNTED"));
            return false;
        }

        imageDisk * newImage = new imageDiskElToritoFloppy((unsigned char)el_torito_cd_drive, el_torito_floppy_base, el_torito_floppy_type);
        newImage->Addref();

        DOS_Drive* newDrive = new fatDrive(newImage, options);
        newImage->Release(); //fatDrive calls Addref, and this will release newImage if fatDrive doesn't use it
        if (!(dynamic_cast<fatDrive*>(newDrive))->created_successfully) {
            WriteOut(MSG_Get("PROGRAM_IMGMOUNT_CANT_CREATE"));
            return false;
        }

        AddToDriveManager(drive, newDrive, 0xF0);
        AttachToBiosByLetter(newImage, drive);
        DOS_EnableDriveMenu(drive);

        WriteOut(MSG_Get("PROGRAM_MOUNT_STATUS_ELTORITO"), drive);

        return true;
    }

    bool MountFat(Bitu sizes[], const char drive, const bool isHardDrive, const std::string &str_size, const std::vector<std::string> &paths, const signed char ide_index, const bool ide_slave) {
        if (Drives[drive - 'A']) {
            WriteOut(MSG_Get("PROGRAM_IMGMOUNT_ALREADY_MOUNTED"));
            return false;
        }

        bool imgsizedetect = isHardDrive && sizes[0] == 0;
        
        std::vector<DOS_Drive*> imgDisks;
        std::vector<std::string>::size_type i;
        std::vector<DOS_Drive*>::size_type ct;

        for (i = 0; i < paths.size(); i++) {
            const char* errorMessage = NULL;
            imageDisk* vhdImage = NULL;

            //detect hard drive geometry
            if (imgsizedetect) {
                bool skipDetectGeometry = false;
                sizes[0] = 0;
                sizes[1] = 0;
                sizes[2] = 0;
                sizes[3] = 0;

                /* .HDI images contain the geometry explicitly in the header. */
                if (str_size.size() == 0) {
                    const char *ext = strrchr(paths[i].c_str(), '.');
                    if (ext != NULL) {
                        if (!strcasecmp(ext, ".hdi")) {
                            skipDetectGeometry = true;
                        }
                        if (!strcasecmp(ext, ".nhd")) {
                            skipDetectGeometry = true;
                        }
                        if (!strcasecmp(ext, ".nfd")) {
                            skipDetectGeometry = true;
                        }
                        //for all vhd files where the system will autodetect the chs values,
                        if (!strcasecmp(ext, ".vhd")) {
                            //load the file with imageDiskVHD, which supports fixed/dynamic/differential disks
                            imageDiskVHD::ErrorCodes ret = imageDiskVHD::Open(paths[i].c_str(), false, &vhdImage);
                            switch (ret) {
                            case imageDiskVHD::OPEN_SUCCESS: {
                                //upon successful, go back to old code if using a fixed disk, which patches chs values for incorrectly identified disks
                                skipDetectGeometry = true;
                                const imageDiskVHD* vhdDisk = dynamic_cast<imageDiskVHD*>(vhdImage);
                                if (vhdDisk == NULL || vhdDisk->vhdType == imageDiskVHD::VHD_TYPE_FIXED) { //fixed disks would be null here
                                    delete vhdDisk;
                                    vhdDisk = 0;
                                    skipDetectGeometry = false;
                                }
                                break;
                            }
                            case imageDiskVHD::ERROR_OPENING: 
                                errorMessage = (char*)MSG_Get("VHD_ERROR_OPENING"); break;
                            case imageDiskVHD::INVALID_DATA: 
                                errorMessage = (char*)MSG_Get("VHD_INVALID_DATA"); break;
                            case imageDiskVHD::UNSUPPORTED_TYPE: 
                                errorMessage = (char*)MSG_Get("VHD_UNSUPPORTED_TYPE"); break;
                            case imageDiskVHD::ERROR_OPENING_PARENT: 
                                errorMessage = (char*)MSG_Get("VHD_ERROR_OPENING_PARENT"); break;
                            case imageDiskVHD::PARENT_INVALID_DATA: 
                                errorMessage = (char*)MSG_Get("VHD_PARENT_INVALID_DATA"); break;
                            case imageDiskVHD::PARENT_UNSUPPORTED_TYPE: 
                                errorMessage = (char*)MSG_Get("VHD_PARENT_UNSUPPORTED_TYPE"); break;
                            case imageDiskVHD::PARENT_INVALID_MATCH: 
                                errorMessage = (char*)MSG_Get("VHD_PARENT_INVALID_MATCH"); break;
                            case imageDiskVHD::PARENT_INVALID_DATE: 
                                errorMessage = (char*)MSG_Get("VHD_PARENT_INVALID_DATE"); break;
                            default: break;
                            }
                        }
                    }
                }
                if (!skipDetectGeometry && !DetectGeometry(paths[i].c_str(), sizes)) {
                    errorMessage = (char*)("Unable to detect geometry\n");
                }
            }

            if (!errorMessage) {
                DOS_Drive* newDrive = NULL;
                if (vhdImage) {
                    newDrive = new fatDrive(vhdImage, options);
                    vhdImage = NULL;
                }
                else {
                    newDrive = new fatDrive(paths[i].c_str(), (Bit32u)sizes[0], (Bit32u)sizes[1], (Bit32u)sizes[2], (Bit32u)sizes[3], options);
                }
                imgDisks.push_back(newDrive);
				fatDrive* fdrive=dynamic_cast<fatDrive*>(newDrive);
                if (!fdrive->created_successfully) {
                    errorMessage = (char*)MSG_Get("PROGRAM_IMGMOUNT_CANT_CREATE");
					if (fdrive->req_ver>0) {
						static char ver_msg[150];
						sprintf(ver_msg, "This operation requires DOS version %.1f or higher.\n%s", fdrive->req_ver, errorMessage);
						errorMessage = ver_msg;
					}
                }
            }
            if (errorMessage) {
                WriteOut(errorMessage);
                for (ct = 0; ct < imgDisks.size(); ct++) {
                    delete imgDisks[ct];
                }
                return false;
            }
        }

        AddToDriveManager(drive, imgDisks, isHardDrive ? 0xF8 : 0xF0);
        DOS_EnableDriveMenu(drive);

        std::string tmp(wpcolon&&paths[0].length()>1&&paths[0].c_str()[0]==':'?paths[0].substr(1):paths[0]);
        for (i = 1; i < paths.size(); i++) {
            tmp += "; " + (wpcolon&&paths[i].length()>1&&paths[i].c_str()[0]==':'?paths[i].substr(1):paths[i]);
        }
        WriteOut(MSG_Get("PROGRAM_MOUNT_STATUS_2"), drive, tmp.c_str());

        if (imgDisks.size() == 1) {
            imageDisk* image = ((fatDrive*)imgDisks[0])->loadedDisk;
            AttachToBiosAndIdeByLetter(image, drive, (unsigned char)ide_index, ide_slave);
        }
        return true;
    }

    imageDiskMemory* CreateRamDrive(Bitu sizes[], const int reserved_cylinders, const bool forceFloppy) {
        imageDiskMemory* dsk = NULL;
        //if chs not specified
        if (sizes[1] == 0) {
            Bit32u imgSizeK = (Bit32u)sizes[0];
            //default to 1.44mb floppy
            if (forceFloppy && imgSizeK == 0) imgSizeK = 1440;
            //search for floppy geometry that matches specified size in KB
            int index = 0;
            while (DiskGeometryList[index].cylcount != 0) {
                if (DiskGeometryList[index].ksize == imgSizeK) {
                    //create floppy
                    dsk = new imageDiskMemory(DiskGeometryList[index]);
                    break;
                }
                index++;
            }
            if (dsk == NULL) {
                //create hard drive
                if (forceFloppy) {
                    WriteOut("Floppy size not recognized\n");
                    return NULL;
                }

                // The fatDrive class is hard-coded to assume that disks 2880KB or smaller are floppies,
                //   whether or not they are attached to a floppy controller.  So, let's enforce a minimum
                //   size of 4096kb for hard drives.  Use the other constructor for floppy drives.
                // Note that a size of 0 means to auto-select a size
                if (imgSizeK < 4096) imgSizeK = 4096;

                dsk = new imageDiskMemory(imgSizeK);
            }
        }
        else {
            //search for floppy geometry that matches specified geometry
            int index = 0;
            while (DiskGeometryList[index].cylcount != 0) {
                if (DiskGeometryList[index].cylcount == sizes[3] &&
                    DiskGeometryList[index].headscyl == sizes[2] &&
                    DiskGeometryList[index].secttrack == sizes[1] &&
                    DiskGeometryList[index].bytespersect == sizes[0]) {
                    //create floppy
                    dsk = new imageDiskMemory(DiskGeometryList[index]);
                    break;
                }
                index++;
            }
            if (dsk == NULL) {
                //create hard drive
                if (forceFloppy) {
                    WriteOut("Floppy size not recognized\n");
                    return NULL;
                }
                dsk = new imageDiskMemory((Bit16u)sizes[3], (Bit16u)sizes[2], (Bit16u)sizes[1], (Bit16u)sizes[0]);
            }
        }
        if (!dsk->active) {
            WriteOut(MSG_Get("PROGRAM_IMGMOUNT_CANT_CREATE"));
            delete dsk;
            return NULL;
        }
        dsk->Set_Reserved_Cylinders((Bitu)reserved_cylinders);
        return dsk;
    }

    imageDisk* MountImageNoneRam(Bitu sizes[], const int reserved_cylinders, const bool forceFloppy) {
        imageDiskMemory* dsk = CreateRamDrive(sizes, reserved_cylinders, forceFloppy);
        if (dsk == NULL) return NULL;
        //formatting might fail; just log the failure and continue
        Bit8u ret = dsk->Format();
        if (ret != 0x00) {
            LOG_MSG("Warning: could not format RAM drive - error code %u\n", (unsigned int)ret);
        }
        return dsk;
    }

    bool MountRam(Bitu sizes[], const char drive, const signed char ide_index, const bool ide_slave) {
        if (Drives[drive - 'A']) {
            WriteOut(MSG_Get("PROGRAM_IMGMOUNT_ALREADY_MOUNTED"));
            return false;
        }

        //by default, make a floppy disk if A: or B: is specified (still makes a hard drive if not a recognized size)
        imageDiskMemory* dsk = CreateRamDrive(sizes, 0, (drive - 'A') < 2 && sizes[0] == 0);
        if (dsk == NULL) return false;
        if (dsk->Format() != 0x00) {
            WriteOut(MSG_Get("PROGRAM_IMGMOUNT_CANT_CREATE"));
            delete dsk;
            return false;
        }
        dsk->Addref();
        DOS_Drive* newDrive = new fatDrive(dsk, options);
        dsk->Release();
        if (!(dynamic_cast<fatDrive*>(newDrive))->created_successfully) {
            WriteOut(MSG_Get("PROGRAM_IMGMOUNT_CANT_CREATE"));
            delete newDrive; //this executes dsk.Release() which executes delete dsk
            return false;
        }

        AddToDriveManager(drive, newDrive, dsk->hardDrive ? 0xF8 : 0xF0);
        DOS_EnableDriveMenu(drive);

        WriteOut(MSG_Get("PROGRAM_MOUNT_STATUS_RAMDRIVE"), drive);

        AttachToBiosAndIdeByLetter(dsk, drive, (unsigned char)ide_index, ide_slave);

        return true;
    }

    bool AttachToBiosByIndex(imageDisk* image, const unsigned char bios_drive_index) {
        if (bios_drive_index >= MAX_DISK_IMAGES) return false;
        if (imageDiskList[bios_drive_index] != NULL) {
            /* Notify IDE ATA emulation if a drive is already there */
            if (bios_drive_index >= 2) IDE_Hard_Disk_Detach(bios_drive_index);
            imageDiskList[bios_drive_index]->Release();
        }
        imageDiskList[bios_drive_index] = image;
        imageDiskChange[bios_drive_index] = true;
        image->Addref();

        // let FDC know if we mounted a floppy
        if (bios_drive_index <= 1) {
            FDC_AssignINT13Disk(bios_drive_index);
            incrementFDD();
        }
        
        return true;
    }

    bool AttachToBiosAndIdeByIndex(imageDisk* image, const unsigned char bios_drive_index, const unsigned char ide_index, const bool ide_slave) {
        if (!AttachToBiosByIndex(image, bios_drive_index)) return false;
        //if hard drive image, and if ide controller is specified
        if (bios_drive_index >= 2 && bios_drive_index < MAX_DISK_IMAGES) {
            IDE_Hard_Disk_Attach((signed char)ide_index, ide_slave, bios_drive_index);
            updateDPT();
        }
        return true;
    }

    bool AttachToBiosByLetter(imageDisk* image, const char drive) {
        if (image->hardDrive) {
            //for hard drives, mount hard drives at first available index
            for (int index = 2; index < MAX_DISK_IMAGES; index++) {
                if (imageDiskList[index] == NULL) {
                    return AttachToBiosByIndex(image, index);
                }
            }
        }
        else if (IS_PC98_ARCH) {
            //for pc-98 machines, mount floppies at first available index
            for (int index = 0; index < 2; index++) {
                if (imageDiskList[index] == NULL) {
                    return AttachToBiosByIndex(image, index);
                }
            }
        }
        else if ((drive - 'A') < 2) {
            //for PCs, mount floppies only if A: or B: is specified, and then if so, at specified index
            return AttachToBiosByIndex(image, drive - 'A');
        }
        return false;
    }

    bool AttachToBiosAndIdeByLetter(imageDisk* image, const char drive, const unsigned char ide_index, const bool ide_slave) {
        if (image->hardDrive) {
            //for hard drives, mount hard drives at first available index
            for (int index = 2; index < MAX_DISK_IMAGES; index++) {
                if (imageDiskList[index] == NULL) {
                    return AttachToBiosAndIdeByIndex(image, index, ide_index, ide_slave);
                }
            }
        }
        else if (IS_PC98_ARCH) {
            //for pc-98 machines, mount floppies at first available index
            for (int index = 0; index < 2; index++) {
                if (imageDiskList[index] == NULL) {
                    return AttachToBiosByIndex(image, index);
                }
            }
        } else if ((drive - 'A') < 2) {
            //for PCs, mount floppies only if A: or B: is specified, and then if so, at specified index
            return AttachToBiosByIndex(image, drive - 'A');
        }
        return false;
    }

    void DetachFromBios(imageDisk* image) {
        if (image) {
            for (int index = 0; index < MAX_DISK_IMAGES; index++) {
                if (imageDiskList[index] == image) {
                    if (index > 1) IDE_Hard_Disk_Detach(index);
                    imageDiskList[index]->Release();
                    imageDiskChange[index] = true;
                    imageDiskList[index] = NULL;
                }
            }
        }
    }

    void AddToDriveManager(const char drive, DOS_Drive* imgDisk, const Bit8u mediaid) {
        std::vector<DOS_Drive*> imgDisks = { imgDisk };
        AddToDriveManager(drive, imgDisks, mediaid);
    }

    void AddToDriveManager(const char drive, const std::vector<DOS_Drive*> &imgDisks, const Bit8u mediaid) {
        std::vector<DOS_Drive*>::size_type ct;

        // Update DriveManager
        for (ct = 0; ct < imgDisks.size(); ct++) {
            DriveManager::AppendDisk(drive - 'A', imgDisks[ct]);
        }
        DriveManager::InitializeDrive(drive - 'A');

        // Set the correct media byte in the table 
        mem_writeb(Real2Phys(dos.tables.mediaid) + ((unsigned int)drive - 'A') * dos.tables.dpb_size, mediaid);

        /* Command uses dta so set it to our internal dta */
        RealPt save_dta = dos.dta();
        dos.dta(dos.tables.tempdta);

        for (ct = 0; ct < imgDisks.size(); ct++) {
            DriveManager::CycleDisks(drive - 'A', (ct == (imgDisks.size() - 1)));

            char root[7] = { drive, ':', '\\', '*', '.', '*', 0 };
            DOS_FindFirst(root, DOS_ATTR_VOLUME); // force obtaining the label and saving it in dirCache
        }
        dos.dta(save_dta);

    }

    bool DetectGeometry(const char* fileName, Bitu sizes[]) {
        bool yet_detected = false, readonly = wpcolon&&strlen(fileName)>1&&fileName[0]==':';
        FILE * diskfile = fopen64(readonly?fileName+1:fileName, readonly?"rb":"rb+");
        if (!diskfile) {
            WriteOut(MSG_Get("PROGRAM_IMGMOUNT_INVALID_IMAGE"));
            return false;
        }
        fseeko64(diskfile, 0L, SEEK_END);
        Bit32u fcsize = (Bit32u)(ftello64(diskfile) / 512L);
        Bit8u buf[512];
        // check for vhd signature
        fseeko64(diskfile, -512, SEEK_CUR);
        if (fread(buf, sizeof(Bit8u), 512, diskfile)<512) {
            fclose(diskfile);
            WriteOut(MSG_Get("PROGRAM_IMGMOUNT_INVALID_IMAGE"));
            return false;
        }
        if (!strcmp((const char*)buf, "conectix")) {
            fcsize--;   // skip footer (512 bytes)
            sizes[0] = 512; // sector size
            sizes[1] = buf[0x3b];   // sectors
            sizes[2] = buf[0x3a];   // heads
            sizes[3] = SDL_SwapBE16((Bit16u)(*(Bit16s*)(buf + 0x38)));    // cylinders

                                                                // Do translation (?)
            while ((sizes[2] < 128u) && (sizes[3] > 1023u)) {
                sizes[2] <<= 1u;
                sizes[3] >>= 1u;
            }

            if (sizes[3]>1023) {
                // Set x/255/63
                sizes[2] = 255;
                sizes[3] = fcsize / sizes[2] / sizes[1];
            }

            LOG_MSG("VHD image detected: %u,%u,%u,%u",
                (unsigned int)sizes[0], (unsigned int)sizes[1], (unsigned int)sizes[2], (unsigned int)sizes[3]);
            if (sizes[3]>1023) LOG_MSG("WARNING: cylinders>1023, INT13 will not work unless extensions are used");
            yet_detected = true;
        }

        fseeko64(diskfile, 0L, SEEK_SET);
        if (fread(buf, sizeof(Bit8u), 512, diskfile)<512) {
            fclose(diskfile);
            WriteOut(MSG_Get("PROGRAM_IMGMOUNT_INVALID_IMAGE"));
            return false;
        }
        fclose(diskfile);
        // check it is not dynamic VHD image
        if (!strcmp((const char*)buf, "conectix")) {
            WriteOut(MSG_Get("PROGRAM_IMGMOUNT_DYNAMIC_VHD_UNSUPPORTED"));
            return false;
        }
        // check MBR signature for unknown images
        if (!yet_detected && ((buf[510] != 0x55) || (buf[511] != 0xaa))) {
            WriteOut(MSG_Get("PROGRAM_IMGMOUNT_INVALID_GEOMETRY"));
            return false;
        }
        // check MBR partition entry 1
        if (!yet_detected)
            yet_detected = DetectMFMsectorPartition(buf, fcsize, sizes);

        // Try bximage disk geometry
        // bximage flat images should already be detected by
        // DetectMFMSectorPartition(), not sure what this adds...
        if (!yet_detected) {
            yet_detected = DetectBximagePartition(fcsize, sizes);
        }
        
        Bit8u ptype = buf[0x1c2]; // Location of DOS 3.3+ partition type
	bool assume_lba = false;

	/* If the first partition is a Windows 95 FAT32 (LBA) type partition, and we failed to detect,
	 * then assume LBA and make up a geometry */
	if (!yet_detected && (ptype == 0x0C/*FAT32+LBA*/ || ptype == 0x0E/*FAT16+LBA*/)) {
		yet_detected = 1;
		assume_lba = true;
		LOG_MSG("Failed to autodetect geometry, assuming LBA approximation based on first partition type (FAT with LBA)");
	}

	/* If the MBR has only a partition table, but the part that normally contains executable
	 * code is all zeros. To avoid false negatives, check only the first 0x20 bytes since
	 * at boot time executable code must reside there to do something, and many of these
	 * disk images while they ARE mostly zeros, do have some extra nonzero bytes immediately
	 * before the partition table at 0x1BE.
	 *
	 * Modern FAT32 generator tools and older digital cameras will format FAT32 like this.
	 * These tools are unlikely to support non-LBA disks.
	 *
	 * To avoid false positives, the partition type has to be something related to FAT */
	if (!yet_detected && (ptype == 0x01 || ptype == 0x04 || ptype == 0x06 || ptype == 0x0B || ptype == 0x0C || ptype == 0x0E)) {
		/* buf[] still contains MBR */
		unsigned int i=0;
		while (i < 0x20 && buf[i] == 0) i++;
		if (i == 0x20) {
			yet_detected = 1;
			assume_lba = true;
			LOG_MSG("Failed to autodetect geometry, assuming LBA approximation based on first partition type (FAT-related) and lack of executable code in the MBR");
		}
	}

	/* If we failed to detect, but the disk image is 4GB or larger, make up a geometry because
	 * IDE drives by that point were pure LBA anyway and supported C/H/S for the sake of
	 * backward compatibility anyway. fcsize is in 512-byte sectors. */
	if (!yet_detected && fcsize >= ((4ull*1024ull*1024ull*1024ull)/512ull)) {
		yet_detected = 1;
		assume_lba = true;
		LOG_MSG("Failed to autodetect geometry, assuming LBA approximation based on size");
	}

	if (yet_detected && assume_lba) {
		sizes[0] = 512;
		sizes[1] = 63;
		sizes[2] = 255;
		{
			const Bitu d = sizes[1]*sizes[2];
			sizes[3] = (fcsize + d - 1) / d; /* round up */
		}
	}

	if (yet_detected) {
            //"Image geometry auto detection: -size %u,%u,%u,%u\r\n",
            //sizes[0],sizes[1],sizes[2],sizes[3]);
            WriteOut(MSG_Get("PROGRAM_IMGMOUNT_AUTODET_VALUES"), sizes[0], sizes[1], sizes[2], sizes[3]);
            return true;
        }
        else {
            WriteOut(MSG_Get("PROGRAM_IMGMOUNT_INVALID_GEOMETRY"));
            return false;
        }
    }

    bool DetectMFMsectorPartition(Bit8u buf[], Bit32u fcsize, Bitu sizes[]) {
        // This is used for plain MFM sector format as created by IMGMAKE
        // It tries to find the first partition. Addressing is in CHS format.
        /* Offset   | Length    | Description
         * +0       | 1 byte    | 80 hex = active, 00 = inactive
         * +1       | 3 bytes   | CHS of first sector in partition
         * +4       | 1 byte    | partition type
         * +5       | 3 bytes   | CHS of last sector in partition
         * +8       | 4 bytes   | LBA of first sector in partition
         * +C       | 4 bytes   | Number of sectors in partition. 0 may mean, use LBA
         */
        Bit8u starthead = 0; // start head of partition
        Bit8u startsect = 0; // start sector of partition
        Bit16u startcyl = 0; // start cylinder of partition
        Bit8u ptype = 0;     // Partition Type
        Bit16u endcyl = 0;   // end cylinder of partition
        Bit8u heads = 0;     // heads in partition
        Bit8u sectors = 0;   // sectors per track in partition
<<<<<<< HEAD
        Bit32u pe1_size = host_readd(&buf[0x1fa]); // number of sectors in partition
        if (pe1_size != 0) {     // DOS 2.0-3.21 partition table, starting at 0x1EE
=======
        Bit32u pe1_size = host_readd(&buf[0x1ca]);
        if ((Bit32u)host_readd(&buf[0x1fa]) != 0) {		// DOS 2.0-3.21 partition table
            pe1_size = host_readd(&buf[0x1fa]);
>>>>>>> f5707a29
            starthead = buf[0x1ef];
            startsect = (buf[0x1f0] & 0x3fu) - 1u;
            startcyl = (unsigned char)buf[0x1f1] | (unsigned int)((buf[0x1f0] & 0xc0) << 2u);
            endcyl = (unsigned char)buf[0x1f5] | (unsigned int)((buf[0x1f4] & 0xc0) << 2u);
            ptype = buf[0x1f2];
            heads = buf[0x1f3] + 1u;
            sectors = buf[0x1f4] & 0x3fu;
<<<<<<< HEAD
        } else {                 // DOS 3.3+ partition table, starting at 0x1BE
            pe1_size = host_readd(&buf[0x1ca]);
            if (pe1_size != 0) {
                starthead = buf[0x1bf];
                startsect = (buf[0x1c0] & 0x3fu) - 1u;
                startcyl = (unsigned char)buf[0x1c1] | (unsigned int)((buf[0x1c0] & 0xc0) << 2u);
                endcyl = (unsigned char)buf[0x1c5] | (unsigned int)((buf[0x1c4] & 0xc0) << 2u);
                ptype = buf[0x1c2];
                heads = buf[0x1c3] + 1u;
                sectors = buf[0x1c4] & 0x3fu;
            }
=======
        } else if (pe1_size != 0) {						// DOS 3.3+ partition table, starting at 0x1BE
            starthead = buf[0x1bf];
            startsect = (buf[0x1c0] & 0x3fu) - 1u;
            startcyl = (unsigned char)buf[0x1c1] | (unsigned int)((buf[0x1c0] & 0xc0) << 2u);
            endcyl = (unsigned char)buf[0x1c5] | (unsigned int)((buf[0x1c4] & 0xc0) << 2u);
            ptype = buf[0x1c2];
            heads = buf[0x1c3] + 1u;
            sectors = buf[0x1c4] & 0x3fu;
>>>>>>> f5707a29
        }
        if (pe1_size != 0) {
            Bit32u part_start = startsect + sectors * starthead +
                startcyl * sectors * heads;
            Bit32u part_end = heads * sectors * endcyl;
            Bit32u part_len = part_end - part_start;
            // partition start/end sanity check
            // partition length should not exceed file length
            // real partition size can be a few cylinders less than pe1_size
            // if more than 1023 cylinders see if first partition fits
            // into 1023, else bail.
            if (/*(part_len<0) always false because unsigned || */(part_len > pe1_size) || (pe1_size > fcsize) ||
                ((pe1_size - part_len) / (sectors*heads)>2u) ||
                ((pe1_size / (heads*sectors))>1023u)) {
                //LOG_MSG("start(c,h,s) %u,%u,%u",startcyl,starthead,startsect);
                //LOG_MSG("endcyl %u heads %u sectors %u",endcyl,heads,sectors);
                //LOG_MSG("psize %u start %u end %u",pe1_size,part_start,part_end);
            } else {
                sizes[0] = 512; sizes[1] = sectors;
                sizes[2] = heads; sizes[3] = (Bit16u)(fcsize / (heads*sectors));
                if (sizes[3]>1023) sizes[3] = 1023;
                return true;
            }
        }
        return false;
    }
    
    bool DetectBximagePartition(Bit32u fcsize, Bitu sizes[]) {
        // Try bximage disk geometry
        Bit32u cylinders = fcsize / (16 * 63);
        // Int13 only supports up to 1023 cylinders
        // For mounting unknown images we could go up with the heads to 255
        if ((cylinders * 16 * 63 == fcsize) && (cylinders<1024)) {
            sizes[0] = 512; sizes[1] = 63; sizes[2] = 16; sizes[3] = cylinders;
            return true;
        }
        return false;
    }
    
    bool MountIso(const char drive, const std::vector<std::string> &paths, const signed char ide_index, const bool ide_slave) {
        //mount cdrom
        if (Drives[drive - 'A']) {
            WriteOut(MSG_Get("PROGRAM_IMGMOUNT_ALREADY_MOUNTED"));
            return false;
        }
        Bit8u mediaid = 0xF8;
        MSCDEX_SetCDInterface(CDROM_USE_SDL, -1);
        // create new drives for all images
        std::vector<DOS_Drive*> isoDisks;
        std::vector<std::string>::size_type i;
        std::vector<DOS_Drive*>::size_type ct;
        for (i = 0; i < paths.size(); i++) {
            int error = -1;
            DOS_Drive* newDrive = new isoDrive(drive, wpcolon&&paths[i].length()>1&&paths[i].c_str()[0]==':'?paths[i].c_str()+1:paths[i].c_str(), mediaid, error);
            isoDisks.push_back(newDrive);
            switch (error) {
            case 0: break;
            case 1: WriteOut(MSG_Get("MSCDEX_ERROR_MULTIPLE_CDROMS"));  break;
            case 2: WriteOut(MSG_Get("MSCDEX_ERROR_NOT_SUPPORTED"));    break;
            case 3: WriteOut(MSG_Get("MSCDEX_ERROR_OPEN"));             break;
            case 4: WriteOut(MSG_Get("MSCDEX_TOO_MANY_DRIVES"));        break;
            case 5: WriteOut(MSG_Get("MSCDEX_LIMITED_SUPPORT"));        break;
            case 6: WriteOut(MSG_Get("MSCDEX_INVALID_FILEFORMAT"));     break;
            default: WriteOut(MSG_Get("MSCDEX_UNKNOWN_ERROR"));         break;
            }
            // error: clean up and leave
            if (error) {
                for (ct = 0; ct < isoDisks.size(); ct++) {
                    delete isoDisks[ct];
                }
                return false;
            }
        }
        // Update DriveManager
        for (ct = 0; ct < isoDisks.size(); ct++) {
            DriveManager::AppendDisk(drive - 'A', isoDisks[ct]);
        }
        DriveManager::InitializeDrive(drive - 'A');
        DOS_EnableDriveMenu(drive);

        // Set the correct media byte in the table 
        mem_writeb(Real2Phys(dos.tables.mediaid) + ((unsigned int)drive - 'A') * dos.tables.dpb_size, mediaid);

        // If instructed, attach to IDE controller as ATAPI CD-ROM device
        if (ide_index >= 0) IDE_CDROM_Attach(ide_index, ide_slave, drive - 'A');

        // Print status message (success)
        WriteOut(MSG_Get("MSCDEX_SUCCESS"));
        std::string tmp(wpcolon&&paths[0].length()>1&&paths[0].c_str()[0]==':'?paths[0].substr(1):paths[0]);
        for (i = 1; i < paths.size(); i++) {
            tmp += "; " + (wpcolon&&paths[i].length()>1&&paths[i].c_str()[0]==':'?paths[i].substr(1):paths[i]);
        }
        WriteOut(MSG_Get("PROGRAM_MOUNT_STATUS_2"), drive, tmp.c_str());
        return true;
    }

    imageDisk* MountImageNone(const char* fileName, const Bitu sizesOriginal[], const int reserved_cylinders) {
        imageDisk* newImage = 0;
        Bitu sizes[4];
        sizes[0] = sizesOriginal[0];
        sizes[1] = sizesOriginal[1];
        sizes[2] = sizesOriginal[2];
        sizes[3] = sizesOriginal[3];

        //check for VHD files
        if (sizes[0] == 0 /* auto detect size */) {
            const char *ext = strrchr(fileName, '.');
            if (ext != NULL) {
                if (!strcasecmp(ext, ".vhd")) {
                    imageDiskVHD::ErrorCodes ret = imageDiskVHD::Open(fileName, false, &newImage);
                    switch (ret) {
                    case imageDiskVHD::ERROR_OPENING: WriteOut(MSG_Get("VHD_ERROR_OPENING")); break;
                    case imageDiskVHD::INVALID_DATA: WriteOut(MSG_Get("VHD_INVALID_DATA")); break;
                    case imageDiskVHD::UNSUPPORTED_TYPE: WriteOut(MSG_Get("VHD_UNSUPPORTED_TYPE")); break;
                    case imageDiskVHD::ERROR_OPENING_PARENT: WriteOut(MSG_Get("VHD_ERROR_OPENING_PARENT")); break;
                    case imageDiskVHD::PARENT_INVALID_DATA: WriteOut(MSG_Get("VHD_PARENT_INVALID_DATA")); break;
                    case imageDiskVHD::PARENT_UNSUPPORTED_TYPE: WriteOut(MSG_Get("VHD_PARENT_UNSUPPORTED_TYPE")); break;
                    case imageDiskVHD::PARENT_INVALID_MATCH: WriteOut(MSG_Get("VHD_PARENT_INVALID_MATCH")); break;
                    case imageDiskVHD::PARENT_INVALID_DATE: WriteOut(MSG_Get("VHD_PARENT_INVALID_DATE")); break;
                    default: break;
                    }
                    return newImage;
                }
            }
        }

        Bit32u imagesize;
        /* auto-fill: sector size */
        if (sizes[0] == 0) sizes[0] = 512;

		bool readonly = wpcolon&&strlen(fileName)>1&&fileName[0]==':';
		const char* fname=readonly?fileName+1:fileName;
        FILE *newDisk = fopen64(fname, readonly?"rb":"rb+");
        if (!newDisk) {
            WriteOut("Unable to open '%s'\n", fname);
            return NULL;
        }

        QCow2Image::QCow2Header qcow2_header = QCow2Image::read_header(newDisk);

        Bit64u sectors;
        if (qcow2_header.magic == QCow2Image::magic && (qcow2_header.version == 2 || qcow2_header.version == 3)) {
            Bit32u cluster_size = 1u << qcow2_header.cluster_bits;
            if ((sizes[0] < 512) || ((cluster_size % sizes[0]) != 0)) {
                WriteOut("Sector size must be larger than 512 bytes and evenly divide the image cluster size of %lu bytes.\n", cluster_size);
                return 0;
            }
            sectors = (Bit64u)qcow2_header.size / (Bit64u)sizes[0];
            imagesize = (Bit32u)(qcow2_header.size / 1024L);
            setbuf(newDisk, NULL);
            newImage = new QCow2Disk(qcow2_header, newDisk, (Bit8u *)fname, imagesize, (Bit32u)sizes[0], (imagesize > 2880));
        }
        else {
            char tmp[256];

            fseeko64(newDisk, 0L, SEEK_SET);
            size_t readResult = fread(tmp, 256, 1, newDisk); // look for magic signatures
            if (readResult != 1) {
                LOG(LOG_IO, LOG_ERROR) ("Reading error in MountImageNone\n");
                return NULL;
            }

            const char *ext = strrchr(fname,'.');

            if (ext != NULL && !strcasecmp(ext, ".d88")) {
                fseeko64(newDisk, 0L, SEEK_END);
                sectors = (Bit64u)ftello64(newDisk) / (Bit64u)sizes[0];
                imagesize = (Bit32u)(sectors / 2); /* orig. code wants it in KBs */
                setbuf(newDisk, NULL);
                newImage = new imageDiskD88(newDisk, (Bit8u *)fname, imagesize, (imagesize > 2880));
            }
            else if (!memcmp(tmp, "VFD1.", 5)) { /* FDD files */
                fseeko64(newDisk, 0L, SEEK_END);
                sectors = (Bit64u)ftello64(newDisk) / (Bit64u)sizes[0];
                imagesize = (Bit32u)(sectors / 2); /* orig. code wants it in KBs */
                setbuf(newDisk, NULL);
                newImage = new imageDiskVFD(newDisk, (Bit8u *)fname, imagesize, (imagesize > 2880));
            }
            else if (!memcmp(tmp,"T98FDDIMAGE.R0\0\0",16)) {
                fseeko64(newDisk, 0L, SEEK_END);
                sectors = (Bit64u)ftello64(newDisk) / (Bit64u)sizes[0];
                imagesize = (Bit32u)(sectors / 2); /* orig. code wants it in KBs */
                setbuf(newDisk, NULL);
                newImage = new imageDiskNFD(newDisk, (Bit8u *)fname, imagesize, (imagesize > 2880), 0);
            }
            else if (!memcmp(tmp,"T98FDDIMAGE.R1\0\0",16)) {
                fseeko64(newDisk, 0L, SEEK_END);
                sectors = (Bit64u)ftello64(newDisk) / (Bit64u)sizes[0];
                imagesize = (Bit32u)(sectors / 2); /* orig. code wants it in KBs */
                setbuf(newDisk, NULL);
                newImage = new imageDiskNFD(newDisk, (Bit8u *)fname, imagesize, (imagesize > 2880), 1);
            }
            else {
                fseeko64(newDisk, 0L, SEEK_END);
                sectors = (Bit64u)ftello64(newDisk) / (Bit64u)sizes[0];
                imagesize = (Bit32u)(sectors / 2); /* orig. code wants it in KBs */
                setbuf(newDisk, NULL);
                newImage = new imageDisk(newDisk, (Bit8u *)fname, imagesize, (imagesize > 2880));
            }
        }

        /* sometimes imageDisk is able to determine geometry automatically (HDI images) */
        if (newImage) {
            if (newImage->sectors != 0 && newImage->heads != 0 && newImage->cylinders != 0 && newImage->sector_size != 0) {
                /* prevent the code below from changing the geometry */
                sizes[0] = newImage->sector_size;
                sizes[1] = newImage->sectors;
                sizes[2] = newImage->heads;
                sizes[3] = newImage->cylinders;
            }
        }

        /* try auto-detect */
        if (sizes[3] == 0 && sizes[2] == 0) {
            DetectGeometry(fname, sizes); /* NTS: Opens the file again, even though WE have the file open already! */
        }

        /* auto-fill: sector/track count */
        if (sizes[1] == 0) sizes[1] = 63;
        /* auto-fill: head/cylinder count */
        if (sizes[3]/*cylinders*/ == 0 && sizes[2]/*heads*/ == 0) {
            sizes[2] = 16; /* typical hard drive, unless a very old drive */
            sizes[3]/*cylinders*/ = (Bitu)((Bit64u)sectors / (Bit64u)sizes[2]/*heads*/ / (Bit64u)sizes[1]/*sectors/track*/);

            if (IS_PC98_ARCH) {
                /* TODO: PC-98 has it's own issues with a 4096-cylinder limit */
            }
            else {
                /* INT 13h mapping, deal with 1024-cyl limit */
                while (sizes[3] > 1024) {
                    if (sizes[2] >= 255) break; /* nothing more we can do */

                    /* try to generate head count 16, 32, 64, 128, 255 */
                    sizes[2]/*heads*/ *= 2;
                    if (sizes[2] >= 256) sizes[2] = 255;

                    /* and recompute cylinders */
                    sizes[3]/*cylinders*/ = (Bitu)((Bit64u)sectors / (Bit64u)sizes[2]/*heads*/ / (Bit64u)sizes[1]/*sectors/track*/);
                }
            }
        }

        LOG(LOG_MISC, LOG_NORMAL)("Mounting image as C/H/S %u/%u/%u with %u bytes/sector",
            (unsigned int)sizes[3], (unsigned int)sizes[2], (unsigned int)sizes[1], (unsigned int)sizes[0]);

        if (imagesize > 2880) newImage->Set_Geometry((Bit32u)sizes[2], (Bit32u)sizes[3], (Bit32u)sizes[1], (Bit32u)sizes[0]);
        if (reserved_cylinders > 0) newImage->Set_Reserved_Cylinders((Bitu)reserved_cylinders);

        return newImage;
    }
};

void IMGMOUNT_ProgramStart(Program * * make) {
    *make=new IMGMOUNT;
}

Bitu DOS_SwitchKeyboardLayout(const char* new_layout, Bit32s& tried_cp);
Bitu DOS_LoadKeyboardLayout(const char * layoutname, Bit32s codepage, const char * codepagefile);
const char* DOS_GetLoadedLayout(void);

class KEYB : public Program {
public:
    void Run(void);
};

void KEYB::Run(void) {
    // codepage 949 start
    std::string temp_codepage;
    temp_codepage="949";
    if (cmd->FindString("ko",temp_codepage,false)) {
        dos.loaded_codepage=949;
        const char* layout_name = DOS_GetLoadedLayout();
        WriteOut(MSG_Get("PROGRAM_KEYB_INFO_LAYOUT"),dos.loaded_codepage,layout_name);
        return;
    }
    // codepage 949 end
    if (cmd->FindCommand(1,temp_line)) {
        if (cmd->FindString("?",temp_line,false)) {
            WriteOut(MSG_Get("PROGRAM_KEYB_SHOWHELP"));
        } else {
            /* first parameter is layout ID */
            Bitu keyb_error=0;
            std::string cp_string;
            Bit32s tried_cp = -1;
            if (cmd->FindCommand(2,cp_string)) {
                /* second parameter is codepage number */
                tried_cp=atoi(cp_string.c_str());
                char cp_file_name[256];
                if (cmd->FindCommand(3,cp_string)) {
                    /* third parameter is codepage file */
                    strcpy(cp_file_name, cp_string.c_str());
                } else {
                    /* no codepage file specified, use automatic selection */
                    strcpy(cp_file_name, "auto");
                }

                keyb_error=DOS_LoadKeyboardLayout(temp_line.c_str(), tried_cp, cp_file_name);
            } else {
                keyb_error=DOS_SwitchKeyboardLayout(temp_line.c_str(), tried_cp);
            }
            switch (keyb_error) {
                case KEYB_NOERROR:
                    WriteOut(MSG_Get("PROGRAM_KEYB_NOERROR"),temp_line.c_str(),dos.loaded_codepage);
                    break;
                case KEYB_FILENOTFOUND:
                    if (temp_line!="/?"&&temp_line!="-?") WriteOut(MSG_Get("PROGRAM_KEYB_FILENOTFOUND"),temp_line.c_str());
                    WriteOut(MSG_Get("PROGRAM_KEYB_SHOWHELP"));
                    break;
                case KEYB_INVALIDFILE:
                    WriteOut(MSG_Get("PROGRAM_KEYB_INVALIDFILE"),temp_line.c_str());
                    break;
                case KEYB_LAYOUTNOTFOUND:
                    WriteOut(MSG_Get("PROGRAM_KEYB_LAYOUTNOTFOUND"),temp_line.c_str(),tried_cp);
                    break;
                case KEYB_INVALIDCPFILE:
                    WriteOut(MSG_Get("PROGRAM_KEYB_INVCPFILE"),temp_line.c_str());
                    WriteOut(MSG_Get("PROGRAM_KEYB_SHOWHELP"));
                    break;
                default:
                    LOG(LOG_DOSMISC,LOG_ERROR)("KEYB:Invalid returncode %x",(int)keyb_error);
                    break;
            }
        }
    } else {
        /* no parameter in the command line, just output codepage info and possibly loaded layout ID */
        const char* layout_name = DOS_GetLoadedLayout();
        if (layout_name==NULL) {
            WriteOut(MSG_Get("PROGRAM_KEYB_INFO"),dos.loaded_codepage);
        } else {
            WriteOut(MSG_Get("PROGRAM_KEYB_INFO_LAYOUT"),dos.loaded_codepage,layout_name);
        }
    }
}

static void KEYB_ProgramStart(Program * * make) {
    *make=new KEYB;
}

// MODE

class MODE : public Program {
public:
    void Run(void);
};

void MODE::Run(void) {
    Bit16u rate=0,delay=0,mode;
    if (!cmd->FindCommand(1,temp_line) || temp_line=="/?") {
        WriteOut(MSG_Get("PROGRAM_MODE_USAGE"));
        return;
    }
    else if (strcasecmp(temp_line.c_str(),"con")==0 || strcasecmp(temp_line.c_str(),"con:")==0) {
        if (cmd->GetCount()!=3) goto modeparam;
        if (cmd->FindStringBegin("rate=", temp_line,false)) rate= atoi(temp_line.c_str());
        if (cmd->FindStringBegin("delay=",temp_line,false)) delay=atoi(temp_line.c_str());
        if (rate<1 || rate>32 || delay<1 || delay>4) goto modeparam;
        IO_Write(0x60,0xf3); IO_Write(0x60,(Bit8u)(((delay-1)<<5)|(32-rate)));
        return;
    }
    else if (cmd->GetCount()>1) goto modeparam;
    else if (strcasecmp(temp_line.c_str(),"mono")==0) mode=7;
    else if (machine==MCH_HERC || machine==MCH_MDA) goto modeparam;
    else if (strcasecmp(temp_line.c_str(),"co80")==0) mode=3;
    else if (strcasecmp(temp_line.c_str(),"bw80")==0) mode=2;
    else if (strcasecmp(temp_line.c_str(),"co40")==0) mode=1;
    else if (strcasecmp(temp_line.c_str(),"bw40")==0) mode=0;
    else goto modeparam;
    mem_writeb(BIOS_CONFIGURATION,(mem_readb(BIOS_CONFIGURATION)&0xcf)|((mode==7)?0x30:0x20));
    reg_ax=mode;
    CALLBACK_RunRealInt(0x10);
    return;
modeparam:
    WriteOut(MSG_Get("PROGRAM_MODE_INVALID_PARAMETERS"));
    return;
}

static void MODE_ProgramStart(Program * * make) {
    *make=new MODE;
}
/*
// MORE
class MORE : public Program {
public:
    void Run(void);
};

void MORE::Run(void) {
    if (cmd->GetCount()) {
        WriteOut(MSG_Get("PROGRAM_MORE_USAGE"));
        return;
    }
    Bit16u ncols=mem_readw(BIOS_SCREEN_COLUMNS);
    Bit16u nrows=(Bit16u)mem_readb(BIOS_ROWS_ON_SCREEN_MINUS_1);
    Bit16u col=1,row=1;
    Bit8u c;Bit16u n=1;
    WriteOut("\n");
    while (n) {
        DOS_ReadFile(STDIN,&c,&n);
        if (n==0 || c==0x1a) break; // stop at EOF
        switch (c) {
            case 0x07: break;
            case 0x08: if (col>1) col--; break;
            case 0x09: col=((col+7)&~7)+1; break;
            case 0x0a: row++; break;
            case 0x0d: col=1; break;
            default: col++; break;
        }
        if (col>ncols) {col=1;row++;}
        DOS_WriteFile(STDOUT,&c,&n);
        if (row>=nrows) {
            WriteOut(MSG_Get("PROGRAM_MORE_MORE"));
            DOS_ReadFile(STDERR,&c,&n);
            if (c==0) DOS_ReadFile(STDERR,&c,&n); // read extended key
            WriteOut("\n\n");
            col=row=1;
        }
    }
}

static void MORE_ProgramStart(Program * * make) {
    *make=new MORE;
}
*/

void REDOS_ProgramStart(Program * * make);
void A20GATE_ProgramStart(Program * * make);
void PC98UTIL_ProgramStart(Program * * make);
void VESAMOED_ProgramStart(Program * * make);

#if defined C_DEBUG
class NMITEST : public Program {
public:
    void Run(void) {
        if (cmd->FindExist("-?", false) || cmd->FindExist("/?", false)) {
			WriteOut("Generates a non-maskable interrupt (NMI).\n\nNMITEST\n\nNote: This is a debugging tool to test if the interrupt handler works properly.\n");
            return;
		}
        CPU_Raise_NMI();
    }
};

static void NMITEST_ProgramStart(Program * * make) {
    *make=new NMITEST;
}
#endif

class CAPMOUSE : public Program
{
public:
	void Run() override
    {
        auto val = 0;
        auto tmp = std::string("");

        if(cmd->GetCount() == 0 || cmd->FindExist("/?", true))
            val = 0;
        else if(cmd->FindExist("/C", false))
            val = 1;
        else if(cmd->FindExist("/R", false))
            val = 2;

        auto cap = false;
        switch(val)
        {
        case 2:
            break;
        case 1:
            cap = true;
            break;
        case 0:
        default:
            WriteOut("Captures or releases the mouse inside DOSBox-X.\n\n");
            WriteOut("CAPMOUSE [/C|/R]\n");
            WriteOut("  /C Capture the mouse\n");
            WriteOut("  /R Release the mouse\n");
            return;
        }

        CaptureMouseNotify(!cap);
        GFX_CaptureMouse(cap);
        std::string msg;
        msg.append("Mouse ");
        msg.append(Mouse_IsLocked() ? "captured" : "released");
        msg.append("\n");
        WriteOut(msg.c_str());
    }
};

void CAPMOUSE_ProgramStart(Program** make)
{
	*make = new CAPMOUSE;
}

class LABEL : public Program
{
public:
    void Help() {
        WriteOut("Creates, changes, or deletes the volume label of a drive.\n\nLABEL [drive:][label]\n\n  [drive:]\tSpecifies the drive letter\n  [label]\tSpecifies the volume label\n");
    }
	void Run() override
    {
        /* MS-DOS behavior: If no label provided at the command line, prompt for one.
         *
         * LABEL [drive:] [label]
         *
         * No options are supported in MS-DOS, and the label can have spaces in it.
         * This is valid, apparently:
         *
         * LABEL H E L L O
         *
         * Will set the volume label to "H E L L O"
         *
         * Label /? will print help.
         */
        std::string label;
    	Bit8u drive = DOS_GetDefaultDrive();
        const char *raw = cmd->GetRawCmdline().c_str();

        /* skip space */
        while (*raw == ' ') raw++;

        /* options */
        if (raw[0] == '/') {
            raw++;
            if (raw[0] == '?') {
                Help();
                return;
            }
        }

        /* is the next part a drive letter? */
        if (raw[0] != 0 && raw[1] != 0) {
            if (isalpha(raw[0]) && raw[1] == ':') {
                drive = tolower(raw[0]) - 'a';
                raw += 2;
                while (*raw == ' ') raw++;
            }
        }

        /* then the label. MS-DOS behavior is to treat the rest of the command line, spaces and all, as the label */
        if (*raw != 0) {
            label = raw;
        }

        /* if the label is longer than 11 chars or contains a dot, MS-DOS will reject it and then prompt for another label */
        if (label.length() > 11) {
            WriteOut("Label is too long (more than 11 chars)\n");
            label.clear();
        }
        else if (label.find_first_of(".:/\\") != std::string::npos) {
            WriteOut("Label has invalid chars.\n");
            label.clear();
        }

        /* if no label provided, MS-DOS will display the current label and serial number and prompt the user to type in a new label. */
        if (label.empty()) {
            std::string clabel = Drives[drive]->GetLabel();

            if (!clabel.empty())
                WriteOut("Volume in drive %c is %s\n",drive+'A',clabel.c_str());
            else
                WriteOut("Volume in drive %c has no label\n",drive+'A');
        }

        /* If no label is provided, MS-DOS will prompt the user whether to delete the label. */
        if (label.empty()) {
            Bit8u c,ans=0;
            Bit16u s;

            do {
                WriteOut("Delete the volume label (Y/N)? ");
                s = 1;
                DOS_ReadFile(STDIN,&c,&s);
                WriteOut("\n");
                if (s != 1) return;
                ans = Bit8u(tolower(char(c)));
            } while (!(ans == 'y' || ans == 'n'));

            if (ans != 'y') return;
        }

        /* delete then create the label */
		Drives[drive]->SetLabel("",false,true);
		Drives[drive]->SetLabel(label.c_str(),false,true);
    }
};

void LABEL_ProgramStart(Program** make)
{
	*make = new LABEL;
}

std::vector<std::string> MAPPER_GetEventNames(const std::string &prefix);
void MAPPER_AutoType(std::vector<std::string> &sequence, const uint32_t wait_ms, const uint32_t pacing_ms);

class AUTOTYPE : public Program {
public:
	void Run();

private:
	void PrintUsage();
	void PrintKeys();
	bool ReadDoubleArg(const std::string &name,
	                   const char *flag,
	                   const double &def_value,
	                   const double &min_value,
	                   const double &max_value,
	                   double &value);
};

void AUTOTYPE_ProgramStart(Program **make);

void AUTOTYPE::PrintUsage()
{
	constexpr const char *msg =
	        "Performs scripted keyboard entry into a running DOS program.\n\n"
			"\033[32;1mAUTOTYPE\033[0m [-list] [-w WAIT] [-p PACE] "
	        "button_1 [button_2 [...]] \n\n"
	        "Where:\n"
	        "  -list:   prints all available button names.\n"
	        "  -w WAIT: seconds before typing begins. Two second default; "
	        "max of 30.\n"
	        "  -p PACE: seconds between each keystroke. Half-second "
	        "default; max of 10.\n"
	        "\n"
	        "  The sequence is comprised of one or more space-separated "
	        "buttons.\n"
	        "  Autotyping begins after WAIT seconds, and each button is "
	        "entered \n"
	        "  every PACE seconds. The , character inserts an extra PACE "
	        "delay.\n"
	        "\n"
	        "Some examples:\n"
	        "  \033[32;1mAUTOTYPE\033[0m -w 1 -p 0.3 up enter , right "
	        "enter\n"
	        "  \033[32;1mAUTOTYPE\033[0m -p 0.2 f1 kp_8 , , enter\n"
	        "  \033[32;1mAUTOTYPE\033[0m -w 1.3 esc enter , p l a y e r "
	        "enter\n";
	WriteOut_NoParsing(msg);
}

// Prints the key-names for the mapper's currently-bound events.
void AUTOTYPE::PrintKeys()
{
	const std::vector<std::string> names = MAPPER_GetEventNames("key_");

	// Keep track of the longest key name
	size_t max_length = 0;
	for (const auto &name : names)
		max_length = (std::max)(name.length(), max_length);

	// Sanity check to avoid dividing by 0
	if (!max_length) {
		WriteOut_NoParsing(
		        "AUTOTYPE: The mapper has no key bindings\n");
		return;
	}

	// Setup our rows and columns
	const size_t wrap_width = 72; // confortable columns not pushed to the edge
	const size_t columns = wrap_width / max_length;
	const size_t rows = ceil_udivide(names.size(), columns);

	// Build the string output by rows and columns
	auto name = names.begin();
	for (size_t row = 0; row < rows; ++row) {
		for (size_t i = row; i < names.size(); i += rows)
			WriteOut("  %-*s", static_cast<int>(max_length), name[i].c_str());
		WriteOut_NoParsing("\n");
	}
}

/*
 *  Converts a string to a finite number (such as float or double).
 *  Returns the number or quiet_NaN, if it could not be parsed.
 *  This function does not attemp to capture exceptions that may
 *  be thrown from std::stod(...)
 */
template<typename T>
T to_finite(const std::string& input) {
	// Defensively set NaN from the get-go
	T result = std::numeric_limits<T>::quiet_NaN();
	size_t bytes_read = 0;
	try {
		const double interim = std::stod(input, &bytes_read);
		if (!input.empty() && bytes_read == input.size())
			result = static_cast<T>(interim);
	}
	// Capture expected exceptions stod may throw
	catch (std::invalid_argument &e) {}
	catch (std::out_of_range &e) {}
	return result;
}

/*
 *  Reads a floating point argument from command line, where:
 *  - name is a human description for the flag, ie: DELAY
 *  - flag is the command-line flag, ie: -d or -delay
 *  - default is the default value if the flag doesn't exist
 *  - value will be populated with the default or provided value
 *
 *  Returns:
 *    true if 'value' is set to the default or read from the arg.
 *    false if the argument was used but could not be parsed.
 */
bool AUTOTYPE::ReadDoubleArg(const std::string &name,
                             const char *flag,
                             const double &def_value,
                             const double &min_value,
                             const double &max_value,
                             double &value)
{
	bool result = false;
	std::string str_value;

	// Is the user trying to set this flag?
	if (cmd->FindString(flag, str_value, true)) {
		// Can the user's value be parsed?
		const double user_value = to_finite<double>(str_value);
		if (std::isfinite(user_value)) {
			result = true;

			// Clamp the user's value if needed
			value = clamp(user_value, min_value, max_value);

			// Inform them if we had to clamp their value
			if (std::fabs(user_value - value) >
			    std::numeric_limits<double>::epsilon())
				WriteOut("AUTOTYPE: bounding %s value of %.2f "
				         "to %.2f\n",
				         name.c_str(), user_value, value);

		} else { // Otherwise we couldn't parse their value
			WriteOut("AUTOTYPE: %s value '%s' is not a valid "
			         "floating point number\n",
			         name.c_str(), str_value.c_str());
		}
	} else { // Otherwise thay haven't passed this flag
		value = def_value;
		result = true;
	}
	return result;
}

void AUTOTYPE::Run()
{
	// Hack To allow long commandlines
	ChangeToLongCmd();

	// Usage
	if (!cmd->GetCount()||(cmd->GetCount()==1 && (cmd->FindExist("-?", false) || cmd->FindExist("/?", false)))) {
		PrintUsage();
		return;
	}

	// Print available keys
	if (cmd->FindExist("-list", false)) {
		PrintKeys();
		return;
	}

	// Get the wait delay in milliseconds
	double wait_s;
	constexpr double def_wait_s = 2.0;
	constexpr double min_wait_s = 0.0;
	constexpr double max_wait_s = 30.0;
	if (!ReadDoubleArg("WAIT", "-w", def_wait_s, min_wait_s, max_wait_s, wait_s))
		return;
	const auto wait_ms = static_cast<uint32_t>(wait_s * 1000);

	// Get the inter-key pacing in milliseconds
	double pace_s;
	constexpr double def_pace_s = 0.5;
	constexpr double min_pace_s = 0.0;
	constexpr double max_pace_s = 10.0;
	if (!ReadDoubleArg("PACE", "-p", def_pace_s, min_pace_s, max_pace_s, pace_s))
		return;
	const auto pace_ms = static_cast<uint32_t>(pace_s * 1000);

	// Get the button sequence
	std::vector<std::string> sequence;
	cmd->FillVector(sequence);
	if (sequence.empty()) {
		WriteOut_NoParsing("AUTOTYPE: button sequence is empty\n");
		return;
	}
	MAPPER_AutoType(sequence, wait_ms, pace_ms);
}

void AUTOTYPE_ProgramStart(Program **make)
{
	*make = new AUTOTYPE;
}

void DOS_SetupPrograms(void) {
    /*Add Messages */

    MSG_Add("PROGRAM_MOUSE_INSTALL","Installed at PS/2 port.\n");
    MSG_Add("PROGRAM_MOUSE_VERTICAL","Reverse Y-axis enabled.\n");
    MSG_Add("PROGRAM_MOUSE_VERTICAL_BACK","Reverse Y-axis disabled.\n");
    MSG_Add("PROGRAM_MOUSE_UNINSTALL","Driver successfully unloaded...\n");
    MSG_Add("PROGRAM_MOUSE_ERROR","Already installed at PS/2 port.\n");
    MSG_Add("PROGRAM_MOUSE_NOINSTALLED","Driver is not installed.\n");
    MSG_Add("PROGRAM_MOUSE_HELP","Turns on/off mouse.\n\nMOUSE [/?] [/U] [/V]\n  /U: Uninstall\n  /V: Reverse Y-axis\n");
    MSG_Add("PROGRAM_MOUNT_CDROMS_FOUND","CDROMs found: %d\n");
    MSG_Add("PROGRAM_MOUNT_STATUS_FORMAT","%-5s  %-58s %-12s\n");
    MSG_Add("PROGRAM_MOUNT_STATUS_ELTORITO", "Drive %c is mounted as El Torito floppy drive\n");
    MSG_Add("PROGRAM_MOUNT_STATUS_RAMDRIVE", "Drive %c is mounted as RAM drive\n");
    MSG_Add("PROGRAM_MOUNT_STATUS_2","Drive %c is mounted as %s\n");
    MSG_Add("PROGRAM_MOUNT_STATUS_1","The currently mounted drives are:\n");
    MSG_Add("PROGRAM_IMGMOUNT_STATUS_2","The currently mounted drive numbers are:");
    MSG_Add("PROGRAM_IMGMOUNT_STATUS_1","The currently mounted FAT/ISO drives are:\n");
    MSG_Add("PROGRAM_MOUNT_ERROR_1","Directory %s doesn't exist.\n");
    MSG_Add("PROGRAM_MOUNT_ERROR_2","%s is not a directory\n");
    MSG_Add("PROGRAM_MOUNT_ILL_TYPE","Illegal type %s\n");
    MSG_Add("PROGRAM_MOUNT_ALREADY_MOUNTED","Drive %c already mounted with %s\n");
    MSG_Add("PROGRAM_MOUNT_USAGE",
        "Mounts drives from directories or drives in the host system.\n\n"
        "Usage: \033[34;1mMOUNT [option] Drive-Letter Local-Directory\033[0m\n\n"
        "For example: MOUNT c %s\n"
        "This makes the directory %s act as the C: drive inside DOSBox-X.\n"
        "The directory has to exist in the host system.\n\n"
		"Options are accepted. For example:\n"
		"MOUNT -nocachedir c %s mounts C: without caching the drive.\n"
		"MOUNT -freesize 128 c %s mounts C: with the specified free disk space.\n"
		"MOUNT -ro c %s mounts the C: drive in read-only mode.\n"
		"MOUNT -t cdrom c %s mounts the C: drive as a CD-ROM drive.\n"
		"MOUNT -u c unmounts the C: drive.\n\n"
		"Type MOUNT with no parameters to display a list of mounted drives.\n");
    MSG_Add("PROGRAM_MOUNT_UMOUNT_NOT_MOUNTED","Drive %c is not mounted.\n");
    MSG_Add("PROGRAM_MOUNT_UMOUNT_SUCCESS","Drive %c has successfully been removed.\n");
    MSG_Add("PROGRAM_MOUNT_UMOUNT_NUMBER_SUCCESS","Drive number %c has successfully been removed.\n");
    MSG_Add("PROGRAM_MOUNT_UMOUNT_NO_VIRTUAL","Virtual Drives can not be unMOUNTed.\n");
    MSG_Add("PROGRAM_MOUNT_WARNING_WIN","\033[31;1mMounting C:\\ is NOT recommended. Please mount a (sub)directory next time.\033[0m\n");
    MSG_Add("PROGRAM_MOUNT_WARNING_OTHER","\033[31;1mMounting / is NOT recommended. Please mount a (sub)directory next time.\033[0m\n");
	MSG_Add("PROGRAM_MOUNT_OVERLAY_NO_BASE","Please MOUNT a normal directory first before adding an overlay on top.\n");
	MSG_Add("PROGRAM_MOUNT_OVERLAY_INCOMPAT_BASE","The overlay is NOT compatible with the drive that is specified.\n");
	MSG_Add("PROGRAM_MOUNT_OVERLAY_STATUS","Overlay %s on drive %c mounted.\n");

    MSG_Add("PROGRAM_LOADFIX_ALLOC","%d kb allocated.\n");
    MSG_Add("PROGRAM_LOADFIX_DEALLOC","%d kb freed.\n");
    MSG_Add("PROGRAM_LOADFIX_DEALLOCALL","Used memory freed.\n");
    MSG_Add("PROGRAM_LOADFIX_ERROR","Memory allocation error.\n");
    MSG_Add("PROGRAM_LOADFIX_HELP",
        "Reduces the amount of available conventional or XMS memory.\n\n"
        "LOADFIX [-xms] [-{ram}] [{program}] [{options}]\n"
        "LOADFIX -f [-xms]\n\n"
        "  -xms        Allocates memory from XMS rather than conventional memory\n"
        "  -{ram}      Specifies the amount of memory to allocate in KB\n"
        "                 Defaults to 64kb for conventional memory; 1MB for XMS memory\n"
        "  -f          Frees previously allocated memory\n"
        "  {program}   Runs the specified program\n"
        "  {options}   Program options (if any)\n\n"
        "Examples:\n"
        "  LOADFIX game.exe     Allocates 64KB of conventional memory and runs game.exe\n"
        "  LOADFIX -128         Allocates 128KB of conventional memory\n"
        "  LOADFIX -xms         Allocates 1MB of XMS memory\n"
        "  LOADFIX -f           Frees allocated conventional memory\n");

    MSG_Add("MSCDEX_SUCCESS","MSCDEX installed.\n");
    MSG_Add("MSCDEX_ERROR_MULTIPLE_CDROMS","MSCDEX: Failure: Drive-letters of multiple CD-ROM drives have to be continuous.\n");
    MSG_Add("MSCDEX_ERROR_NOT_SUPPORTED","MSCDEX: Failure: Not yet supported.\n");
    MSG_Add("MSCDEX_ERROR_PATH","MSCDEX: Specified location is not a CD-ROM drive.\n");
    MSG_Add("MSCDEX_ERROR_OPEN","MSCDEX: Failure: Invalid file or unable to open.\n");
    MSG_Add("MSCDEX_TOO_MANY_DRIVES","MSCDEX: Failure: Too many CD-ROM drives (max: 5). MSCDEX Installation failed.\n");
    MSG_Add("MSCDEX_LIMITED_SUPPORT","MSCDEX: Mounted subdirectory: limited support.\n");
    MSG_Add("MSCDEX_INVALID_FILEFORMAT","MSCDEX: Failure: File is either no ISO/CUE image or contains errors.\n");
    MSG_Add("MSCDEX_UNKNOWN_ERROR","MSCDEX: Failure: Unknown error.\n");

    MSG_Add("PROGRAM_RESCAN_SUCCESS","Drive cache cleared.\n");

    MSG_Add("PROGRAM_INTRO",
        "\033[2J\033[32;1mWelcome to DOSBox-X\033[0m, an x86 emulator with sound and graphics.\n"
        "DOSBox-X creates a shell for you which looks like old plain DOS.\n"
        "\n"
        "\033[31;1mDOSBox-X will stop/exit without a warning if an error occurred!\033[0m\n"
        "\n"
        "\n" );
    if (machine == MCH_PC98) {
        MSG_Add("PROGRAM_INTRO_MENU_UP",
            "\033[44m\033[K\033[0m\n"
            "\033[44m\033[K\033[1m\033[1m\t\t\t\t\t\t\t  DOSBox-X Introduction \033[0m\n"
            "\033[44m\033[K\033[1m\033[1m \x86\x43\x86\x43\x86\x43\x86\x43\x86\x43\x86\x43\x86\x43\x86\x43\x86\x43\x86\x43\x86\x43\x86\x43\x86\x43\x86\x43\x86\x43\x86\x43\x86\x43\x86\x43\x86\x43\x86\x43\x86\x43\x86\x43\x86\x43\x86\x43\x86\x43\x86\x43\x86\x43\x86\x43\x86\x43\x86\x43\x86\x43\x86\x43\x86\x43\x86\x43\x86\x43\x86\x43\x86\x43\x86\x43\x86\x43\x86\x43\x86\x43\x86\x43\x86\x43\x86\x43\x86\x43\x86\x43\x86\x43\x86\x43\x86\x43\x86\x43\x86\x43\x86\x43\x86\x43\x86\x43\x86\x43\x86\x43\x86\x43\x86\x43\x86\x43\x86\x43\x86\x43\x86\x43\x86\x43\x86\x43\x86\x43\x86\x43\x86\x43\x86\x43\x86\x43\x86\x43\x86\x43\x86\x43\x86\x43\x86\x43\x86\x43\x86\x43\x86\x43\033[0m\n"
            "\033[44m\033[K\033[0m\n"
            );
    } else {
        MSG_Add("PROGRAM_INTRO_MENU_UP",
            "\033[44m\033[K\033[0m\n"
            "\033[44m\033[K\033[1m\033[1m\t\t\t\t\t\t\t  DOSBox-X Introduction \033[0m\n"
            "\033[44m\033[K\033[1m\033[1m \xC4\xC4\xC4\xC4\xC4\xC4\xC4\xC4\xC4\xC4\xC4\xC4\xC4\xC4\xC4\xC4\xC4\xC4\xC4\xC4\xC4\xC4\xC4\xC4\xC4\xC4\xC4\xC4\xC4\xC4\xC4\xC4\xC4\xC4\xC4\xC4\xC4\xC4\xC4\xC4\xC4\xC4\xC4\xC4\xC4\xC4\xC4\xC4\xC4\xC4\xC4\xC4\xC4\xC4\xC4\xC4\xC4\xC4\xC4\xC4\xC4\xC4\xC4\xC4\xC4\xC4\xC4\xC4\xC4\xC4\xC4\xC4\xC4\xC4\xC4\xC4\xC4\033[0m\n"
            "\033[44m\033[K\033[0m\n"
            );
    }
    MSG_Add("PROGRAM_INTRO_MENU_BASIC","Basic mount");
    MSG_Add("PROGRAM_INTRO_MENU_CDROM","CD-ROM support");
    MSG_Add("PROGRAM_INTRO_MENU_USAGE","Usage");
    MSG_Add("PROGRAM_INTRO_MENU_INFO","Information");
    MSG_Add("PROGRAM_INTRO_MENU_QUIT","Quit");
    MSG_Add("PROGRAM_INTRO_MENU_BASIC_HELP","\n\033[1m   \033[1m\033[KMOUNT allows you to connect real hardware to DOSBox-X's emulated PC.\033[0m\n");
    MSG_Add("PROGRAM_INTRO_MENU_CDROM_HELP","\n\033[1m   \033[1m\033[KTo mount your CD-ROM in DOSBox-X, you have to specify some additional options\n   when mounting the CD-ROM.\033[0m\n");
    MSG_Add("PROGRAM_INTRO_MENU_USAGE_HELP","\n\033[1m   \033[1m\033[KAn overview of the command line options you can give to DOSBox-X.\033[0m\n");
    MSG_Add("PROGRAM_INTRO_MENU_INFO_HELP","\n\033[1m   \033[1m\033[KHow to get more information about DOSBox-X.\033[0m\n");
    MSG_Add("PROGRAM_INTRO_MENU_QUIT_HELP","\n\033[1m   \033[1m\033[KExit from Intro.\033[0m\n");
    MSG_Add("PROGRAM_INTRO_USAGE_TOP",
        "\033[2J\033[32;1mAn overview of the command line options you can give to DOSBox-X.\033[0m\n"
        "Windows Users must open cmd.exe or command.com or edit the shortcut to\n"
        "DOSBox-X.exe for this.\n\n"
        "dosbox-x [name] [-exit] [-c command] [-fullscreen] [-conf congfigfile]\n"
        "         [-lang languagefile] [-machine machinetype] [-noconsole]\n"
        "         [-startmapper] [-noautoexec] [-scaler scaler | -forcescaler scaler]\n       [-version]\n\n"
        );
    MSG_Add("PROGRAM_INTRO_USAGE_1",
        "\033[33;1m  name\033[0m\n"
        "\tIf name is a directory it will mount that as the C: drive.\n"
        "\tIf name is an executable it will mount the directory of name\n"
        "\tas the C: drive and execute name.\n\n"
        "\033[33;1m  -exit\033[0m\n"
        "\tDOSBox-X will close itself when the DOS application name ends.\n\n"
        "\033[33;1m  -c\033[0m command\n"
        "\tRuns the specified command before running name. Multiple commands\n"
        "\tcan be specified. Each command should start with -c, though.\n"
        "\tA command can be: an Internal Program, a DOS command or an executable\n"
        "\ton a mounted drive.\n"
        );
    MSG_Add("PROGRAM_INTRO_USAGE_2",
        "\033[33;1m  -fullscreen\033[0m\n"
        "\tStarts DOSBox-X in fullscreen mode.\n\n"
        "\033[33;1m  -conf\033[0m configfile\n"
        "\tStart DOSBox-X with the options specified in configfile.\n"
        "\tSee README for more details.\n\n"
        "\033[33;1m  -lang\033[0m languagefile\n"
        "\tStart DOSBox-X using the language specified in languagefile.\n\n"
        "\033[33;1m  -noconsole\033[0m (Windows Only)\n"
        "\tStart DOSBox-X without showing the console window. Output will\n"
        "\tbe redirected to stdout.txt and stderr.txt\n"
        );
    MSG_Add("PROGRAM_INTRO_USAGE_3",
        "\033[33;1m  -machine\033[0m machinetype\n"
        "\tSetup DOSBox-X to emulate a specific type of machine. Valid choices are:\n"
        "\thercules, cga, pcjr, tandy, vga (default). The machinetype affects\n"
        "\tboth the videocard and the available soundcards.\n\n"
        "\033[33;1m  -startmapper\033[0m\n"
        "\tEnter the keymapper directly on startup. Useful for people with\n"
        "\tkeyboard problems.\n\n"
        "\033[33;1m  -noautoexec\033[0m\n"
        "\tSkips the [autoexec] section of the loaded configuration file.\n\n"
        "\033[33;1m  -version\033[0m\n"
        "\toutput version information and exit. Useful for frontends.\n"
        );
    MSG_Add("PROGRAM_INTRO_INFO",
        "\033[32;1mInformation:\033[0m\n\n"
        "For information about basic mount, type \033[34;1mintro mount\033[0m\n"
        "For information about CD-ROM support, type \033[34;1mintro cdrom\033[0m\n"
        "For information about special keys, type \033[34;1mintro special\033[0m\n"
        "For information about usage, type \033[34;1mintro usage\033[0m\n\n"
        "For the latest version of DOSBox-X, go to \033[34;1mhttp://www.dosbox-x.com\033[0m\n"
        "\n"
        "For more information about DOSBox-X, read README first!\n"
        "\n"
        "\033[34;1mhttps://github.com/joncampbell123/dosbox-x/wiki\033[0m\n"
        "\033[34;1mhttp://vogons.zetafleet.com\033[0m\n"
        );
    MSG_Add("PROGRAM_INTRO_MOUNT_START",
        "\033[32;1mHere are some commands to get you started:\033[0m\n"
        "Before you can use the files located on your own filesystem,\n"
        "you have to mount the directory containing the files.\n"
        "\n"
        );
    if (machine == MCH_PC98) {
        MSG_Add("PROGRAM_INTRO_MOUNT_WINDOWS",
            "\033[44;1m\x86\x52\x86\x44\x86\x44\x86\x44\x86\x44\x86\x44\x86\x44\x86\x44\x86\x44\x86\x44\x86\x44\x86\x44"
            "\x86\x44\x86\x44\x86\x44\x86\x44\x86\x44\x86\x44\x86\x44\x86\x44\x86\x44\x86\x44\x86\x44\x86\x44\x86\x44"
            "\x86\x44\x86\x44\x86\x44\x86\x44\x86\x44\x86\x44\x86\x44\x86\x44\x86\x44\x86\x44\x86\x44\x86\x44\x86\x44"
            "\x86\x44\x86\x44\x86\x44\x86\x44\x86\x44\x86\x44\x86\x44\x86\x44\x86\x44\x86\x44\x86\x44\x86\x44\x86\x44"
            "\x86\x44\x86\x44\x86\x44\x86\x44\x86\x44\x86\x44\x86\x44\x86\x44\x86\x44\x86\x44\x86\x44\x86\x44\x86\x44"
            "\x86\x44\x86\x44\x86\x44\x86\x44\x86\x44\x86\x44\x86\x44\x86\x44\x86\x44\x86\x44\x86\x44\x86\x56\n"
            "\x86\x46 \033[32mmount a c:\\dosgames\\\033[37m will create an A drive with c:\\dosgames as contents.\x86\x46\n"
            "\x86\x46                                                                          \x86\x46\n"
            "\x86\x46 \033[32mc:\\dosgames\\\033[37m is an example. Replace it with your own games directory.  \033[37m  \x86\x46\n"
            "\x86\x5A\x86\x44\x86\x44\x86\x44\x86\x44\x86\x44\x86\x44\x86\x44\x86\x44\x86\x44\x86\x44\x86\x44\x86\x44"
            "\x86\x44\x86\x44\x86\x44\x86\x44\x86\x44\x86\x44\x86\x44\x86\x44\x86\x44\x86\x44\x86\x44\x86\x44\x86\x44"
            "\x86\x44\x86\x44\x86\x44\x86\x44\x86\x44\x86\x44\x86\x44\x86\x44\x86\x44\x86\x44\x86\x44\x86\x44\x86\x44"
            "\x86\x44\x86\x44\x86\x44\x86\x44\x86\x44\x86\x44\x86\x44\x86\x44\x86\x44\x86\x44\x86\x44\x86\x44\x86\x44"
            "\x86\x44\x86\x44\x86\x44\x86\x44\x86\x44\x86\x44\x86\x44\x86\x44\x86\x44\x86\x44\x86\x44\x86\x44\x86\x44"
            "\x86\x44\x86\x44\x86\x44\x86\x44\x86\x44\x86\x44\x86\x44\x86\x44\x86\x44\x86\x44\x86\x5E\033[0m\n"
            );
        MSG_Add("PROGRAM_INTRO_MOUNT_OTHER",
            "\033[44;1m\x86\x52\x86\x44\x86\x44\x86\x44\x86\x44\x86\x44\x86\x44\x86\x44\x86\x44\x86\x44\x86\x44\x86\x44"
            "\x86\x44\x86\x44\x86\x44\x86\x44\x86\x44\x86\x44\x86\x44\x86\x44\x86\x44\x86\x44\x86\x44\x86\x44\x86\x44"
            "\x86\x44\x86\x44\x86\x44\x86\x44\x86\x44\x86\x44\x86\x44\x86\x44\x86\x44\x86\x44\x86\x44\x86\x44"
            "\x86\x44\x86\x44\x86\x44\x86\x44\x86\x44\x86\x44\x86\x44\x86\x44\x86\x44\x86\x44\x86\x44\x86\x44"
            "\x86\x44\x86\x44\x86\x44\x86\x44\x86\x44\x86\x44\x86\x44\x86\x44\x86\x44\x86\x44\x86\x44\x86\x44"
            "\x86\x44\x86\x44\x86\x44\x86\x44\x86\x44\x86\x44\x86\x44\x86\x44\x86\x44\x86\x44\x86\x44\x86\x56\n"
            "\x86\x46 \033[32mmount a ~/dosgames\033[37m will create an A drive with ~/dosgames as contents.\x86\x46\n"
            "\x86\x46                                                                       \x86\x46\n"
            "\x86\x46 \033[32m~/dosgames\033[37m is an example. Replace it with your own games directory. \033[37m  \x86\x46\n"
            "\x86\x5A\x86\x44\x86\x44\x86\x44\x86\x44\x86\x44\x86\x44\x86\x44\x86\x44\x86\x44\x86\x44\x86\x44\x86\x44"
            "\x86\x44\x86\x44\x86\x44\x86\x44\x86\x44\x86\x44\x86\x44\x86\x44\x86\x44\x86\x44\x86\x44\x86\x44\x86\x44"
            "\x86\x44\x86\x44\x86\x44\x86\x44\x86\x44\x86\x44\x86\x44\x86\x44\x86\x44\x86\x44\x86\x44\x86\x44"
            "\x86\x44\x86\x44\x86\x44\x86\x44\x86\x44\x86\x44\x86\x44\x86\x44\x86\x44\x86\x44\x86\x44\x86\x44"
            "\x86\x44\x86\x44\x86\x44\x86\x44\x86\x44\x86\x44\x86\x44\x86\x44\x86\x44\x86\x44\x86\x44\x86\x44"
            "\x86\x44\x86\x44\x86\x44\x86\x44\x86\x44\x86\x44\x86\x44\x86\x44\x86\x44\x86\x44\x86\x5E\033[0m\n"
            );
        MSG_Add("PROGRAM_INTRO_MOUNT_END",
            "When the mount has successfully completed you can type \033[34;1ma:\033[0m to go to your freshly\n"
            "mounted A-drive. Typing \033[34;1mdir\033[0m there will show its contents."
            " \033[34;1mcd\033[0m will allow you to\n"
            "enter a directory (recognised by the \033[33;1m[]\033[0m in a directory listing).\n"
            "You can run programs/files which end with \033[31m.exe .bat\033[0m and \033[31m.com\033[0m.\n"
            );
    } else {
        MSG_Add("PROGRAM_INTRO_MOUNT_WINDOWS",
            "\033[44;1m\xC9\xCD\xCD\xCD\xCD\xCD\xCD\xCD\xCD\xCD\xCD\xCD\xCD\xCD\xCD\xCD\xCD\xCD\xCD\xCD\xCD\xCD\xCD\xCD\xCD\xCD\xCD"
            "\xCD\xCD\xCD\xCD\xCD\xCD\xCD\xCD\xCD\xCD\xCD\xCD\xCD\xCD\xCD\xCD\xCD\xCD\xCD\xCD\xCD\xCD\xCD\xCD"
            "\xCD\xCD\xCD\xCD\xCD\xCD\xCD\xCD\xCD\xCD\xCD\xCD\xCD\xCD\xCD\xCD\xCD\xCD\xCD\xCD\xCD\xCD\xCD\xBB\n"
            "\xBA \033[32mmount c c:\\dosgames\\\033[37m will create a C drive with c:\\dosgames as contents.\xBA\n"
            "\xBA                                                                         \xBA\n"
            "\xBA \033[32mc:\\dosgames\\\033[37m is an example. Replace it with your own games directory.  \033[37m \xBA\n"
            "\xC8\xCD\xCD\xCD\xCD\xCD\xCD\xCD\xCD\xCD\xCD\xCD\xCD\xCD\xCD\xCD\xCD\xCD\xCD\xCD\xCD\xCD\xCD\xCD\xCD\xCD\xCD"
            "\xCD\xCD\xCD\xCD\xCD\xCD\xCD\xCD\xCD\xCD\xCD\xCD\xCD\xCD\xCD\xCD\xCD\xCD\xCD\xCD\xCD\xCD\xCD\xCD\xCD"
            "\xCD\xCD\xCD\xCD\xCD\xCD\xCD\xCD\xCD\xCD\xCD\xCD\xCD\xCD\xCD\xCD\xCD\xCD\xCD\xCD\xCD\xCD\xBC\033[0m\n"
            );
        MSG_Add("PROGRAM_INTRO_MOUNT_OTHER",
            "\033[44;1m\xC9\xCD\xCD\xCD\xCD\xCD\xCD\xCD\xCD\xCD\xCD\xCD\xCD\xCD\xCD\xCD\xCD\xCD\xCD\xCD\xCD\xCD\xCD\xCD\xCD\xCD\xCD\xCD"
            "\xCD\xCD\xCD\xCD\xCD\xCD\xCD\xCD\xCD\xCD\xCD\xCD\xCD\xCD\xCD\xCD\xCD\xCD\xCD\xCD\xCD\xCD\xCD\xCD"
            "\xCD\xCD\xCD\xCD\xCD\xCD\xCD\xCD\xCD\xCD\xCD\xCD\xCD\xCD\xCD\xCD\xCD\xCD\xCD\xBB\n"
            "\xBA \033[32mmount c ~/dosgames\033[37m will create a C drive with ~/dosgames as contents.\xBA\n"
            "\xBA                                                                      \xBA\n"
            "\xBA \033[32m~/dosgames\033[37m is an example. Replace it with your own games directory.\033[37m  \xBA\n"
            "\xC8\xCD\xCD\xCD\xCD\xCD\xCD\xCD\xCD\xCD\xCD\xCD\xCD\xCD\xCD\xCD\xCD\xCD\xCD\xCD\xCD\xCD\xCD\xCD\xCD\xCD\xCD"
            "\xCD\xCD\xCD\xCD\xCD\xCD\xCD\xCD\xCD\xCD\xCD\xCD\xCD\xCD\xCD\xCD\xCD\xCD\xCD\xCD\xCD\xCD\xCD\xCD"
            "\xCD\xCD\xCD\xCD\xCD\xCD\xCD\xCD\xCD\xCD\xCD\xCD\xCD\xCD\xCD\xCD\xCD\xCD\xCD\xCD\xBC\033[0m\n"
            );
        MSG_Add("PROGRAM_INTRO_MOUNT_END",
            "When the mount has successfully completed you can type \033[34;1mc:\033[0m to go to your freshly\n"
            "mounted C: drive. Typing \033[34;1mdir\033[0m there will show its contents."
            " \033[34;1mcd\033[0m will allow you to\n"
            "enter a directory (recognised by the \033[33;1m[]\033[0m in a directory listing).\n"
            "You can run programs/files which end with \033[31m.exe .bat\033[0m and \033[31m.com\033[0m.\n"
            );
    }
    MSG_Add("PROGRAM_INTRO_CDROM",
        "\033[2J\033[32;1mHow to mount a Real/Virtual CD-ROM Drive in DOSBox-X:\033[0m\n"
        "DOSBox-X provides CD-ROM emulation on several levels.\n"
        "\n"
        "The \033[33mbasic\033[0m level works on all CD-ROM drives and normal directories.\n"
        "It installs MSCDEX and marks the files read-only.\n"
        "Usually this is enough for most games:\n"
        "\033[34;1mmount d \033[0;31mD:\\\033[34;1m -t cdrom\033[0m   or   \033[34;1mmount d C:\\example -t cdrom\033[0m\n"
        "If it doesn't work you might have to tell DOSBox-X the label of the CD-ROM:\n"
        "\033[34;1mmount d C:\\example -t cdrom -label CDLABEL\033[0m\n"
        "\n"
        "The \033[33mnext\033[0m level adds some low-level support.\n"
        "Therefore only works on CD-ROM drives:\n"
        "\033[34;1mmount d \033[0;31mD:\\\033[34;1m -t cdrom -usecd \033[33m0\033[0m\n"
        "\n"
        "The \033[33mlast\033[0m level of support depends on your Operating System:\n"
        "For \033[1mWindows 2000\033[0m, \033[1mWindows XP\033[0m and \033[1mLinux\033[0m:\n"
        "\033[34;1mmount d \033[0;31mD:\\\033[34;1m -t cdrom -usecd \033[33m0 \033[34m-ioctl\033[0m\n"
        "For \033[1mWindows 9x\033[0m with a ASPI layer installed:\n"
        "\033[34;1mmount d \033[0;31mD:\\\033[34;1m -t cdrom -usecd \033[33m0 \033[34m-aspi\033[0m\n"
        "\n"
        "Replace \033[0;31mD:\\\033[0m with the location of your CD-ROM.\n"
        "Replace the \033[33;1m0\033[0m in \033[34;1m-usecd \033[33m0\033[0m with the number reported for your CD-ROM if you type:\n"
        "\033[34;1mmount -cd\033[0m\n"
        );
    MSG_Add("PROGRAM_BOOT_NOT_EXIST","Bootdisk file does not exist.  Failing.\n");
    MSG_Add("PROGRAM_BOOT_NOT_OPEN","Cannot open bootdisk file.  Failing.\n");
    MSG_Add("PROGRAM_BOOT_WRITE_PROTECTED","Image file is read-only! Boot in write-protected mode.\n");
    MSG_Add("PROGRAM_BOOT_PRINT_ERROR","This command boots DOSBox-X from either a floppy or hard disk image.\n\n"
        "For this command, one can specify a succession of floppy disks swappable\n"
        "by pressing Ctrl-F4, and -l specifies the mounted drive to boot from.  If\n"
        "no drive letter is specified, this defaults to booting from the A drive.\n"
        "The only bootable drive letters are A, C, and D.  For booting from a hard\n"
        "drive (C or D), the image should have already been mounted using the\n"
        "\033[34;1mIMGMOUNT\033[0m command.\n\n"
        "The syntax of this command is:\n\n"
        "\033[34;1mBOOT diskimg1.img [diskimg2.img ...] [-L driveletter]\033[0m\n\n"
		"Or:\n\n"
        "\033[34;1mBOOT driveletter:\033[0m\n\n"
        "Note: An image file with a leading colon (:) will be booted in write-protected\n"
		"mode if the \"leading colon write protect image\" option is enabled.\n"
        );
    MSG_Add("PROGRAM_BOOT_UNABLE","Unable to boot off of drive %c.\n");
    MSG_Add("PROGRAM_BOOT_IMAGE_OPEN","Opening image file: %s\n");
    MSG_Add("PROGRAM_BOOT_IMAGE_NOT_OPEN","Cannot open %s\n");
    MSG_Add("PROGRAM_BOOT_CART_WO_PCJR","PCjr cartridge found, but machine is not PCjr");
    MSG_Add("PROGRAM_BOOT_CART_LIST_CMDS","Available PCjr cartridge commandos:%s");
    MSG_Add("PROGRAM_BOOT_CART_NO_CMDS","No PCjr cartridge commandos found");

    MSG_Add("PROGRAM_LOADROM_HELP","Loads the specified ROM image file.\n\nLOADROM ROM_file\n");
    MSG_Add("PROGRAM_LOADROM_HELP","Must specify ROM file to load.\n");
    MSG_Add("PROGRAM_LOADROM_SPECIFY_FILE","Must specify ROM file to load.\n");
    MSG_Add("PROGRAM_LOADROM_CANT_OPEN","ROM file not accessible.\n");
    MSG_Add("PROGRAM_LOADROM_TOO_LARGE","ROM file too large.\n");
    MSG_Add("PROGRAM_LOADROM_INCOMPATIBLE","Video BIOS not supported by machine type.\n");
    MSG_Add("PROGRAM_LOADROM_UNRECOGNIZED","ROM file not recognized.\n");
    MSG_Add("PROGRAM_LOADROM_BASIC_LOADED","BASIC ROM loaded.\n");

    MSG_Add("VHD_ERROR_OPENING", "Could not open the specified VHD file.\n");
    MSG_Add("VHD_INVALID_DATA", "The specified VHD file is corrupt and cannot be opened.\n");
    MSG_Add("VHD_UNSUPPORTED_TYPE", "The specified VHD file is of an unsupported type.\n");
    MSG_Add("VHD_ERROR_OPENING_PARENT", "The parent of the specified VHD file could not be found.\n");
    MSG_Add("VHD_PARENT_INVALID_DATA", "The parent of the specified VHD file is corrupt and cannot be opened.\n");
    MSG_Add("VHD_PARENT_UNSUPPORTED_TYPE", "The parent of the specified VHD file is of an unsupported type.\n");
    MSG_Add("VHD_PARENT_INVALID_MATCH", "The parent of the specified VHD file does not contain the expected identifier.\n");
    MSG_Add("VHD_PARENT_INVALID_DATE", "The parent of the specified VHD file has been changed and cannot be loaded.\n");

    MSG_Add("PROGRAM_IMGMOUNT_SPECIFY_DRIVE","Must specify drive letter to mount image at.\n");
    MSG_Add("PROGRAM_IMGMOUNT_SPECIFY2","Must specify drive number (0 or 3) to mount image at (0,1=fda,fdb;2,3=hda,hdb).\n");
    MSG_Add("PROGRAM_IMGMOUNT_SPECIFY_GEOMETRY",
        "For \033[33mCD-ROM\033[0m images:   \033[34;1mIMGMOUNT drive-letter location-of-image -t iso\033[0m\n"
        "\n"
        "For \033[33mhardrive\033[0m images: Must specify drive geometry for hard drives:\n"
        "bytes_per_sector, sectors_per_cylinder, heads_per_cylinder, cylinder_count.\n"
        "\033[34;1mIMGMOUNT drive-letter location-of-image -size bps,spc,hpc,cyl\033[0m\n");
    MSG_Add("PROGRAM_IMGMOUNT_INVALID_IMAGE","Could not load image file.\n"
        "Check that the path is correct and the image is accessible.\n");
    MSG_Add("PROGRAM_IMGMOUNT_DYNAMIC_VHD_UNSUPPORTED", "Dynamic VHD files are not supported.\n");
    MSG_Add("PROGRAM_IMGMOUNT_INVALID_GEOMETRY","Could not extract drive geometry from image.\n"
        "Use parameter -size bps,spc,hpc,cyl to specify the geometry.\n");
    MSG_Add("PROGRAM_IMGMOUNT_AUTODET_VALUES","Image geometry auto detection: -size %u,%u,%u,%u\n");
    MSG_Add("PROGRAM_IMGMOUNT_TYPE_UNSUPPORTED","Type \"%s\" is unsupported. Specify \"hdd\" or \"floppy\" or\"iso\".\n");
    MSG_Add("PROGRAM_IMGMOUNT_FORMAT_UNSUPPORTED","Format \"%s\" is unsupported. Specify \"fat\" or \"iso\" or \"none\".\n");
    MSG_Add("PROGRAM_IMGMOUNT_SPECIFY_FILE","Must specify file-image to mount.\n");
    MSG_Add("PROGRAM_IMGMOUNT_FILE_NOT_FOUND","Image file not found.\n");
    MSG_Add("PROGRAM_IMGMOUNT_MOUNT","To mount directories, use the \033[34;1mMOUNT\033[0m command, not the \033[34;1mIMGMOUNT\033[0m command.\n");
    MSG_Add("PROGRAM_IMGMOUNT_ALREADY_MOUNTED","Drive already mounted at that letter.\n");
    MSG_Add("PROGRAM_IMGMOUNT_CANT_CREATE","Cannot create drive from file.\n");
    MSG_Add("PROGRAM_IMGMOUNT_CANT_CREATE_PHYSFS","Cannot create PhysFS drive.\n");
    MSG_Add("PROGRAM_IMGMOUNT_MOUNT_NUMBER","Drive number %d mounted as %s\n");
    MSG_Add("PROGRAM_IMGMOUNT_NON_LOCAL_DRIVE", "The image must be on a host or local drive.\n");
    MSG_Add("PROGRAM_IMGMOUNT_MULTIPLE_NON_CUEISO_FILES", "Using multiple files is only supported for cue/iso images.\n");

    MSG_Add("PROGRAM_IMGMOUNT_HELP",
        "Mounts floppy, hard drive and optical disc images.\n"
        "IMGMOUNT drive filename [-t floppy] [-fs fat] [-size ss,s,h,c]\n"
        "IMGMOUNT drive filename [-t hdd] [-fs fat] [-size ss,s,h,c] [-ide 1m|1s|2m|2s]\n"
        "IMGMOUNT driveLoc filename -fs none [-size ss,s,h,c] [-reservecyl #]\n"
        "IMGMOUNT drive filename [-t iso] [-fs iso]\n"
        "IMGMOUNT drive -t floppy -el-torito cdDrive\n"
        "IMGMOUNT drive -t ram -size driveSize\n"
        "IMGMOUNT -u drive|driveLocation (or drive|driveLocation filename [options] -u)\n"
        " drive               Drive letter to mount the image at\n"
        " driveLoc            Location to mount drive, where 0-1 are FDDs, 2-5 are HDDs\n"
        " filename            Filename of the image to mount (leading ':' for read-only)\n"
        " -t iso              Image type is optical disc iso or cue / bin image\n"
        " -t floppy           Image type is floppy\n"
        " -t hdd              Image type is hard disk; VHD and HDI files are supported\n"
        " -t ram              Image type is RAM drive\n"
        " -fs iso             File system is ISO 9660\n"
        " -fs fat             File system is FAT; FAT12, FAT16 and FAT32 are supported\n"
        " -fs none            Do not detect file system\n"
        " -reservecyl #       Report # number of cylinders less than actual in BIOS\n"
        " -ide 1m|1s|2m|2s    Specifies the controller to mount drive\n"
        " -size ss,s,h,c      Specify the geometry: Sector size,Sectors,Heads,Cylinders\n"
        " -size driveSize     Specify the drive size in KB\n"
        " -el-torito cdDrive  Specify the CD drive to load the bootable floppy from\n"
        " -u                  Unmount the drive"
    );
    MSG_Add("PROGRAM_IMGMAKE_SYNTAX",
        "Creates floppy or harddisk images.\n"
        "Syntax: IMGMAKE file [-t type] [[-size size] | [-chs geometry]] [-nofs]\n"
#ifdef WIN32
        "  [-source source] [-r retries] [-bat]\n"
#endif
        "  file: The image file that is to be created - !path on the host!\n"
        "  -t: Type of image.\n"
        "    Floppy templates (names resolve to floppy sizes in kilobytes):\n"
        "     fd_160 fd_180 fd_200 fd_320 fd_360 fd_400 fd_720 fd_1200 fd_1440 fd_2880\n"
        "    Harddisk templates:\n"
        "     hd_250: 250MB image, hd_520: 520MB image, hd_2gig: 2GB image\n"
        "     hd_4gig:  4GB image, hd_8gig: 8GB image (maximum size)\n"
        "     hd_st251: 40MB image, hd_st225: 20MB image (geometry from old drives)\n"
        "    Custom harddisk images:\n"
        "     hd (requires -size or -chs)\n"
        "  -size: size of a custom harddisk image in MB.\n"
        "  -chs: disk geometry in cylinders(1-1023),heads(1-255),sectors(1-63).\n"
        "  -nofs: add this parameter if a blank image should be created.\n"
        "  -bat: creates a .bat file with the IMGMOUNT command required for this image.\n"
#ifdef WIN32
        "  -source: drive letter - if specified the image is read from a floppy disk.\n"
        "  -retries: how often to retry when attempting to read a bad floppy disk(1-99).\n"
#endif
        " Examples:\n"
        "    imgmake c:\\image.img -t fd_1440          - create a 1.44MB floppy image\n"
        "    imgmake c:\\image.img -t hd -size 100     - create a 100MB hdd image\n"
        "    imgmake c:\\image.img -t hd -chs 130,2,17 - create a special hd image"
#ifdef WIN32
        "\n    imgmake c:\\image.img -source a           - read image from physical drive A"
#endif
        );
#ifdef WIN32
    MSG_Add("PROGRAM_IMGMAKE_FLREAD",
        "Disk geometry: %d Cylinders, %d Heads, %d Sectors, %d Kilobytes\n\n");
    MSG_Add("PROGRAM_IMGMAKE_FLREAD2",
        "\xdb =good, \xb1 =good after retries, ! =CRC error, x =sector not found, ? =unknown\n\n");
#endif
    MSG_Add("PROGRAM_IMGMAKE_FILE_EXISTS","The file \"%s\" already exists.\n");
    MSG_Add("PROGRAM_IMGMAKE_CANNOT_WRITE","The file \"%s\" cannot be opened for writing.\n");
    MSG_Add("PROGRAM_IMGMAKE_NOT_ENOUGH_SPACE","Not enough space availible for the image file. Need %u bytes.\n");
    MSG_Add("PROGRAM_IMGMAKE_PRINT_CHS","Creating an image file with %u cylinders, %u heads and %u sectors\n");
    MSG_Add("PROGRAM_IMGMAKE_CANT_READ_FLOPPY","\n\nUnable to read floppy.");

    MSG_Add("PROGRAM_KEYB_INFO","Codepage %i has been loaded\n");
    MSG_Add("PROGRAM_KEYB_INFO_LAYOUT","Codepage %i has been loaded for layout %s\n");
    MSG_Add("PROGRAM_KEYB_SHOWHELP","Configures a keyboard for a specific language.\n\n"
        "\033[32;1mKEYB\033[0m [keyboard layout ID[ codepage number[ codepage file]]]\n\n"
        "Some examples:\n"
        "  \033[32;1mKEYB\033[0m: Display currently loaded codepage.\n"
        "  \033[32;1mKEYB\033[0m sp: Load the spanish (SP) layout, use an appropriate codepage.\n"
        "  \033[32;1mKEYB\033[0m sp 850: Load the spanish (SP) layout, use codepage 850.\n"
        "  \033[32;1mKEYB\033[0m sp 850 mycp.cpi: Same as above, but use file mycp.cpi.\n");
    MSG_Add("PROGRAM_KEYB_NOERROR","Keyboard layout %s loaded for codepage %i\n");
    MSG_Add("PROGRAM_KEYB_FILENOTFOUND","Keyboard file %s not found\n\n");
    MSG_Add("PROGRAM_KEYB_INVALIDFILE","Keyboard file %s invalid\n");
    MSG_Add("PROGRAM_KEYB_LAYOUTNOTFOUND","No layout in %s for codepage %i\n");
    MSG_Add("PROGRAM_KEYB_INVCPFILE","None or invalid codepage file for layout %s\n\n");
    MSG_Add("PROGRAM_MODE_USAGE","Configures system devices.\n\n"
            "\033[34;1mMODE\033[0m display-type       :display-type codes are "
            "\033[1mCO80\033[0m, \033[1mBW80\033[0m, \033[1mCO40\033[0m, \033[1mBW40\033[0m, or \033[1mMONO\033[0m\n"
            "\033[34;1mMODE CON RATE=\033[0mr \033[34;1mDELAY=\033[0md :typematic rates, r=1-32 (32=fastest), d=1-4 (1=lowest)\n");
    MSG_Add("PROGRAM_MODE_INVALID_PARAMETERS","Invalid parameter(s).\n");

    /*regular setup*/
    PROGRAMS_MakeFile("INTRO.COM",INTRO_ProgramStart);

    if (!IS_PC98_ARCH)
        PROGRAMS_MakeFile("LOADROM.COM", LOADROM_ProgramStart);

    PROGRAMS_MakeFile("IMGMAKE.COM", IMGMAKE_ProgramStart);
    PROGRAMS_MakeFile("IMGMOUNT.COM", IMGMOUNT_ProgramStart);
    PROGRAMS_MakeFile("MOUNT.COM",MOUNT_ProgramStart);
    PROGRAMS_MakeFile("BOOT.COM",BOOT_ProgramStart);

    if (!IS_PC98_ARCH) {
        PROGRAMS_MakeFile("KEYB.COM", KEYB_ProgramStart);
        PROGRAMS_MakeFile("MODE.COM", MODE_ProgramStart);
        PROGRAMS_MakeFile("MOUSE.COM", MOUSE_ProgramStart);
	}

    PROGRAMS_MakeFile("LOADFIX.COM",LOADFIX_ProgramStart);
    PROGRAMS_MakeFile("A20GATE.COM",A20GATE_ProgramStart);
    PROGRAMS_MakeFile("SHOWGUI.COM",SHOWGUI_ProgramStart);
#if defined C_DEBUG
    PROGRAMS_MakeFile("NMITEST.COM",NMITEST_ProgramStart);
#endif
    PROGRAMS_MakeFile("RE-DOS.COM",REDOS_ProgramStart);
    PROGRAMS_MakeFile("RESCAN.COM",RESCAN_ProgramStart);

    if (IS_VGA_ARCH && svgaCard != SVGA_None)
        PROGRAMS_MakeFile("VESAMOED.COM",VESAMOED_ProgramStart);

    if (IS_PC98_ARCH)
        PROGRAMS_MakeFile("PC98UTIL.COM",PC98UTIL_ProgramStart);

    PROGRAMS_MakeFile("CAPMOUSE.COM", CAPMOUSE_ProgramStart);
    PROGRAMS_MakeFile("LABEL.COM", LABEL_ProgramStart);
    PROGRAMS_MakeFile("AUTOTYPE.COM", AUTOTYPE_ProgramStart);
}<|MERGE_RESOLUTION|>--- conflicted
+++ resolved
@@ -4535,14 +4535,9 @@
         Bit16u endcyl = 0;   // end cylinder of partition
         Bit8u heads = 0;     // heads in partition
         Bit8u sectors = 0;   // sectors per track in partition
-<<<<<<< HEAD
-        Bit32u pe1_size = host_readd(&buf[0x1fa]); // number of sectors in partition
-        if (pe1_size != 0) {     // DOS 2.0-3.21 partition table, starting at 0x1EE
-=======
         Bit32u pe1_size = host_readd(&buf[0x1ca]);
-        if ((Bit32u)host_readd(&buf[0x1fa]) != 0) {		// DOS 2.0-3.21 partition table
+        if ((Bit32u)host_readd(&buf[0x1fa]) != 0) {     // DOS 2.0-3.21 partition table
             pe1_size = host_readd(&buf[0x1fa]);
->>>>>>> f5707a29
             starthead = buf[0x1ef];
             startsect = (buf[0x1f0] & 0x3fu) - 1u;
             startcyl = (unsigned char)buf[0x1f1] | (unsigned int)((buf[0x1f0] & 0xc0) << 2u);
@@ -4550,20 +4545,7 @@
             ptype = buf[0x1f2];
             heads = buf[0x1f3] + 1u;
             sectors = buf[0x1f4] & 0x3fu;
-<<<<<<< HEAD
-        } else {                 // DOS 3.3+ partition table, starting at 0x1BE
-            pe1_size = host_readd(&buf[0x1ca]);
-            if (pe1_size != 0) {
-                starthead = buf[0x1bf];
-                startsect = (buf[0x1c0] & 0x3fu) - 1u;
-                startcyl = (unsigned char)buf[0x1c1] | (unsigned int)((buf[0x1c0] & 0xc0) << 2u);
-                endcyl = (unsigned char)buf[0x1c5] | (unsigned int)((buf[0x1c4] & 0xc0) << 2u);
-                ptype = buf[0x1c2];
-                heads = buf[0x1c3] + 1u;
-                sectors = buf[0x1c4] & 0x3fu;
-            }
-=======
-        } else if (pe1_size != 0) {						// DOS 3.3+ partition table, starting at 0x1BE
+        } else if (pe1_size != 0) {                     // DOS 3.3+ partition table, starting at 0x1BE
             starthead = buf[0x1bf];
             startsect = (buf[0x1c0] & 0x3fu) - 1u;
             startcyl = (unsigned char)buf[0x1c1] | (unsigned int)((buf[0x1c0] & 0xc0) << 2u);
@@ -4571,7 +4553,6 @@
             ptype = buf[0x1c2];
             heads = buf[0x1c3] + 1u;
             sectors = buf[0x1c4] & 0x3fu;
->>>>>>> f5707a29
         }
         if (pe1_size != 0) {
             Bit32u part_start = startsect + sectors * starthead +
