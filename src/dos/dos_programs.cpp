--- conflicted
+++ resolved
@@ -6588,10 +6588,7 @@
         "  \033[32;1mIMGMOUNT C ~/image.img\033[0m         - mount hard disk image ~/image.img as C:\n"
         "  \033[32;1mIMGMOUNT D ~/files/game.iso\033[0m    - mount CD image ~/files/game.iso as D:\n"
 #endif
-<<<<<<< HEAD
-=======
         "  \033[32;1mIMGMOUNT D cdaudio.cue\033[0m         - mount cue file of a cue/bin pair as CD drive\n"
->>>>>>> 22253ba4
         "  \033[32;1mIMGMOUNT 0 dos.ima\033[0m             - mount floppy image dos.ima as drive number 0\n"
         "                                   (\033[33;1mBOOT A:\033[0m will boot from drive if bootable)\n"
         "  \033[32;1mIMGMOUNT A -ro dos.ima\033[0m         - mount floppy image dos.ima as A: read-only\n"
