/*_________
 /         \ tinyfiledialogs.c v3.7.1 [Oct 1, 2020] zlib licence
 |tiny file| Unique code file created [November 9, 2014]
 | dialogs | Copyright (c) 2014 - 2020 Guillaume Vareille http://ysengrin.com
 \____  ___/ http://tinyfiledialogs.sourceforge.net
      \|     git clone http://git.code.sf.net/p/tinyfiledialogs/code tinyfd
              ____________________________________________
             |                                            |
             |   email: tinyfiledialogs at ysengrin.com   |
             |____________________________________________|
  _________________________________________________________________________________
 |                                                                                 |
 | the windows only wchar_t UTF-16 prototypes are at the bottom of the header file |
 |_________________________________________________________________________________|
  _________________________________________________________
 |                                                         |
 | on windows: - since v3.6 char is UTF-8 by default       |
 |             - if you want MBCS set tinyfd_winUtf8 to 0  |
 |             - functions like fopen expect MBCS          |
 |_________________________________________________________|

If you like tinyfiledialogs, please upvote my stackoverflow answer
https://stackoverflow.com/a/47651444

tiny file dialogs (cross-platform C C++)
InputBox PasswordBox MessageBox ColorPicker
OpenFileDialog SaveFileDialog SelectFolderDialog
Native dialog library for WINDOWS MAC OSX GTK+ QT CONSOLE & more
SSH supported via automatic switch to console mode or X11 forwarding

one C file + a header (add them to your C or C++ project) with 8 functions:
- beep
- notify popup (tray)
- message & question
- input & password
- save file
- open file(s)
- select folder
- color picker

Complements OpenGL Vulkan GLFW GLUT GLUI VTK SFML TGUI
SDL Ogre Unity3d ION OpenCV CEGUI MathGL GLM CPW GLOW
Open3D IMGUI MyGUI GLT NGL STB & GUI less programs

NO INIT
NO MAIN LOOP
NO LINKING
NO INCLUDE

The dialogs can be forced into console mode

Windows (XP to 10) ASCII MBCS UTF-8 UTF-16
- native code & vbs create the graphic dialogs
- enhanced console mode can use dialog.exe from
http://andrear.altervista.org/home/cdialog.php
- basic console input

Unix (command line calls) ASCII UTF-8
- applescript, kdialog, zenity
- python (2 or 3) + tkinter + python-dbus (optional)
- dialog (opens a console if needed)
- basic console input
The same executable can run across desktops & distributions

C89/C18 & C++98/C++20 compliant: tested with C & C++ compilers
VisualStudio MinGW-gcc GCC Clang TinyCC OpenWatcom-v2 BorlandC SunCC ZapCC
on Windows Mac Linux Bsd Solaris Minix Raspbian
using Gnome Kde Enlightenment Mate Cinnamon Budgie Unity Lxde Lxqt Xfce
WindowMaker IceWm Cde Jds OpenBox Awesome Jwm Xdm Cwm

Bindings for LUA and C# dll, Haskell, Fortran
Included in LWJGL(java), Rust, Allegrobasic

Thanks for contributions, bug corrections & thorough testing to:
- Don Heyse http://ldglite.sf.net for bug corrections & thorough testing!
- Paul Rouget

- License -

This software is provided 'as-is', without any express or implied
warranty.  In no event will the authors be held liable for any damages
arising from the use of this software.

Permission is granted to anyone to use this software for any purpose,
including commercial applications, and to alter it and redistribute it
freely, subject to the following restrictions:

1. The origin of this software must not be misrepresented; you must not
claim that you wrote the original software.  If you use this software
in a product, an acknowledgment in the product documentation would be
appreciated but is not required.
2. Altered source versions must be plainly marked as such, and must not be
misrepresented as being the original software.
3. This notice may not be removed or altered from any source distribution.
*/


#ifndef __sun
#ifndef _POSIX_C_SOURCE
#define _POSIX_C_SOURCE 2 /* to accept POSIX 2 in old ANSI C standards */
#endif
#endif

#include <stdio.h>
#include <stdlib.h>
#include <string.h>
#include <ctype.h>
#include <sys/stat.h>

#ifdef _WIN32
 #ifdef __BORLANDC__
  #define _getch getch
 #endif
 #ifndef _WIN32_WINNT
  #define _WIN32_WINNT 0x0500
 #endif
 #include <windows.h>
 #include <commdlg.h>
 #include <shlobj.h>
 #include <conio.h>
 #include <direct.h>
 #define TINYFD_NOCCSUNICODE
 #define SLASH "\\"
#else
 #include <limits.h>
 #include <unistd.h>
 #include <dirent.h> /* on old systems try <sys/dir.h> instead */
 #include <termios.h>
 #include <sys/utsname.h>
 #include <signal.h> /* on old systems try <sys/signal.h> instead */
 #define SLASH "/"
#endif /* _WIN32 */

#include "tinyfiledialogs.h"

#define MAX_PATH_OR_CMD 1024 /* _MAX_PATH or MAX_PATH */

#ifndef MAX_MULTIPLE_FILES
#define MAX_MULTIPLE_FILES 1024
#endif
#define LOW_MULTIPLE_FILES 32

char const tinyfd_version[8] = "3.7.1";

/******************************************************************************************************/
/**************************************** UTF-8 on Windows ********************************************/
/******************************************************************************************************/
#ifdef _WIN32
/* if you want to use UTF-8 ( instead of the UTF-16/wchar_t functions at the end of tinyfiledialogs.h )
Make sure your code is really prepared for UTF-8 (on windows, functions like fopen() expect MBCS and not UTF-8) */
int tinyfd_winUtf8 = 1; /* on windows char strings can be 1:UTF-8(default) or 0:MBCS */
/* for MBCS change this to 0, here or in your code */
#endif
/******************************************************************************************************/
/******************************************************************************************************/
/******************************************************************************************************/

int tinyfd_verbose = 0 ; /* on unix: prints the command line calls */
int tinyfd_silent = 1 ; /* 1 (default) or 0 : on unix, hide errors and warnings from called dialogs*/
static int const tinyfd_allowCursesDialogs = 0 ; /* 0 (default) or 1 : curses dialogs are difficult to use, on windows they are only ascii*/
int tinyfd_forceConsole = 0 ; /* 0 (default) or 1 */
/* for unix & windows: 0 (graphic mode) or 1 (console mode).
0: try to use a graphic solution, if it fails then it uses console mode.
1: forces all dialogs into console mode even when the X server is present,
  if the package dialog (and a console is present) or dialog.exe is installed.
  on windows it only make sense for console applications */

char tinyfd_response[1024];
/* if you pass "tinyfd_query" as aTitle,
the functions will not display the dialogs
but and return 0 for console mode, 1 for graphic mode.
tinyfd_response is then filled with the retain solution.
possible values for tinyfd_response are (all lowercase)
for graphic mode:
  windows_wchar windows
  applescript kdialog zenity zenity3 matedialog qarma
  python2-tkinter python3-tkinter python-dbus perl-dbus
  gxmessage gmessage xmessage xdialog gdialog
for console mode:
  dialog whiptail basicinput no_solution */

static int gWarningDisplayed = 0 ;
static char const gTitle[]="missing software! (we will try basic console input)";

#ifdef _WIN32
char const tinyfd_needs[] = "\
 ___________\n\
/           \\ \n\
| tiny file |\n\
|  dialogs  |\n\
\\_____  ____/\n\
      \\|\
\ntiny file dialogs on Windows needs:\
\n   a graphic display\
\nor dialog.exe (enhanced console mode)\
\nor a console for basic input";
#else
char const tinyfd_needs[] = "\
 ___________\n\
/           \\ \n\
| tiny file |\n\
|  dialogs  |\n\
\\_____  ____/\n\
      \\|\
\ntiny file dialogs on UNIX needs:\
\n   applescript\
\nor kdialog\
\nor zenity (or matedialog or qarma)\
\nor python (2 or 3)\
\n + tkinter + python-dbus (optional)\
\nor dialog (opens console if needed)\
\nor xterm + bash\
\n   (opens console for basic input)\
\nor existing console for basic input";
#endif

#ifdef _MSC_VER
#pragma warning(disable:4996) /* allows usage of strncpy, strcpy, strcat, sprintf, fopen */
#pragma warning(disable:4100) /* allows usage of strncpy, strcpy, strcat, sprintf, fopen */
#pragma warning(disable:4706) /* allows usage of strncpy, strcpy, strcat, sprintf, fopen */
#endif

char * getCurDir(void)
{
	static char lCurDir [MAX_PATH_OR_CMD];
	return getcwd(lCurDir, sizeof(lCurDir));
}

static char * getPathWithoutFinalSlash(
        char * aoDestination, /* make sure it is allocated, use _MAX_PATH */
        char const * aSource) /* aoDestination and aSource can be the same */
{
        char const * lTmp ;
        if ( aSource )
        {
                lTmp = strrchr(aSource, '/');
                if (!lTmp)
                {
                        lTmp = strrchr(aSource, '\\');
                }
                if (lTmp)
                {
                        strncpy(aoDestination, aSource, lTmp - aSource );
                        aoDestination[lTmp - aSource] = '\0';
                }
                else
                {
                        * aoDestination = '\0';
                }
        }
        else
        {
                * aoDestination = '\0';
        }
        return aoDestination;
}


static char * getLastName(
        char * aoDestination, /* make sure it is allocated */
        char const * aSource)
{
        /* copy the last name after '/' or '\' */
        char const * lTmp ;
        if ( aSource )
        {
                lTmp = strrchr(aSource, '/');
                if (!lTmp)
                {
                        lTmp = strrchr(aSource, '\\');
                }
                if (lTmp)
                {
                        strcpy(aoDestination, lTmp + 1);
                }
                else
                {
                        strcpy(aoDestination, aSource);
                }
        }
        else
        {
                * aoDestination = '\0';
        }
        return aoDestination;
}


static void ensureFinalSlash( char * aioString )
{
        if ( aioString && strlen( aioString ) )
        {
                char * lastcar = aioString + strlen( aioString ) - 1 ;
                if ( strncmp( lastcar , SLASH , 1 ) )
                {
                        strcat( lastcar , SLASH ) ;
                }
        }
}


static void Hex2RGB( char const aHexRGB [8] ,
                                         unsigned char aoResultRGB [3] )
{
        char lColorChannel [8] ;
        if ( aoResultRGB )
        {
                if ( aHexRGB )
                {
                        strcpy(lColorChannel, aHexRGB ) ;
                        aoResultRGB[2] = (unsigned char)strtoul(lColorChannel+5,NULL,16);
                        lColorChannel[5] = '\0';
                        aoResultRGB[1] = (unsigned char)strtoul(lColorChannel+3,NULL,16);
                        lColorChannel[3] = '\0';
                        aoResultRGB[0] = (unsigned char)strtoul(lColorChannel+1,NULL,16);
/* printf("%d %d %d\n", aoResultRGB[0], aoResultRGB[1], aoResultRGB[2]); */
                }
                else
                {
                        aoResultRGB[0]=0;
                        aoResultRGB[1]=0;
                        aoResultRGB[2]=0;
                }
        }
}

static void RGB2Hex( unsigned char const aRGB [3] ,
                                         char aoResultHexRGB [8] )
{
        if ( aoResultHexRGB )
        {
                if ( aRGB )
                {
#if (defined(__cplusplus ) && __cplusplus >= 201103L) || (defined(__STDC_VERSION__) && __STDC_VERSION__ >= 199901L) || defined(__clang__)
    sprintf(aoResultHexRGB, "#%02hhx%02hhx%02hhx", aRGB[0], aRGB[1], aRGB[2]);
#else
    sprintf(aoResultHexRGB, "#%02hx%02hx%02hx", aRGB[0], aRGB[1], aRGB[2]);
#endif
                         /*printf("aoResultHexRGB %s\n", aoResultHexRGB);*/
                }
                else
                {
                        aoResultHexRGB[0]=0;
                        aoResultHexRGB[1]=0;
                        aoResultHexRGB[2]=0;
                }
        }
}


void tfd_replaceSubStr( char const * aSource ,
                                                   char const * aOldSubStr ,
                                                   char const * aNewSubStr ,
                                                   char * aoDestination )
{
        char const * pOccurence ;
        char const * p ;
        char const * lNewSubStr = "" ;
        size_t lOldSubLen = strlen( aOldSubStr ) ;

        if ( ! aSource )
        {
                * aoDestination = '\0' ;
                return ;
        }
        if ( ! aOldSubStr )
        {
                strcpy( aoDestination , aSource ) ;
                return ;
        }
        if ( aNewSubStr )
        {
                lNewSubStr = aNewSubStr ;
        }
        p = aSource ;
        * aoDestination = '\0' ;
        while ( ( pOccurence = strstr( p , aOldSubStr ) ) != NULL )
        {
                strncat( aoDestination , p , pOccurence - p ) ;
                strcat( aoDestination , lNewSubStr ) ;
                p = pOccurence + lOldSubLen ;
        }
        strcat( aoDestination , p ) ;
}


static int filenameValid( char const * aFileNameWithoutPath )
{
        if ( ! aFileNameWithoutPath
          || ! strlen(aFileNameWithoutPath)
          || strpbrk(aFileNameWithoutPath , "\\/:*?\"<>|") )
        {
                return 0 ;
        }
        return 1 ;
}

#ifndef _WIN32

static int fileExists( char const * aFilePathAndName )
{
        FILE * lIn ;
        if ( ! aFilePathAndName || ! strlen(aFilePathAndName) )
        {
                return 0 ;
        }
        lIn = fopen( aFilePathAndName , "r" ) ;
        if ( ! lIn )
        {
                return 0 ;
        }
        fclose( lIn ) ;
        return 1 ;
}

#endif


static void wipefile(char const * aFilename)
{
        int i;
        struct stat st;
        FILE * lIn;

        if (stat(aFilename, &st) == 0)
        {
                if ((lIn = fopen(aFilename, "w")))
                {
                        for (i = 0; i < st.st_size; i++)
                        {
                                fputc('A', lIn);
                        }
                }
                fclose(lIn);
        }
}


#ifdef _WIN32

/* windows only (not for wchar_t): you can set char to 1:utf-8(default) or 0:MBCS */
void tinyfd_setWinUtf8(int aIsUtf8) /* made to be used from C# to modify the global variable tinyfd_winUtf8 */
{
	tinyfd_winUtf8 = aIsUtf8;
}


static int replaceChr( char * aString ,
                                           char aOldChr ,
                                           char aNewChr )
{
        char * p ;
        int lRes = 0 ;

        if ( ! aString )
        {
                return 0 ;
        }

        if ( aOldChr == aNewChr )
        {
                return 0 ;
        }

        p = aString ;
        while ( (p = strchr( p , aOldChr )) )
        {
                * p = aNewChr ;
                p ++ ;
                lRes = 1 ;
        }
        return lRes ;
}


#if !defined(WC_ERR_INVALID_CHARS)
/* undefined prior to Vista, so not yet in MINGW header file */
#define WC_ERR_INVALID_CHARS 0x00000080
#endif

static int sizeUtf16From8(char const * aUtf8string)
{
	return MultiByteToWideChar(CP_UTF8, MB_ERR_INVALID_CHARS,
		aUtf8string, -1, NULL, 0);
}


static int sizeUtf16FromMbcs(char const * aMbcsString)
{
	return MultiByteToWideChar(CP_ACP, MB_ERR_INVALID_CHARS,
		aMbcsString, -1, NULL, 0);
}


static int sizeUtf8(wchar_t const * aUtf16string)
{
	return WideCharToMultiByte(CP_UTF8, WC_ERR_INVALID_CHARS,
		aUtf16string, -1, NULL, 0, NULL, NULL);
}


static int sizeMbcs(wchar_t const * aMbcsString)
{
	int lRes = WideCharToMultiByte(CP_ACP, 0,
		aMbcsString, -1, NULL, 0, NULL, NULL);
	/* DWORD licic = GetLastError(); */
	return lRes;
}


wchar_t * tinyfd_utf8to16(char const * aUtf8string)
{
	static wchar_t * lUtf16string = NULL;
	int lSize;

	free(lUtf16string);
	if (!aUtf8string) {lUtf16string = NULL; return NULL;}
	lSize = sizeUtf16From8(aUtf8string);
	lUtf16string = (wchar_t *)malloc(lSize * sizeof(wchar_t));
	lSize = MultiByteToWideChar(CP_UTF8, MB_ERR_INVALID_CHARS,
		aUtf8string, -1, lUtf16string, lSize);
	if (lSize == 0)
	{
		free(lUtf16string);
		lUtf16string = NULL;
	}
	return lUtf16string;
}


char * tinyfd_utf16toMbcs(wchar_t const * aUtf16string)
{
	static char * lMbcsString = NULL;
	int lSize;

	free(lMbcsString);
	if (!aUtf16string) { lMbcsString = NULL; return NULL; }
	lSize = sizeMbcs(aUtf16string);
	lMbcsString = (char *)malloc(lSize);
	lSize = WideCharToMultiByte(CP_ACP, 0,
		aUtf16string, -1, lMbcsString, lSize, NULL, NULL);
	if (lSize == 0)
	{
		free(lMbcsString);
		lMbcsString = NULL;
	}
	return lMbcsString;
}


char * tinyfd_utf8toMbcs(char const * aUtf8string)
{
	wchar_t const * lUtf16string;
	lUtf16string = tinyfd_utf8to16(aUtf8string);
	return tinyfd_utf16toMbcs(lUtf16string);
}

wchar_t * tinyfd_mbcsTo16(char const * aMbcsString)
{
	static wchar_t * lMbcsString = NULL;
	int lSize;

	free(lMbcsString);
	if (!aMbcsString) { lMbcsString = NULL; return NULL; }
	lSize = sizeUtf16FromMbcs(aMbcsString);
	lMbcsString = (wchar_t *)malloc(lSize * sizeof(wchar_t));
	lSize = MultiByteToWideChar(CP_ACP, 0,
		aMbcsString, -1, lMbcsString, lSize);
	if (lSize == 0)
	{
		free(lMbcsString);
		lMbcsString = NULL;
	}
	return lMbcsString;
}


char * tinyfd_utf16to8(wchar_t const * aUtf16string)
{
	static char * lUtf8string = NULL;
	int lSize;

	free(lUtf8string);
	if (!aUtf16string) { lUtf8string = NULL; return NULL; }
	lSize = sizeUtf8(aUtf16string);
	lUtf8string = (char *)malloc(lSize);
	lSize = WideCharToMultiByte(CP_UTF8, WC_ERR_INVALID_CHARS,
		aUtf16string, -1, lUtf8string, lSize, NULL, NULL);
	if (lSize == 0)
	{
		free(lUtf8string);
		lUtf8string = NULL;
	}
	return lUtf8string;
}


char * tinyfd_mbcsTo8(char const * aMbcsString)
{
	wchar_t const * lUtf16string;
	lUtf16string = tinyfd_mbcsTo16(aMbcsString);
	return tinyfd_utf16to8(lUtf16string);
}


void tinyfd_beep(void)
{
        Beep(440,300);
}


static void wipefileW(wchar_t const * aFilename)
{
        int i;
        struct _stat st;
        FILE * lIn;

        if (_wstat(aFilename, &st) == 0)
        {
                if ((lIn = _wfopen(aFilename, L"w")))
                {
                        for (i = 0; i < st.st_size; i++)
                        {
                                fputc('A', lIn);
                        }
                }
                fclose(lIn);
        }
}


static wchar_t * getPathWithoutFinalSlashW(
        wchar_t * aoDestination, /* make sure it is allocated, use _MAX_PATH */
        wchar_t const * aSource) /* aoDestination and aSource can be the same */
{
        wchar_t const * lTmp;
        if (aSource)
        {
                lTmp = wcsrchr(aSource, L'/');
                if (!lTmp)
                {
                        lTmp = wcsrchr(aSource, L'\\');
                }
                if (lTmp)
                {
                        wcsncpy(aoDestination, aSource, lTmp - aSource);
                        aoDestination[lTmp - aSource] = L'\0';
                }
                else
                {
                        *aoDestination = L'\0';
                }
        }
        else
        {
                *aoDestination = L'\0';
        }
        return aoDestination;
}


static wchar_t * getLastNameW(
        wchar_t * aoDestination, /* make sure it is allocated */
        wchar_t const * aSource)
{
        /* copy the last name after '/' or '\' */
        wchar_t const * lTmp;
        if (aSource)
        {
                lTmp = wcsrchr(aSource, L'/');
                if (!lTmp)
                {
                        lTmp = wcsrchr(aSource, L'\\');
                }
                if (lTmp)
                {
                        wcscpy(aoDestination, lTmp + 1);
                }
                else
                {
                        wcscpy(aoDestination, aSource);
                }
        }
        else
        {
                *aoDestination = L'\0';
        }
        return aoDestination;
}


static void Hex2RGBW(wchar_t const aHexRGB[8],
        unsigned char aoResultRGB[3])
{
        wchar_t lColorChannel[8];
        if (aoResultRGB)
        {
                if (aHexRGB)
                {
                        wcscpy(lColorChannel, aHexRGB);
                        aoResultRGB[2] = (unsigned char)wcstoul(lColorChannel + 5, NULL, 16);
                        lColorChannel[5] = '\0';
                        aoResultRGB[1] = (unsigned char)wcstoul(lColorChannel + 3, NULL, 16);
                        lColorChannel[3] = '\0';
                        aoResultRGB[0] = (unsigned char)wcstoul(lColorChannel + 1, NULL, 16);
                        /* printf("%d %d %d\n", aoResultRGB[0], aoResultRGB[1], aoResultRGB[2]); */
                }
                else
                {
                        aoResultRGB[0] = 0;
                        aoResultRGB[1] = 0;
                        aoResultRGB[2] = 0;
                }
        }
}


static void RGB2HexW(
        unsigned char const aRGB[3],
        wchar_t aoResultHexRGB[8])
{
        if (aoResultHexRGB)
        {
                if (aRGB)
                {
                        /* wprintf(L"aoResultHexRGB %s\n", aoResultHexRGB); */
                        swprintf(aoResultHexRGB,

#if !defined(__BORLANDC__) && !defined(__TINYC__) && !(defined(__MINGW32__) && !defined(__MINGW64_VERSION_MAJOR))
                                8,
#endif

#if (defined(__cplusplus ) && __cplusplus >= 201103L) || (defined(__STDC_VERSION__) && __STDC_VERSION__ >= 199901L) || defined(__clang__)
								L"#%02hhx%02hhx%02hhx", aRGB[0], aRGB[1], aRGB[2]);
#else
								L"#%02hx%02hx%02hx", aRGB[0], aRGB[1], aRGB[2]);
#endif
                }
                else
                {
                        aoResultHexRGB[0] = 0;
                        aoResultHexRGB[1] = 0;
                        aoResultHexRGB[2] = 0;
                }
        }
}


static int dirExists(char const * aDirPath)
{
        struct _stat lInfo;
        wchar_t * lTmpWChar;
        int lStatRet;
		int lDirLen;

		if (!aDirPath)
			return 0;
		lDirLen = (int)strlen(aDirPath);
		if (!lDirLen)
			return 1;
		if ( (lDirLen == 2) && (aDirPath[1] == ':') )
			return 1;

        if (tinyfd_winUtf8)
        {
			lTmpWChar = tinyfd_utf8to16(aDirPath);
            lStatRet = _wstat(lTmpWChar, &lInfo);
            if (lStatRet != 0)
                    return 0;
            else if (lInfo.st_mode & S_IFDIR)
                    return 1;
            else
                        return 0;
        }
        else if (_stat(aDirPath, &lInfo) != 0)
                return 0;
        else if (lInfo.st_mode & S_IFDIR)
                return 1;
        else
                return 0;
}


static int fileExists(char const * aFilePathAndName)
{
        struct _stat lInfo;
        wchar_t * lTmpWChar;
        int lStatRet;
        FILE * lIn;

        if (!aFilePathAndName || !strlen(aFilePathAndName))
        {
                return 0;
        }

        if (tinyfd_winUtf8)
        {
			lTmpWChar = tinyfd_utf8to16(aFilePathAndName);
            lStatRet = _wstat(lTmpWChar, &lInfo);
            if (lStatRet != 0)
                    return 0;
            else if (lInfo.st_mode & _S_IFREG)
                    return 1;
            else
                    return 0;
        }
        else
        {
                lIn = fopen(aFilePathAndName, "r");
                if (!lIn)
                {
                        return 0;
                }
                fclose(lIn);
                return 1;
        }
}

static int replaceWchar(wchar_t * aString,
	wchar_t aOldChr,
	wchar_t aNewChr)
{
	wchar_t * p;
	int lRes = 0;

	if (!aString)
	{
		return 0;
	}

	if (aOldChr == aNewChr)
	{
		return 0;
	}

	p = aString;
	while ((p = wcsrchr(p, aOldChr)))
	{
		*p = aNewChr;
#ifdef TINYFD_NOCCSUNICODE
		p++;
#endif
		p++;
		lRes = 1;
	}
	return lRes;
}

#endif /* _WIN32 */

/* source and destination can be the same or ovelap*/
static char * ensureFilesExist(char * aDestination,
        char const * aSourcePathsAndNames)
{
        char * lDestination = aDestination;
        char const * p;
        char const * p2;
        size_t lLen;

        if (!aSourcePathsAndNames)
        {
                return NULL;
        }
        lLen = strlen(aSourcePathsAndNames);
        if (!lLen)
        {
                return NULL;
        }

        p = aSourcePathsAndNames;
        while ((p2 = strchr(p, '|')) != NULL)
        {
                lLen = p2 - p;
                memmove(lDestination, p, lLen);
                lDestination[lLen] = '\0';
                if (fileExists(lDestination))
                {
                        lDestination += lLen;
                        *lDestination = '|';
                        lDestination++;
                }
                p = p2 + 1;
        }
        if (fileExists(p))
        {
                lLen = strlen(p);
                memmove(lDestination, p, lLen);
                lDestination[lLen] = '\0';
        }
        else
        {
                *(lDestination - 1) = '\0';
        }
        return aDestination;
}

#ifdef _WIN32

static int __stdcall EnumThreadWndProc(HWND hwnd, LPARAM lParam)
{
        wchar_t lTitleName[MAX_PATH];
        GetWindowTextW(hwnd, lTitleName, MAX_PATH);
        /* wprintf(L"lTitleName %ls \n", lTitleName);  */
        if (wcscmp(L"tinyfiledialogsTopWindow", lTitleName) == 0)
        {
                SetWindowPos(hwnd, HWND_TOPMOST, 0, 0, 0, 0, SWP_NOMOVE | SWP_NOSIZE);
                return 0;
        }
        return 1;
}


static void hiddenConsoleW(wchar_t const * aString, wchar_t const * aDialogTitle, int aInFront)
{
        STARTUPINFOW StartupInfo;
        PROCESS_INFORMATION ProcessInfo;

        if (!aString || !wcslen(aString) ) return;

        memset(&StartupInfo, 0, sizeof(StartupInfo));
        StartupInfo.cb = sizeof(STARTUPINFOW);
        StartupInfo.dwFlags = STARTF_USESHOWWINDOW;
        StartupInfo.wShowWindow = SW_HIDE;

        if (!CreateProcessW(NULL, (LPWSTR)aString, NULL, NULL, FALSE,
                                CREATE_NEW_CONSOLE, NULL, NULL,
                                &StartupInfo, &ProcessInfo))
        {
                return; /* GetLastError(); */
        }

        WaitForInputIdle(ProcessInfo.hProcess, INFINITE);
        if (aInFront)
        {
                while (EnumWindows(EnumThreadWndProc, (LPARAM)NULL)) {}
                SetWindowTextW(GetForegroundWindow(), aDialogTitle);
        }
        WaitForSingleObject(ProcessInfo.hProcess, INFINITE);
        CloseHandle(ProcessInfo.hThread);
        CloseHandle(ProcessInfo.hProcess);
}


int tinyfd_messageBoxW(
        wchar_t const * aTitle, /* NULL or "" */
        wchar_t const * aMessage, /* NULL or ""  may contain \n and \t */
        wchar_t const * aDialogType, /* "ok" "okcancel" "yesno" "yesnocancel" */
        wchar_t const * aIconType, /* "info" "warning" "error" "question" */
        int aDefaultButton) /* 0 for cancel/no , 1 for ok/yes , 2 for no in yesnocancel */
{
        int lBoxReturnValue;
        UINT aCode;

        if (aTitle&&!wcscmp(aTitle, L"tinyfd_query")){ strcpy(tinyfd_response, "windows_wchar"); return 1; }

        if (aIconType && !wcscmp(L"warning", aIconType))
        {
                aCode = MB_ICONWARNING;
        }
        else if (aIconType && !wcscmp(L"error", aIconType))
        {
                aCode = MB_ICONERROR;
        }
        else if (aIconType && !wcscmp(L"question", aIconType))
        {
                aCode = MB_ICONQUESTION;
        }
        else
        {
                aCode = MB_ICONINFORMATION;
        }

        if (aDialogType && !wcscmp(L"okcancel", aDialogType))
        {
                aCode += MB_OKCANCEL;
                if (!aDefaultButton)
                {
                        aCode += MB_DEFBUTTON2;
                }
        }
        else if (aDialogType && !wcscmp(L"yesno", aDialogType))
        {
                aCode += MB_YESNO;
                if (!aDefaultButton)
                {
                        aCode += MB_DEFBUTTON2;
                }
        }
        else
        {
                aCode += MB_OK;
        }

        aCode += MB_TOPMOST;

        lBoxReturnValue = MessageBoxW(GetForegroundWindow(), aMessage, aTitle, aCode);
        if (((aDialogType
                && wcscmp(L"okcancel", aDialogType)
                && wcscmp(L"yesno", aDialogType)))
                || (lBoxReturnValue == IDOK)
                || (lBoxReturnValue == IDYES))
        {
                return 1;
        }
        else
        {
                return 0;
        }
}


/* return has only meaning for tinyfd_query */
int tinyfd_notifyPopupW(
        wchar_t const * aTitle, /* NULL or L"" */
        wchar_t const * aMessage, /* NULL or L"" may contain \n \t */
        wchar_t const * aIconType) /* L"info" L"warning" L"error" */
{
        wchar_t * lDialogString;
        size_t lTitleLen;
        size_t lMessageLen;
        size_t lDialogStringLen;

        if (aTitle&&!wcscmp(aTitle, L"tinyfd_query")){ strcpy(tinyfd_response, "windows_wchar"); return 1; }

        lTitleLen = aTitle ? wcslen(aTitle) : 0;
        lMessageLen = aMessage ? wcslen(aMessage) : 0;
        lDialogStringLen = 3 * MAX_PATH_OR_CMD + lTitleLen + lMessageLen;
        lDialogString = (wchar_t *)malloc(2 * lDialogStringLen);

        wcscpy(lDialogString, L"powershell.exe -command \"\
function Show-BalloonTip {\
[cmdletbinding()] \
param( \
[string]$Title = ' ', \
[string]$Message = ' ', \
[ValidateSet('info', 'warning', 'error')] \
[string]$IconType = 'info');\
[system.Reflection.Assembly]::LoadWithPartialName('System.Windows.Forms') | Out-Null ; \
$balloon = New-Object System.Windows.Forms.NotifyIcon ; \
$path = Get-Process -id $pid | Select-Object -ExpandProperty Path ; \
$icon = [System.Drawing.Icon]::ExtractAssociatedIcon($path) ;");

        wcscat(lDialogString, L"\
$balloon.Icon = $icon ; \
$balloon.BalloonTipIcon = $IconType ; \
$balloon.BalloonTipText = $Message ; \
$balloon.BalloonTipTitle = $Title ; \
$balloon.Text = 'lalala' ; \
$balloon.Visible = $true ; \
$balloon.ShowBalloonTip(5000)};\
Show-BalloonTip");

        if (aTitle && wcslen(aTitle))
        {
                wcscat(lDialogString, L" -Title '");
                wcscat(lDialogString, aTitle);
                wcscat(lDialogString, L"'");
        }
        if (aMessage && wcslen(aMessage))
        {
                wcscat(lDialogString, L" -Message '");
                wcscat(lDialogString, aMessage);
                wcscat(lDialogString, L"'");
        }
        if (aMessage && wcslen(aIconType))
        {
                wcscat(lDialogString, L" -IconType '");
                wcscat(lDialogString, aIconType);
                wcscat(lDialogString, L"'");
        }
        wcscat(lDialogString, L"\"");

        /* wprintf ( L"lDialogString: %ls\n" , lDialogString ) ; */

        hiddenConsoleW(lDialogString, aTitle, 0);
        free(lDialogString);
        return 1;
}


wchar_t * tinyfd_inputBoxW(
        wchar_t const * aTitle, /* NULL or L"" */
        wchar_t const * aMessage, /* NULL or L"" may NOT contain \n nor \t */
        wchar_t const * aDefaultInput) /* L"" , if NULL it's a passwordBox */
{
        static wchar_t lBuff[MAX_PATH_OR_CMD];
        wchar_t * lDialogString;
        FILE * lIn;
        FILE * lFile;
        int lResult;
        size_t lTitleLen;
        size_t lMessageLen;
        size_t lDialogStringLen;

        if (aTitle&&!wcscmp(aTitle, L"tinyfd_query")){ strcpy(tinyfd_response, "windows_wchar"); return (wchar_t *)1; }

        lTitleLen =  aTitle ? wcslen(aTitle) : 0 ;
        lMessageLen =  aMessage ? wcslen(aMessage) : 0 ;
        lDialogStringLen = 3 * MAX_PATH_OR_CMD + lTitleLen + lMessageLen;
        lDialogString = (wchar_t *)malloc(2 * lDialogStringLen);

        if (aDefaultInput)
        {
			swprintf(lDialogString,
#if !defined(__BORLANDC__) && !defined(__TINYC__) && !(defined(__MINGW32__) && !defined(__MINGW64_VERSION_MAJOR))
                lDialogStringLen,
#endif
                L"%ls\\AppData\\Local\\Temp\\tinyfd.vbs", _wgetenv(L"USERPROFILE"));
        }
        else
        {
                swprintf(lDialogString,
#if !defined(__BORLANDC__) && !defined(__TINYC__) && !(defined(__MINGW32__) && !defined(__MINGW64_VERSION_MAJOR))
                        lDialogStringLen,
#endif
                        L"%ls\\AppData\\Local\\Temp\\tinyfd.hta", _wgetenv(L"USERPROFILE"));
        }
        lIn = _wfopen(lDialogString, L"w");
        if (!lIn)
        {
                free(lDialogString);
                return NULL;
        }

        if ( aDefaultInput )
        {
                wcscpy(lDialogString, L"Dim result:result=InputBox(\"");
                if (aMessage && wcslen(aMessage))
                {
					wcscpy(lBuff, aMessage);
					replaceWchar(lBuff, L'\n', L' ');
					wcscat(lDialogString, lBuff);
                }
                wcscat(lDialogString, L"\",\"tinyfiledialogsTopWindow\",\"");
                if (aDefaultInput && wcslen(aDefaultInput))
                {
					wcscpy(lBuff, aDefaultInput);
					replaceWchar(lBuff, L'\n', L' ');
					wcscat(lDialogString, lBuff);
                }
                wcscat(lDialogString, L"\"):If IsEmpty(result) then:WScript.Echo 0");
                wcscat(lDialogString, L":Else: WScript.Echo \"1\" & result : End If");
        }
        else
        {
                wcscpy(lDialogString, L"\n\
<html>\n\
<head>\n\
<title>");

                wcscat(lDialogString, L"tinyfiledialogsTopWindow");
                wcscat(lDialogString, L"</title>\n\
<HTA:APPLICATION\n\
ID = 'tinyfdHTA'\n\
APPLICATIONNAME = 'tinyfd_inputBox'\n\
MINIMIZEBUTTON = 'no'\n\
MAXIMIZEBUTTON = 'no'\n\
BORDER = 'dialog'\n\
SCROLL = 'no'\n\
SINGLEINSTANCE = 'yes'\n\
WINDOWSTATE = 'hidden'>\n\
\n\
<script language = 'VBScript'>\n\
\n\
intWidth = Screen.Width/4\n\
intHeight = Screen.Height/6\n\
ResizeTo intWidth, intHeight\n\
MoveTo((Screen.Width/2)-(intWidth/2)),((Screen.Height/2)-(intHeight/2))\n\
result = 0\n\
\n\
Sub Window_onLoad\n\
txt_input.Focus\n\
End Sub\n\
\n");

                wcscat(lDialogString, L"\
Sub Window_onUnload\n\
Set objFSO = CreateObject(\"Scripting.FileSystemObject\")\n\
Set oShell = CreateObject(\"WScript.Shell\")\n\
strHomeFolder = oShell.ExpandEnvironmentStrings(\"%USERPROFILE%\")\n\
Set objFile = objFSO.CreateTextFile(strHomeFolder & \"\\AppData\\Local\\Temp\\tinyfd.txt\",True,True)\n\
If result = 1 Then\n\
objFile.Write 1 & txt_input.Value\n\
Else\n\
objFile.Write 0\n\
End If\n\
objFile.Close\n\
End Sub\n\
\n\
Sub Run_ProgramOK\n\
result = 1\n\
window.Close\n\
End Sub\n\
\n\
Sub Run_ProgramCancel\n\
window.Close\n\
End Sub\n\
\n");

                wcscat(lDialogString, L"Sub Default_Buttons\n\
If Window.Event.KeyCode = 13 Then\n\
btn_OK.Click\n\
ElseIf Window.Event.KeyCode = 27 Then\n\
btn_Cancel.Click\n\
End If\n\
End Sub\n\
\n\
</script>\n\
</head>\n\
<body style = 'background-color:#EEEEEE' onkeypress = 'vbs:Default_Buttons' align = 'top'>\n\
<table width = '100%' height = '80%' align = 'center' border = '0'>\n\
<tr border = '0'>\n\
<td align = 'left' valign = 'middle' style='Font-Family:Arial'>\n");

                wcscat(lDialogString, aMessage ? aMessage : L"");

                wcscat(lDialogString, L"\n\
</td>\n\
<td align = 'right' valign = 'middle' style = 'margin-top: 0em'>\n\
<table  align = 'right' style = 'margin-right: 0em;'>\n\
<tr align = 'right' style = 'margin-top: 5em;'>\n\
<input type = 'button' value = 'OK' name = 'btn_OK' onClick = 'vbs:Run_ProgramOK' style = 'width: 5em; margin-top: 2em;'><br>\n\
<input type = 'button' value = 'Cancel' name = 'btn_Cancel' onClick = 'vbs:Run_ProgramCancel' style = 'width: 5em;'><br><br>\n\
</tr>\n\
</table>\n\
</td>\n\
</tr>\n\
</table>\n");

                wcscat(lDialogString, L"<table width = '100%' height = '100%' align = 'center' border = '0'>\n\
<tr>\n\
<td align = 'left' valign = 'top'>\n\
<input type = 'password' id = 'txt_input'\n\
name = 'txt_input' value = '' style = 'float:left;width:100%' ><BR>\n\
</td>\n\
</tr>\n\
</table>\n\
</body>\n\
</html>\n\
"               ) ;
        }
        fputws(lDialogString, lIn);
        fclose(lIn);

        if (aDefaultInput)
        {
                swprintf(lDialogString,
#if !defined(__BORLANDC__) && !defined(__TINYC__) && !(defined(__MINGW32__) && !defined(__MINGW64_VERSION_MAJOR))
                        lDialogStringLen,
#endif
                        L"%ls\\AppData\\Local\\Temp\\tinyfd.txt",_wgetenv(L"USERPROFILE"));

#ifdef TINYFD_NOCCSUNICODE
				lFile = _wfopen(lDialogString, L"w");
				fputc(0xFF, lFile);
				fputc(0xFE, lFile);
#else
				lFile = _wfopen(lDialogString, L"wt, ccs=UNICODE"); /*or ccs=UTF-16LE*/
#endif
				fclose(lFile);

                wcscpy(lDialogString, L"cmd.exe /c cscript.exe //U //Nologo ");
                wcscat(lDialogString, L"\"%USERPROFILE%\\AppData\\Local\\Temp\\tinyfd.vbs\" ");
                wcscat(lDialogString, L">> \"%USERPROFILE%\\AppData\\Local\\Temp\\tinyfd.txt\"");
        }
        else
        {
                wcscpy(lDialogString,
                        L"cmd.exe /c mshta.exe \"%USERPROFILE%\\AppData\\Local\\Temp\\tinyfd.hta\"");
        }

        /* wprintf ( "lDialogString: %ls\n" , lDialogString ) ; */

        hiddenConsoleW(lDialogString, aTitle, 1);

        swprintf(lDialogString,
#if !defined(__BORLANDC__) && !defined(__TINYC__) && !(defined(__MINGW32__) && !defined(__MINGW64_VERSION_MAJOR))
                lDialogStringLen,
#endif
				L"%ls\\AppData\\Local\\Temp\\tinyfd.txt", _wgetenv(L"USERPROFILE"));
		/* wprintf(L"lDialogString: %ls\n", lDialogString); */
#ifdef TINYFD_NOCCSUNICODE
		if (!(lIn = _wfopen(lDialogString, L"r")))
#else
		if (!(lIn = _wfopen(lDialogString, L"rt, ccs=UNICODE"))) /*or ccs=UTF-16LE*/
#endif
		{
                _wremove(lDialogString);
                free(lDialogString);
                return NULL;
        }

		memset(lBuff, 0, MAX_PATH_OR_CMD * sizeof(wchar_t) );

#ifdef TINYFD_NOCCSUNICODE
		fgets((char *)lBuff, 2*MAX_PATH_OR_CMD, lIn);
#else
		fgetws(lBuff, MAX_PATH_OR_CMD, lIn);
#endif
		fclose(lIn);
		wipefileW(lDialogString);
		_wremove(lDialogString);

		if (aDefaultInput)
		{
			swprintf(lDialogString,
#if !defined(__BORLANDC__) && !defined(__TINYC__) && !(defined(__MINGW32__) && !defined(__MINGW64_VERSION_MAJOR))
                        lDialogStringLen,
#endif
                        L"%ls\\AppData\\Local\\Temp\\tinyfd.vbs",
                        _wgetenv(L"USERPROFILE"));
        }
        else
        {
                swprintf(lDialogString,
#if !defined(__BORLANDC__) && !defined(__TINYC__) && !(defined(__MINGW32__) && !defined(__MINGW64_VERSION_MAJOR))
                        lDialogStringLen,
#endif
                        L"%ls\\AppData\\Local\\Temp\\tinyfd.hta",
                        _wgetenv(L"USERPROFILE"));
        }
        _wremove(lDialogString);
        free(lDialogString);
        /* wprintf( L"lBuff: %ls\n" , lBuff ) ; */
#ifdef TINYFD_NOCCSUNICODE
		lResult = !wcsncmp(lBuff+1, L"1", 1);
#else
		lResult = !wcsncmp(lBuff, L"1", 1);
#endif

        /* printf( "lResult: %d \n" , lResult ) ; */
        if (!lResult)
        {
            return NULL ;
        }

        /* wprintf( "lBuff+1: %ls\n" , lBuff+1 ) ; */

#ifdef TINYFD_NOCCSUNICODE
		if (aDefaultInput)
		{
			lDialogStringLen = wcslen(lBuff) ;
			lBuff[lDialogStringLen - 1] = L'\0';
			lBuff[lDialogStringLen - 2] = L'\0';
		}
		return lBuff + 2;
#else
		if (aDefaultInput) lBuff[wcslen(lBuff) - 1] = L'\0';
		return lBuff + 1;
#endif
}


wchar_t * tinyfd_saveFileDialogW(
        wchar_t const * aTitle, /* NULL or "" */
        wchar_t const * aDefaultPathAndFile, /* NULL or "" */
        int aNumOfFilterPatterns, /* 0 */
        wchar_t const * const * aFilterPatterns, /* NULL or {"*.jpg","*.png"} */
        wchar_t const * aSingleFilterDescription) /* NULL or "image files" */
{
        static wchar_t lBuff[MAX_PATH_OR_CMD];
        wchar_t lDirname[MAX_PATH_OR_CMD];
        wchar_t lDialogString[MAX_PATH_OR_CMD];
        wchar_t lFilterPatterns[MAX_PATH_OR_CMD] = L"";
        wchar_t * p;
        wchar_t * lRetval;
		wchar_t const * ldefExt = NULL;
		int i;
        HRESULT lHResult;
        OPENFILENAMEW ofn = {0};

        if (aTitle&&!wcscmp(aTitle, L"tinyfd_query")){ strcpy(tinyfd_response, "windows_wchar"); return (wchar_t *)1; }

        lHResult = CoInitializeEx(NULL, 0);

        getPathWithoutFinalSlashW(lDirname, aDefaultPathAndFile);
        getLastNameW(lBuff, aDefaultPathAndFile);

        if (aNumOfFilterPatterns > 0)
        {
			ldefExt = aFilterPatterns[0];

                if (aSingleFilterDescription && wcslen(aSingleFilterDescription))
                {
                        wcscpy(lFilterPatterns, aSingleFilterDescription);
                        wcscat(lFilterPatterns, L"\n");
                }
                wcscat(lFilterPatterns, aFilterPatterns[0]);
                for (i = 1; i < aNumOfFilterPatterns; i++)
                {
                        wcscat(lFilterPatterns, L";");
                        wcscat(lFilterPatterns, aFilterPatterns[i]);
                }
                wcscat(lFilterPatterns, L"\n");
                if (!(aSingleFilterDescription && wcslen(aSingleFilterDescription)))
                {
                        wcscpy(lDialogString, lFilterPatterns);
                        wcscat(lFilterPatterns, lDialogString);
                }
                wcscat(lFilterPatterns, L"All Files\n*.*\n");
                p = lFilterPatterns;
                while ((p = wcschr(p, L'\n')) != NULL)
                {
                        *p = L'\0';
                        p++;
                }
        }

        ofn.lStructSize = sizeof(OPENFILENAMEW);
        ofn.hwndOwner = GetForegroundWindow();
        ofn.hInstance = 0;
        ofn.lpstrFilter = wcslen(lFilterPatterns) ? lFilterPatterns : NULL;
        ofn.lpstrCustomFilter = NULL;
        ofn.nMaxCustFilter = 0;
        ofn.nFilterIndex = 1;
        ofn.lpstrFile = lBuff;

        ofn.nMaxFile = MAX_PATH_OR_CMD;
        ofn.lpstrFileTitle = NULL;
        ofn.nMaxFileTitle = MAX_PATH_OR_CMD/2;
        ofn.lpstrInitialDir = wcslen(lDirname) ? lDirname : NULL;
        ofn.lpstrTitle = aTitle && wcslen(aTitle) ? aTitle : NULL;
        ofn.Flags = OFN_OVERWRITEPROMPT | OFN_NOCHANGEDIR | OFN_PATHMUSTEXIST ;
        ofn.nFileOffset = 0;
        ofn.nFileExtension = 0;
		ofn.lpstrDefExt = ldefExt;
        ofn.lCustData = 0L;
        ofn.lpfnHook = NULL;
        ofn.lpTemplateName = NULL;

        if (GetSaveFileNameW(&ofn) == 0)
        {
                lRetval = NULL;
        }
        else
        {
                lRetval = lBuff;
        }

        if (lHResult == S_OK || lHResult == S_FALSE)
        {
                CoUninitialize();
        }
        return lRetval;
}


wchar_t * tinyfd_openFileDialogW(
        wchar_t const * aTitle, /* NULL or "" */
        wchar_t const * aDefaultPathAndFile, /* NULL or "" */
        int aNumOfFilterPatterns, /* 0 */
        wchar_t const * const * aFilterPatterns, /* NULL or {"*.jpg","*.png"} */
        wchar_t const * aSingleFilterDescription, /* NULL or "image files" */
        int aAllowMultipleSelects) /* 0 or 1 ; -1 to free allocated memory and return */
{
        size_t lLengths[MAX_MULTIPLE_FILES];
        wchar_t lDirname[MAX_PATH_OR_CMD];
        wchar_t lFilterPatterns[MAX_PATH_OR_CMD] = L"";
        wchar_t lDialogString[MAX_PATH_OR_CMD];
        wchar_t * lPointers[MAX_MULTIPLE_FILES+1];
        wchar_t * p;
        int i, j;
		size_t lBuffLen, lFullBuffLen;
        HRESULT lHResult;
        OPENFILENAMEW ofn = { 0 };
		static wchar_t * lBuff = NULL;

		free(lBuff);
		lBuff = NULL;
		if (aAllowMultipleSelects < 0) return (wchar_t *)0;

		if (aTitle&&!wcscmp(aTitle, L"tinyfd_query")){ strcpy(tinyfd_response, "windows_wchar"); return (wchar_t *)1; }

		if (aAllowMultipleSelects)
		{
			lFullBuffLen = MAX_MULTIPLE_FILES * MAX_PATH_OR_CMD + 1;
			lBuff = (wchar_t*)(malloc(lFullBuffLen * sizeof(wchar_t)));
			if (!lBuff)
			{
				lFullBuffLen = LOW_MULTIPLE_FILES * MAX_PATH_OR_CMD + 1;
				lBuff = (wchar_t*)( malloc( lFullBuffLen * sizeof(wchar_t)));
			}
		}
		else
		{
			lFullBuffLen = MAX_PATH_OR_CMD + 1;
			lBuff = (wchar_t*)(malloc(lFullBuffLen * sizeof(wchar_t)));
		}
		if (!lBuff) return NULL;

        lHResult = CoInitializeEx(NULL, 0);

        getPathWithoutFinalSlashW(lDirname, aDefaultPathAndFile);
        getLastNameW(lBuff, aDefaultPathAndFile);

        if (aNumOfFilterPatterns > 0)
        {
                if (aSingleFilterDescription && wcslen(aSingleFilterDescription))
                {
                        wcscpy(lFilterPatterns, aSingleFilterDescription);
                        wcscat(lFilterPatterns, L"\n");
                }
                wcscat(lFilterPatterns, aFilterPatterns[0]);
                for (i = 1; i < aNumOfFilterPatterns; i++)
                {
                        wcscat(lFilterPatterns, L";");
                        wcscat(lFilterPatterns, aFilterPatterns[i]);
                }
                wcscat(lFilterPatterns, L"\n");
                if (!(aSingleFilterDescription && wcslen(aSingleFilterDescription)))
                {
                        wcscpy(lDialogString, lFilterPatterns);
                        wcscat(lFilterPatterns, lDialogString);
                }
                wcscat(lFilterPatterns, L"All Files\n*.*\n");
                p = lFilterPatterns;
                while ((p = wcschr(p, L'\n')) != NULL)
                {
                        *p = L'\0';
                        p++;
                }
        }

        ofn.lStructSize = sizeof(OPENFILENAME);
        ofn.hwndOwner = GetForegroundWindow();
        ofn.hInstance = 0;
        ofn.lpstrFilter = wcslen(lFilterPatterns) ? lFilterPatterns : NULL;
        ofn.lpstrCustomFilter = NULL;
        ofn.nMaxCustFilter = 0;
        ofn.nFilterIndex = 1;
        ofn.lpstrFile = lBuff;
		ofn.nMaxFile = (DWORD)lFullBuffLen;
        ofn.lpstrFileTitle = NULL;
        ofn.nMaxFileTitle = MAX_PATH_OR_CMD / 2;
        ofn.lpstrInitialDir = wcslen(lDirname) ? lDirname : NULL;
        ofn.lpstrTitle = aTitle && wcslen(aTitle) ? aTitle : NULL;
        ofn.Flags = OFN_EXPLORER | OFN_NOCHANGEDIR | OFN_PATHMUSTEXIST | OFN_FILEMUSTEXIST;
        ofn.nFileOffset = 0;
        ofn.nFileExtension = 0;
        ofn.lpstrDefExt = NULL;
        ofn.lCustData = 0L;
        ofn.lpfnHook = NULL;
        ofn.lpTemplateName = NULL;

        if (aAllowMultipleSelects)
        {
                ofn.Flags |= OFN_ALLOWMULTISELECT;
        }

        if (GetOpenFileNameW(&ofn) == 0)
        {
			free(lBuff);
			lBuff = NULL;
        }
        else
        {
                lBuffLen = wcslen(lBuff);
                lPointers[0] = lBuff + lBuffLen + 1;
                if (aAllowMultipleSelects && (lPointers[0][0] != L'\0'))
				{
                        i = 0;
                        do
                        {
                                lLengths[i] = wcslen(lPointers[i]);
                                lPointers[i + 1] = lPointers[i] + lLengths[i] + 1;
                                i++;
						} while (lPointers[i][0] != L'\0' && i < MAX_MULTIPLE_FILES );
						if (i > MAX_MULTIPLE_FILES)
						{
							free(lBuff);
							lBuff = NULL;
						}
						else
						{
							i--;
							p = lBuff + lFullBuffLen - 1;
							*p = L'\0';
							for (j = i; j >= 0; j--)
							{
								p -= lLengths[j];
								memmove(p, lPointers[j], lLengths[j] * sizeof(wchar_t));
								p--;
								*p = L'\\';
								p -= lBuffLen;
								memmove(p, lBuff, lBuffLen*sizeof(wchar_t));
								p--;
								*p = L'|';
							}
							p++;
							wcscpy(lBuff, p);
							lBuffLen = wcslen(lBuff);
						}
				}
				if (lBuff) lBuff = (wchar_t*)(realloc(lBuff, (lBuffLen + 1) * sizeof(wchar_t)));
        }

        if (lHResult == S_OK || lHResult == S_FALSE)
        {
                CoUninitialize();
        }
		return lBuff;
}


BOOL CALLBACK BrowseCallbackProcW_enum(HWND hWndChild, LPARAM lParam)
{
    wchar_t buf[255];
    GetClassNameW(hWndChild, buf, sizeof(buf));
    if (wcscmp(buf, L"SysTreeView32") == 0) {
        HTREEITEM hNode = TreeView_GetSelection(hWndChild);
        TreeView_EnsureVisible(hWndChild, hNode);
        return FALSE;
    }
    return TRUE;
}


static int __stdcall BrowseCallbackProcW(HWND hwnd, UINT uMsg, LPARAM lp, LPARAM pData)
{
    switch (uMsg) {
        case BFFM_INITIALIZED:
            SendMessage(hwnd, BFFM_SETSELECTIONW, TRUE, (LPARAM)pData);
            break;
        case BFFM_SELCHANGED:
            EnumChildWindows(hwnd, BrowseCallbackProcW_enum, 0);
    }
    return 0;
}

wchar_t * tinyfd_selectFolderDialogW(
        wchar_t const * aTitle, /* NULL or "" */
        wchar_t const * aDefaultPath) /* NULL or "" */
{
        static wchar_t lBuff[MAX_PATH_OR_CMD];
		wchar_t * lRetval;

        BROWSEINFOW bInfo;
        LPITEMIDLIST lpItem;
        HRESULT lHResult;

        if (aTitle&&!wcscmp(aTitle, L"tinyfd_query")){ strcpy(tinyfd_response, "windows_wchar"); return (wchar_t *)1; }

        lHResult = CoInitializeEx(NULL, COINIT_APARTMENTTHREADED);

        bInfo.hwndOwner = GetForegroundWindow();
        bInfo.pidlRoot = NULL;
        bInfo.pszDisplayName = lBuff;
        bInfo.lpszTitle = aTitle && wcslen(aTitle) ? aTitle : NULL;
        if (lHResult == S_OK || lHResult == S_FALSE)
        {
                bInfo.ulFlags = BIF_USENEWUI;
        }
        bInfo.lpfn = BrowseCallbackProcW;
        bInfo.lParam = (LPARAM)aDefaultPath;
        bInfo.iImage = -1;

        lpItem = SHBrowseForFolderW(&bInfo);
        if (!lpItem)
		{
			lRetval = NULL;
		}
		else
        {
                SHGetPathFromIDListW(lpItem, lBuff);
				lRetval = lBuff ;
        }

        if (lHResult == S_OK || lHResult == S_FALSE)
        {
                CoUninitialize();
        }
		return lRetval;
}


wchar_t * tinyfd_colorChooserW(
        wchar_t const * aTitle, /* NULL or "" */
        wchar_t const * aDefaultHexRGB, /* NULL or "#FF0000"*/
        unsigned char const aDefaultRGB[3], /* { 0 , 255 , 255 } */
        unsigned char aoResultRGB[3]) /* { 0 , 0 , 0 } */
{
        static wchar_t lResultHexRGB[8];
        CHOOSECOLORW cc;
        COLORREF crCustColors[16];
        unsigned char lDefaultRGB[3];
        int lRet;

        HRESULT lHResult;

        if (aTitle&&!wcscmp(aTitle, L"tinyfd_query")){ strcpy(tinyfd_response, "windows_wchar"); return (wchar_t *)1; }

        lHResult = CoInitializeEx(NULL, 0);

        if ( aDefaultHexRGB )
        {
                Hex2RGBW(aDefaultHexRGB, lDefaultRGB);
        }
        else
        {
                lDefaultRGB[0] = aDefaultRGB[0];
                lDefaultRGB[1] = aDefaultRGB[1];
                lDefaultRGB[2] = aDefaultRGB[2];
        }

        /* we can't use aTitle */
        cc.lStructSize = sizeof(CHOOSECOLOR);
        cc.hwndOwner = GetForegroundWindow();
        cc.hInstance = NULL;
        cc.rgbResult = RGB(lDefaultRGB[0], lDefaultRGB[1], lDefaultRGB[2]);
        cc.lpCustColors = crCustColors;
        cc.Flags = CC_RGBINIT | CC_FULLOPEN | CC_ANYCOLOR ;
        cc.lCustData = 0;
        cc.lpfnHook = NULL;
        cc.lpTemplateName = NULL;

        lRet = ChooseColorW(&cc);

        if (!lRet)
        {
                return NULL;
        }

        aoResultRGB[0] = GetRValue(cc.rgbResult);
        aoResultRGB[1] = GetGValue(cc.rgbResult);
        aoResultRGB[2] = GetBValue(cc.rgbResult);

        RGB2HexW(aoResultRGB, lResultHexRGB);

        if (lHResult == S_OK || lHResult == S_FALSE)
        {
                CoUninitialize();
        }

        return lResultHexRGB;
}


static int messageBoxWinGui(
	char const * aTitle, /* NULL or "" */
	char const * aMessage, /* NULL or ""  may contain \n and \t */
	char const * aDialogType, /* "ok" "okcancel" "yesno" "yesnocancel" */
	char const * aIconType, /* "info" "warning" "error" "question" */
	int aDefaultButton) /* 0 for cancel/no , 1 for ok/yes , 2 for no in yesnocancel */
{
	int lIntRetVal;
	wchar_t lTitle[128] = L"";
	wchar_t * lMessage = NULL;
	wchar_t lDialogType[16] = L"";
	wchar_t lIconType[16] = L"";
	wchar_t * lTmpWChar;

	if (aTitle)
	{
		if (tinyfd_winUtf8) lTmpWChar = tinyfd_utf8to16(aTitle);
		else lTmpWChar = tinyfd_mbcsTo16(aTitle);
		wcscpy(lTitle, lTmpWChar);
	}
	if (aMessage)
	{
		if (tinyfd_winUtf8) lTmpWChar = tinyfd_utf8to16(aMessage);
		else lTmpWChar = tinyfd_mbcsTo16(aMessage);
		lMessage = malloc((wcslen(lTmpWChar) + 1)* sizeof(wchar_t));
		wcscpy(lMessage, lTmpWChar);
	}
	if (aDialogType)
	{
		if (tinyfd_winUtf8) lTmpWChar = tinyfd_utf8to16(aDialogType);
		else lTmpWChar = tinyfd_mbcsTo16(aDialogType);
		wcscpy(lDialogType, lTmpWChar);
	}
	if (aIconType)
	{
		if (tinyfd_winUtf8) lTmpWChar = tinyfd_utf8to16(aIconType);
		else lTmpWChar = tinyfd_mbcsTo16(aIconType);
		wcscpy(lIconType, lTmpWChar);
	}

	lIntRetVal = tinyfd_messageBoxW(lTitle, lMessage, lDialogType, lIconType, aDefaultButton);

	free(lMessage);

	return lIntRetVal;
}


static int notifyWinGui(
	char const * aTitle, /* NULL or "" */
	char const * aMessage, /* NULL or "" may NOT contain \n nor \t */
	char const * aIconType)
{
	wchar_t lTitle[128] = L"";
	wchar_t * lMessage = NULL;
	wchar_t lIconType[16] = L"";
	wchar_t * lTmpWChar;

	if (aTitle)
	{
		if (tinyfd_winUtf8) lTmpWChar = tinyfd_utf8to16(aTitle);
		else lTmpWChar = tinyfd_mbcsTo16(aTitle);
		wcscpy(lTitle, lTmpWChar);
	}
	if (aMessage)
	{
		if (tinyfd_winUtf8) lTmpWChar = tinyfd_utf8to16(aMessage);
		else lTmpWChar = tinyfd_mbcsTo16(aMessage);
		lMessage = malloc((wcslen(lTmpWChar) + 1)* sizeof(wchar_t));
		wcscpy(lMessage, lTmpWChar);
	}
	if (aIconType)
	{
		if (tinyfd_winUtf8) lTmpWChar = tinyfd_utf8to16(aIconType);
		else lTmpWChar = tinyfd_mbcsTo16(aIconType);
		wcscpy(lIconType, lTmpWChar);
	}

	tinyfd_notifyPopupW(lTitle, lMessage, lIconType);

	free(lMessage);

	return 1;
}


static int inputBoxWinGui(
	char * aoBuff,
	char const * aTitle, /* NULL or "" */
	char const * aMessage, /* NULL or "" may NOT contain \n nor \t */
	char const * aDefaultInput) /* "" , if NULL it's a passwordBox */
{
	wchar_t lTitle[128] = L"";
	wchar_t * lMessage = NULL;
	wchar_t lDefaultInput[MAX_PATH_OR_CMD] = L"";
	wchar_t * lTmpWChar;
	char * lTmpChar;

	if (aTitle)
	{
		if (tinyfd_winUtf8) lTmpWChar = tinyfd_utf8to16(aTitle);
		else lTmpWChar = tinyfd_mbcsTo16(aTitle);
		wcscpy(lTitle, lTmpWChar);
	}
	if (aMessage)
	{
		if (tinyfd_winUtf8) lTmpWChar = tinyfd_utf8to16(aMessage);
		else lTmpWChar = tinyfd_mbcsTo16(aMessage);
		lMessage = malloc((wcslen(lTmpWChar) + 1)* sizeof(wchar_t));
		wcscpy(lMessage, lTmpWChar);
	}
	if (aDefaultInput)
	{
		if (tinyfd_winUtf8) lTmpWChar = tinyfd_utf8to16(aDefaultInput);
		else lTmpWChar = tinyfd_mbcsTo16(aDefaultInput);
		wcscpy(lDefaultInput, lTmpWChar);
	}

	lTmpWChar = tinyfd_inputBoxW(lTitle, lMessage, lDefaultInput);

	free(lMessage);

	if (!lTmpWChar)
	{
		aoBuff[0] = '\0';
		return 0;
	}

	if (tinyfd_winUtf8) lTmpChar = tinyfd_utf16to8(lTmpWChar);
	else lTmpChar = tinyfd_utf16toMbcs(lTmpWChar);

	strcpy(aoBuff, lTmpChar);

	return 1;
}


static char * saveFileDialogWinGui(
	char * aoBuff,
	char const * aTitle, /* NULL or "" */
	char const * aDefaultPathAndFile, /* NULL or "" */
	int aNumOfFilterPatterns, /* 0 */
	char const * const * aFilterPatterns, /* NULL or {"*.jpg","*.png"} */
	char const * aSingleFilterDescription) /* NULL or "image files" */
{
	wchar_t lTitle[128] = L"";
	wchar_t lDefaultPathAndFile[MAX_PATH_OR_CMD] = L"";
	wchar_t lSingleFilterDescription[128] = L"";
	wchar_t * * lFilterPatterns;
	wchar_t * lTmpWChar;
	char * lTmpChar;
	int i;

	lFilterPatterns = (wchar_t **)malloc(aNumOfFilterPatterns*sizeof(wchar_t *));
	for (i = 0; i < aNumOfFilterPatterns; i++)
	{
		if (tinyfd_winUtf8) lTmpWChar = tinyfd_utf8to16(aFilterPatterns[i]);
		else lTmpWChar = tinyfd_mbcsTo16(aFilterPatterns[i]);
		lFilterPatterns[i] = (wchar_t *)malloc((wcslen(lTmpWChar) + 1) * sizeof(wchar_t *));
		wcscpy(lFilterPatterns[i], lTmpWChar);
	}

	if (aTitle)
	{
		if (tinyfd_winUtf8) lTmpWChar = tinyfd_utf8to16(aTitle);
		else lTmpWChar = tinyfd_mbcsTo16(aTitle);
		wcscpy(lTitle, lTmpWChar);
	}
	if (aDefaultPathAndFile)
	{
		if (tinyfd_winUtf8) lTmpWChar = tinyfd_utf8to16(aDefaultPathAndFile);
		else lTmpWChar = tinyfd_mbcsTo16(aDefaultPathAndFile);
		wcscpy(lDefaultPathAndFile, lTmpWChar);
	}
	if (aSingleFilterDescription)
	{
		if (tinyfd_winUtf8) lTmpWChar = tinyfd_utf8to16(aSingleFilterDescription);
		else lTmpWChar = tinyfd_mbcsTo16(aSingleFilterDescription);
		wcscpy(lSingleFilterDescription, lTmpWChar);
	}

	lTmpWChar = tinyfd_saveFileDialogW(
		lTitle,
		lDefaultPathAndFile,
		aNumOfFilterPatterns,
		(wchar_t const**) /*stupid cast for gcc*/
		lFilterPatterns,
		lSingleFilterDescription);

	for (i = 0; i < aNumOfFilterPatterns; i++)
	{
		free(lFilterPatterns[i]);
	}
	free(lFilterPatterns);

	if (!lTmpWChar)
	{
		return NULL;
	}

	if (tinyfd_winUtf8) lTmpChar = tinyfd_utf16to8(lTmpWChar);
	else lTmpChar = tinyfd_utf16toMbcs(lTmpWChar);
	strcpy(aoBuff, lTmpChar);
	if (tinyfd_winUtf8) (void)tinyfd_utf16to8(NULL);
	else (void)tinyfd_utf16toMbcs(NULL);

	return aoBuff;
}


static char * openFileDialogWinGui(
	char const * aTitle, /*  NULL or "" */
	char const * aDefaultPathAndFile, /*  NULL or "" */
	int aNumOfFilterPatterns, /* 0 */
	char const * const * aFilterPatterns, /* NULL or {"*.jpg","*.png"} */
	char const * aSingleFilterDescription, /* NULL or "image files" */
	int aAllowMultipleSelects) /* 0 or 1 */
{
	wchar_t lTitle[128] = L"";
	wchar_t lDefaultPathAndFile[MAX_PATH_OR_CMD] = L"";
	wchar_t lSingleFilterDescription[128] = L"";
	wchar_t * * lFilterPatterns;
	wchar_t * lTmpWChar;
	char * lTmpChar;
	int i;

	lFilterPatterns = (wchar_t * *)malloc(aNumOfFilterPatterns*sizeof(wchar_t *));
	for (i = 0; i < aNumOfFilterPatterns; i++)
	{
		if (tinyfd_winUtf8) lTmpWChar = tinyfd_utf8to16(aFilterPatterns[i]);
		else lTmpWChar = tinyfd_mbcsTo16(aFilterPatterns[i]);
		lFilterPatterns[i] = (wchar_t *)malloc((wcslen(lTmpWChar) + 1)*sizeof(wchar_t *));
		wcscpy(lFilterPatterns[i], lTmpWChar);
	}

	if (aTitle)
	{
		if (tinyfd_winUtf8) lTmpWChar = tinyfd_utf8to16(aTitle);
		else lTmpWChar = tinyfd_mbcsTo16(aTitle);
		wcscpy(lTitle, lTmpWChar);
	}
	if (aDefaultPathAndFile)
	{
		if (tinyfd_winUtf8) lTmpWChar = tinyfd_utf8to16(aDefaultPathAndFile);
		else lTmpWChar = tinyfd_mbcsTo16(aDefaultPathAndFile);
		wcscpy(lDefaultPathAndFile, lTmpWChar);
	}
	if (aSingleFilterDescription)
	{
		if (tinyfd_winUtf8) lTmpWChar = tinyfd_utf8to16(aSingleFilterDescription);
		else lTmpWChar = tinyfd_mbcsTo16(aSingleFilterDescription);
		wcscpy(lSingleFilterDescription, lTmpWChar);
	}

	lTmpWChar = tinyfd_openFileDialogW(
		lTitle,
		lDefaultPathAndFile,
		aNumOfFilterPatterns,
		(wchar_t const**) /*stupid cast for gcc*/
		lFilterPatterns,
		lSingleFilterDescription,
		aAllowMultipleSelects);

	for (i = 0; i < aNumOfFilterPatterns; i++)
	{
		free(lFilterPatterns[i]);
	}
	free(lFilterPatterns);

<<<<<<< HEAD
	if (!lTmpWChar) return NULL;
=======
        ofn.lStructSize     = sizeof( OPENFILENAME ) ;
        ofn.hwndOwner           = GetForegroundWindow();
        ofn.hInstance       = 0 ;
        ofn.lpstrFilter         = strlen(lFilterPatterns) ? lFilterPatterns : NULL;
        ofn.lpstrCustomFilter = NULL ;
        ofn.nMaxCustFilter  = 0 ;
        ofn.nFilterIndex    = 1 ;
		ofn.lpstrFile = lBuff;
		ofn.nMaxFile = (DWORD)lFullBuffLen;
        ofn.lpstrFileTitle  = NULL ;
        ofn.nMaxFileTitle       = MAX_PATH_OR_CMD / 2;
        ofn.lpstrInitialDir = strlen(lDirname) ? lDirname : NULL;
        ofn.lpstrTitle          = aTitle && strlen(aTitle) ? aTitle : NULL;
        ofn.Flags                       = OFN_EXPLORER  | OFN_NOCHANGEDIR ;
        ofn.nFileOffset     = 0 ;
        ofn.nFileExtension  = 0 ;
        ofn.lpstrDefExt     = NULL ;
        ofn.lCustData       = 0L ;
        ofn.lpfnHook        = NULL ;
        ofn.lpTemplateName  = NULL ;

        if ( aAllowMultipleSelects )
        {
                ofn.Flags |= OFN_ALLOWMULTISELECT;
        }
>>>>>>> 05dbecf1

	if (tinyfd_winUtf8) lTmpChar = tinyfd_utf16to8(lTmpWChar);
	else lTmpChar = tinyfd_utf16toMbcs(lTmpWChar);
	(void)tinyfd_openFileDialogW(NULL, NULL, 0, NULL, NULL, -1);

	return lTmpChar;
}


static char * selectFolderDialogWinGui(
	char * aoBuff,
	char const * aTitle, /*  NULL or "" */
	char const * aDefaultPath) /* NULL or "" */
{
	wchar_t lTitle[128] = L"";
	wchar_t lDefaultPath[MAX_PATH_OR_CMD] = L"";
	wchar_t * lTmpWChar;
	char * lTmpChar;

	if (aTitle)
	{
		if (tinyfd_winUtf8) lTmpWChar = tinyfd_utf8to16(aTitle);
		else lTmpWChar = tinyfd_mbcsTo16(aTitle);
		wcscpy(lTitle, lTmpWChar);
	}
	if (aDefaultPath)
	{
		if (tinyfd_winUtf8) lTmpWChar = tinyfd_utf8to16(aDefaultPath);
		else lTmpWChar = tinyfd_mbcsTo16(aDefaultPath);
		wcscpy(lDefaultPath, lTmpWChar);
	}

	lTmpWChar = tinyfd_selectFolderDialogW(
		lTitle,
		lDefaultPath);

	if (!lTmpWChar)
	{
		return NULL;
	}

	if (tinyfd_winUtf8) lTmpChar = tinyfd_utf16to8(lTmpWChar);
	else lTmpChar = tinyfd_utf16toMbcs(lTmpWChar);
	strcpy(aoBuff, lTmpChar);

	return aoBuff;
}


static char * colorChooserWinGui(
        char const * aTitle, /* NULL or "" */
        char const * aDefaultHexRGB, /* NULL or "#FF0000"*/
        unsigned char const aDefaultRGB[3], /* { 0 , 255 , 255 } */
        unsigned char aoResultRGB[3]) /* { 0 , 0 , 0 } */
{
        static char lResultHexRGB[8];

        wchar_t lTitle[128];
        wchar_t lDefaultHexRGB[16];
        wchar_t * lTmpWChar;
        char * lTmpChar;

		if (aTitle)
		{
			if (tinyfd_winUtf8) lTmpWChar = tinyfd_utf8to16(aTitle);
			else lTmpWChar = tinyfd_mbcsTo16(aTitle);
			wcscpy(lTitle, lTmpWChar);
		}
		if (aDefaultHexRGB)
		{
			if (tinyfd_winUtf8) lTmpWChar = tinyfd_utf8to16(aDefaultHexRGB);
			else lTmpWChar = tinyfd_mbcsTo16(aDefaultHexRGB);
			wcscpy(lDefaultHexRGB, lTmpWChar);
		}

        lTmpWChar = tinyfd_colorChooserW(
                lTitle,
                lDefaultHexRGB,
                aDefaultRGB,
                aoResultRGB );

        if (!lTmpWChar)
        {
                return NULL;
        }

		if (tinyfd_winUtf8) lTmpChar = tinyfd_utf16to8(lTmpWChar);
		else lTmpChar = tinyfd_utf16toMbcs(lTmpWChar);
		strcpy(lResultHexRGB, lTmpChar);

        return lResultHexRGB;
}


static int dialogPresent(void)
{
        static int lDialogPresent = -1 ;
        char lBuff [MAX_PATH_OR_CMD] ;
        FILE * lIn ;
        char const * lString = "dialog.exe";
		if (!tinyfd_allowCursesDialogs) return 0;
		if (lDialogPresent < 0)
        {
                if (!(lIn = _popen("where dialog.exe","r")))
                {
                        lDialogPresent = 0 ;
                        return 0 ;
                }
                while ( fgets( lBuff , sizeof( lBuff ) , lIn ) != NULL )
                {}
                _pclose( lIn ) ;
                if ( lBuff[strlen( lBuff ) -1] == '\n' )
                {
                        lBuff[strlen( lBuff ) -1] = '\0' ;
                }
                if ( strcmp(lBuff+strlen(lBuff)-strlen(lString),lString) )
                {
                        lDialogPresent = 0 ;
                }
                else
                {
                        lDialogPresent = 1 ;
                }
        }
		return lDialogPresent;
}


static int messageBoxWinConsole(
    char const * aTitle , /* NULL or "" */
    char const * aMessage , /* NULL or ""  may contain \n and \t */
    char const * aDialogType , /* "ok" "okcancel" "yesno" "yesnocancel" */
    char const * aIconType , /* "info" "warning" "error" "question" */
    int aDefaultButton ) /* 0 for cancel/no , 1 for ok/yes , 2 for no in yesnocancel */
{
        char lDialogString[MAX_PATH_OR_CMD];
        char lDialogFile[MAX_PATH_OR_CMD];
        FILE * lIn;
        char lBuff [MAX_PATH_OR_CMD] = "";

		strcpy(lDialogString, "dialog ");
		if (aTitle && strlen(aTitle))
        {
                strcat(lDialogString, "--title \"") ;
                strcat(lDialogString, aTitle) ;
                strcat(lDialogString, "\" ") ;
        }

        if ( aDialogType && ( !strcmp( "okcancel" , aDialogType )
                || !strcmp("yesno", aDialogType) || !strcmp("yesnocancel", aDialogType) ) )
        {
                strcat(lDialogString, "--backtitle \"") ;
                strcat(lDialogString, "tab: move focus") ;
                strcat(lDialogString, "\" ") ;
        }

        if ( aDialogType && ! strcmp( "okcancel" , aDialogType ) )
        {
                if ( ! aDefaultButton )
                {
                        strcat( lDialogString , "--defaultno " ) ;
                }
                strcat( lDialogString ,
                                "--yes-label \"Ok\" --no-label \"Cancel\" --yesno " ) ;
        }
        else if ( aDialogType && ! strcmp( "yesno" , aDialogType ) )
        {
                if ( ! aDefaultButton )
                {
                        strcat( lDialogString , "--defaultno " ) ;
                }
                strcat( lDialogString , "--yesno " ) ;
        }
        else if (aDialogType && !strcmp("yesnocancel", aDialogType))
        {
                if (!aDefaultButton)
                {
                        strcat(lDialogString, "--defaultno ");
                }
                strcat(lDialogString, "--menu ");
        }
        else
        {
                strcat( lDialogString , "--msgbox " ) ;
        }

        strcat( lDialogString , "\"" ) ;
        if ( aMessage && strlen(aMessage) )
        {
                tfd_replaceSubStr( aMessage , "\n" , "\\n" , lBuff ) ;
                strcat(lDialogString, lBuff) ;
                lBuff[0]='\0';
        }
        strcat(lDialogString, "\" ");

        if (aDialogType && !strcmp("yesnocancel", aDialogType))
        {
                strcat(lDialogString, "0 60 0 Yes \"\" No \"\"");
                strcat(lDialogString, "2>>");
        }
        else
        {
                strcat(lDialogString, "10 60");
                strcat(lDialogString, " && echo 1 > ");
        }

        strcpy(lDialogFile, getenv("USERPROFILE"));
        strcat(lDialogFile, "\\AppData\\Local\\Temp\\tinyfd.txt");
        strcat(lDialogString, lDialogFile);

        /*if (tinyfd_verbose) printf( "lDialogString: %s\n" , lDialogString ) ;*/
        system( lDialogString ) ;

        if (!(lIn = fopen(lDialogFile, "r")))
        {
                remove(lDialogFile);
                return 0 ;
        }
		while (fgets(lBuff, sizeof(lBuff), lIn) != NULL)
        {}
        fclose(lIn);
        remove(lDialogFile);
    if ( lBuff[strlen( lBuff ) -1] == '\n' )
    {
        lBuff[strlen( lBuff ) -1] = '\0' ;
    }

        /* if (tinyfd_verbose) printf("lBuff: %s\n", lBuff); */
        if ( ! strlen(lBuff) )
        {
                return 0;
        }

        if (aDialogType && !strcmp("yesnocancel", aDialogType))
        {
                if (lBuff[0] == 'Y') return 1;
                else return 2;
        }

        return 1;
}


static int inputBoxWinConsole(
        char * aoBuff ,
        char const * aTitle , /* NULL or "" */
        char const * aMessage , /* NULL or "" may NOT contain \n nor \t */
        char const * aDefaultInput ) /* "" , if NULL it's a passwordBox */
{
        char lDialogString[MAX_PATH_OR_CMD];
        char lDialogFile[MAX_PATH_OR_CMD];
        FILE * lIn;
        int lResult;

        strcpy(lDialogFile, getenv("USERPROFILE"));
        strcat(lDialogFile, "\\AppData\\Local\\Temp\\tinyfd.txt");
        strcpy(lDialogString , "echo|set /p=1 >" ) ;
        strcat(lDialogString, lDialogFile);
        strcat( lDialogString , " & " ) ;

        strcat( lDialogString , "dialog " ) ;
        if ( aTitle && strlen(aTitle) )
        {
                strcat(lDialogString, "--title \"") ;
                strcat(lDialogString, aTitle) ;
                strcat(lDialogString, "\" ") ;
        }

        strcat(lDialogString, "--backtitle \"") ;
        strcat(lDialogString, "tab: move focus") ;
        if ( ! aDefaultInput )
        {
                strcat(lDialogString, " (sometimes nothing, no blink nor star, is shown in text field)") ;
        }

        strcat(lDialogString, "\" ") ;

        if ( ! aDefaultInput )
        {
                strcat( lDialogString , "--insecure --passwordbox" ) ;
        }
        else
        {
                strcat( lDialogString , "--inputbox" ) ;
        }
        strcat( lDialogString , " \"" ) ;
        if ( aMessage && strlen(aMessage) )
        {
                strcat(lDialogString, aMessage) ;
        }
        strcat(lDialogString,"\" 10 60 ") ;
        if ( aDefaultInput && strlen(aDefaultInput) )
        {
                strcat(lDialogString, "\"") ;
                strcat(lDialogString, aDefaultInput) ;
                strcat(lDialogString, "\" ") ;
        }

        strcat(lDialogString, "2>>");
        strcpy(lDialogFile, getenv("USERPROFILE"));
        strcat(lDialogFile, "\\AppData\\Local\\Temp\\tinyfd.txt");
        strcat(lDialogString, lDialogFile);
        strcat(lDialogString, " || echo 0 > ");
        strcat(lDialogString, lDialogFile);

        /* printf( "lDialogString: %s\n" , lDialogString ) ; */
        system( lDialogString ) ;

        if (!(lIn = fopen(lDialogFile, "r")))
        {
                remove(lDialogFile);
				aoBuff[0] = '\0';
				return 0;
        }
        while (fgets(aoBuff, MAX_PATH_OR_CMD, lIn) != NULL)
        {}
        fclose(lIn);

        wipefile(lDialogFile);
        remove(lDialogFile);
    if ( aoBuff[strlen( aoBuff ) -1] == '\n' )
    {
        aoBuff[strlen( aoBuff ) -1] = '\0' ;
    }
        /* printf( "aoBuff: %s\n" , aoBuff ) ; */

        /* printf( "aoBuff: %s len: %lu \n" , aoBuff , strlen(aoBuff) ) ; */
    lResult =  strncmp( aoBuff , "1" , 1) ? 0 : 1 ;
        /* printf( "lResult: %d \n" , lResult ) ; */
	if ( ! lResult )
	{
		aoBuff[0] = '\0';
		return 0 ;
	}
	/* printf( "aoBuff+1: %s\n" , aoBuff+1 ) ; */
	strcpy(aoBuff, aoBuff+3);
	return 1;
}


static char * saveFileDialogWinConsole(
        char * aoBuff ,
        char const * aTitle , /* NULL or "" */
        char const * aDefaultPathAndFile ) /* NULL or "" */
{
        char lDialogString[MAX_PATH_OR_CMD];
        char lPathAndFile[MAX_PATH_OR_CMD] = "";
        FILE * lIn;

        strcpy( lDialogString , "dialog " ) ;
        if ( aTitle && strlen(aTitle) )
        {
                strcat(lDialogString, "--title \"") ;
                strcat(lDialogString, aTitle) ;
                strcat(lDialogString, "\" ") ;
        }

        strcat(lDialogString, "--backtitle \"") ;
        strcat(lDialogString,
                "tab: focus | /: populate | spacebar: fill text field | ok: TEXT FIELD ONLY") ;
        strcat(lDialogString, "\" ") ;

        strcat( lDialogString , "--fselect \"" ) ;
        if ( aDefaultPathAndFile && strlen(aDefaultPathAndFile) )
        {
                /* dialog.exe uses unix separators even on windows */
                strcpy(lPathAndFile, aDefaultPathAndFile);
                replaceChr( lPathAndFile , '\\' , '/' ) ;
        }

        /* dialog.exe needs at least one separator */
        if ( ! strchr(lPathAndFile, '/') )
        {
                strcat(lDialogString, "./") ;
        }
        strcat(lDialogString, lPathAndFile) ;
        strcat(lDialogString, "\" 0 60 2>");
        strcpy(lPathAndFile, getenv("USERPROFILE"));
        strcat(lPathAndFile, "\\AppData\\Local\\Temp\\tinyfd.txt");
        strcat(lDialogString, lPathAndFile);

        /* printf( "lDialogString: %s\n" , lDialogString ) ; */
        system( lDialogString ) ;

        if (!(lIn = fopen(lPathAndFile, "r")))
        {
                remove(lPathAndFile);
                return NULL;
        }
        while (fgets(aoBuff, MAX_PATH_OR_CMD, lIn) != NULL)
        {}
        fclose(lIn);
        remove(lPathAndFile);
        replaceChr( aoBuff , '/' , '\\' ) ;
        /* printf( "aoBuff: %s\n" , aoBuff ) ; */
        getLastName(lDialogString,aoBuff);
        if ( ! strlen(lDialogString) )
        {
                return NULL;
        }
        return aoBuff;
}


static char * openFileDialogWinConsole(
        char const * aTitle , /*  NULL or "" */
        char const * aDefaultPathAndFile ) /*  NULL or "" */
{
        char lFilterPatterns[MAX_PATH_OR_CMD] = "";
        char lDialogString[MAX_PATH_OR_CMD] ;
        FILE * lIn;

		static char aoBuff[MAX_PATH_OR_CMD];

        strcpy( lDialogString , "dialog " ) ;
        if ( aTitle && strlen(aTitle) )
        {
                strcat(lDialogString, "--title \"") ;
                strcat(lDialogString, aTitle) ;
                strcat(lDialogString, "\" ") ;
        }

        strcat(lDialogString, "--backtitle \"") ;
        strcat(lDialogString,
                "tab: focus | /: populate | spacebar: fill text field | ok: TEXT FIELD ONLY") ;
        strcat(lDialogString, "\" ") ;

        strcat( lDialogString , "--fselect \"" ) ;
        if ( aDefaultPathAndFile && strlen(aDefaultPathAndFile) )
        {
                /* dialog.exe uses unix separators even on windows */
                strcpy(lFilterPatterns, aDefaultPathAndFile);
                replaceChr( lFilterPatterns , '\\' , '/' ) ;
        }

        /* dialog.exe needs at least one separator */
        if ( ! strchr(lFilterPatterns, '/') )
        {
                strcat(lDialogString, "./") ;
        }
        strcat(lDialogString, lFilterPatterns) ;
        strcat(lDialogString, "\" 0 60 2>");
        strcpy(lFilterPatterns, getenv("USERPROFILE"));
        strcat(lFilterPatterns, "\\AppData\\Local\\Temp\\tinyfd.txt");
        strcat(lDialogString, lFilterPatterns);

        /* printf( "lDialogString: %s\n" , lDialogString ) ; */
        system( lDialogString ) ;

        if (!(lIn = fopen(lFilterPatterns, "r")))
        {
                remove(lFilterPatterns);
                return NULL;
        }
        while (fgets(aoBuff, MAX_PATH_OR_CMD, lIn) != NULL)
        {}
        fclose(lIn);
        remove(lFilterPatterns);
        replaceChr( aoBuff , '/' , '\\' ) ;
        /* printf( "aoBuff: %s\n" , aoBuff ) ; */
        return aoBuff;
}


static char * selectFolderDialogWinConsole(
        char * aoBuff ,
        char const * aTitle , /*  NULL or "" */
        char const * aDefaultPath ) /* NULL or "" */
{
        char lDialogString [MAX_PATH_OR_CMD] ;
        char lString [MAX_PATH_OR_CMD] ;
        FILE * lIn ;

        strcpy( lDialogString , "dialog " ) ;
        if ( aTitle && strlen(aTitle) )
        {
                strcat(lDialogString, "--title \"") ;
                strcat(lDialogString, aTitle) ;
                strcat(lDialogString, "\" ") ;
        }

        strcat(lDialogString, "--backtitle \"") ;
        strcat(lDialogString,
                "tab: focus | /: populate | spacebar: fill text field | ok: TEXT FIELD ONLY") ;
        strcat(lDialogString, "\" ") ;

        strcat( lDialogString , "--dselect \"" ) ;
        if ( aDefaultPath && strlen(aDefaultPath) )
        {
                /* dialog.exe uses unix separators even on windows */
                strcpy(lString, aDefaultPath) ;
                ensureFinalSlash(lString);
                replaceChr( lString , '\\' , '/' ) ;
                strcat(lDialogString, lString) ;
        }
        else
        {
                /* dialog.exe needs at least one separator */
                strcat(lDialogString, "./") ;
        }
        strcat(lDialogString, "\" 0 60 2>");
        strcpy(lString, getenv("USERPROFILE"));
        strcat(lString, "\\AppData\\Local\\Temp\\tinyfd.txt");
        strcat(lDialogString, lString);

        /* printf( "lDialogString: %s\n" , lDialogString ) ; */
        system( lDialogString ) ;

        if (!(lIn = fopen(lString, "r")))
        {
                remove(lString);
                return NULL;
        }
        while (fgets(aoBuff, MAX_PATH_OR_CMD, lIn) != NULL)
        {}
        fclose(lIn);
        remove(lString);
        replaceChr( aoBuff , '/' , '\\' ) ;
        /* printf( "aoBuff: %s\n" , aoBuff ) ; */
        return aoBuff;
}

static void writeUtf8( char const * aUtf8String )
{
	unsigned long lNum;
	void * lConsoleHandle;
	wchar_t * lTmpWChar;

	lConsoleHandle = GetStdHandle(STD_OUTPUT_HANDLE);
	lTmpWChar = tinyfd_utf8to16(aUtf8String);
	(void)WriteConsoleW(lConsoleHandle, lTmpWChar, (DWORD)wcslen(lTmpWChar), &lNum, NULL);
}


int tinyfd_messageBox(
	char const * aTitle, /* NULL or "" */
	char const * aMessage, /* NULL or ""  may contain \n and \t */
	char const * aDialogType, /* "ok" "okcancel" "yesno" "yesnocancel" */
	char const * aIconType, /* "info" "warning" "error" "question" */
	int aDefaultButton) /* 0 for cancel/no , 1 for ok/yes , 2 for no in yesnocancel */
{
	char lChar;
	UINT lOriginalCP;
	UINT lOriginalOutputCP;

	if ((!tinyfd_forceConsole || !(GetConsoleWindow() || dialogPresent()))
		&& (!getenv("SSH_CLIENT") || getenv("DISPLAY")))
	{
		if (aTitle&&!strcmp(aTitle, "tinyfd_query")){ strcpy(tinyfd_response, "windows"); return 1; }
		return messageBoxWinGui(aTitle, aMessage, aDialogType, aIconType, aDefaultButton);
	}
	else if (dialogPresent())
	{
		if (aTitle&&!strcmp(aTitle, "tinyfd_query")){ strcpy(tinyfd_response, "dialog"); return 0; }
		return messageBoxWinConsole(
			aTitle, aMessage, aDialogType, aIconType, aDefaultButton);
	}
	else
	{
		if (!tinyfd_winUtf8)
		{
			lOriginalCP = GetConsoleCP();
			lOriginalOutputCP = GetConsoleOutputCP();
			(void)SetConsoleCP(GetACP());
			(void)SetConsoleOutputCP(GetACP());
		}

		if (aTitle&&!strcmp(aTitle, "tinyfd_query")){ strcpy(tinyfd_response, "basicinput"); return 0; }
		if (!gWarningDisplayed && !tinyfd_forceConsole)
		{
			gWarningDisplayed = 1;
			printf("\n\n%s\n", gTitle);
			printf("%s\n\n", tinyfd_needs);
		}

		if (aTitle && strlen(aTitle))
		{
			printf("\n");
			if (tinyfd_winUtf8) writeUtf8(aTitle);
			else printf("%s", aTitle);
			printf("\n\n");
		}
		if (aDialogType && !strcmp("yesno", aDialogType))
		{
			do
			{
				if (aMessage && strlen(aMessage))
				{
					if (tinyfd_winUtf8) writeUtf8(aMessage);
					else printf("%s", aMessage);
					printf("\n");
				}
				printf("y/n: ");
				lChar = (char)tolower(_getch());
				printf("\n\n");
			} while (lChar != 'y' && lChar != 'n');
			if (!tinyfd_winUtf8) { (void)SetConsoleCP(lOriginalCP); (void)SetConsoleOutputCP(lOriginalOutputCP); }
			return lChar == 'y' ? 1 : 0;
		}
		else if (aDialogType && !strcmp("okcancel", aDialogType))
		{
			do
			{
				if (aMessage && strlen(aMessage))
				{
					if (tinyfd_winUtf8) writeUtf8(aMessage);
					else printf("%s", aMessage);
					printf("\n");
				}
				printf("[O]kay/[C]ancel: ");
				lChar = (char)tolower(_getch());
				printf("\n\n");
			} while (lChar != 'o' && lChar != 'c');
			if (!tinyfd_winUtf8) { (void)SetConsoleCP(lOriginalCP); (void)SetConsoleOutputCP(lOriginalOutputCP); }
			return lChar == 'o' ? 1 : 0;
		}
		else if (aDialogType && !strcmp("yesnocancel", aDialogType))
		{
			do
			{
				if (aMessage && strlen(aMessage))
				{
					if (tinyfd_winUtf8) writeUtf8(aMessage);
					else printf("%s", aMessage);
					printf("\n");
				}
				printf("[Y]es/[N]o/[C]ancel: ");
				lChar = (char)tolower(_getch());
				printf("\n\n");
			} while (lChar != 'y' && lChar != 'n' && lChar != 'c');
			if (!tinyfd_winUtf8) { (void)SetConsoleCP(lOriginalCP); (void)SetConsoleOutputCP(lOriginalOutputCP); }
			return (lChar == 'y') ? 1 : (lChar == 'n') ? 2 : 0;
		}
		else
		{
			if (aMessage && strlen(aMessage))
			{
				if (tinyfd_winUtf8) writeUtf8(aMessage);
				else printf("%s", aMessage);
				printf("\n\n");
			}
			printf("press enter to continue ");
			lChar = (char)_getch();
			printf("\n\n");
			if (!tinyfd_winUtf8) { (void)SetConsoleCP(lOriginalCP); (void)SetConsoleOutputCP(lOriginalOutputCP); }
			return 1;
		}
	}
}


/* return has only meaning for tinyfd_query */
int tinyfd_notifyPopup(
        char const * aTitle , /* NULL or "" */
        char const * aMessage , /* NULL or "" may contain \n \t */
        char const * aIconType ) /* "info" "warning" "error" */
{
        if ((!tinyfd_forceConsole || !(
                GetConsoleWindow() ||
                dialogPresent()))
                && ( !getenv("SSH_CLIENT") || getenv("DISPLAY") ) )
        {
                if (aTitle&&!strcmp(aTitle,"tinyfd_query")){strcpy(tinyfd_response,"windows");return 1;}
                return notifyWinGui(aTitle, aMessage, aIconType);
        }
        else
		return tinyfd_messageBox(aTitle, aMessage, "ok" , aIconType, 0);
}


/* returns NULL on cancel */
char * tinyfd_inputBox(
        char const * aTitle , /* NULL or "" */
        char const * aMessage , /* NULL or "" may NOT contain \n nor \t */
        char const * aDefaultInput ) /* "" , if NULL it's a passwordBox */
{
	static char lBuff[MAX_PATH_OR_CMD] = "";
	char * lEOF;

	DWORD mode = 0;
	HANDLE hStdin = GetStdHandle(STD_INPUT_HANDLE);

	unsigned long lNum;
	void * lConsoleHandle;
	char * lTmpChar;
	wchar_t lBuffW[1024];

	UINT lOriginalCP;
	UINT lOriginalOutputCP;


	if (!aTitle && !aMessage && !aDefaultInput) return lBuff; /* now I can fill lBuff from outside */

    mode = 0;
    hStdin = GetStdHandle(STD_INPUT_HANDLE);

    if ((!tinyfd_forceConsole || !(
            GetConsoleWindow() ||
            dialogPresent()))
            && ( !getenv("SSH_CLIENT") || getenv("DISPLAY") ) )
    {
        if (aTitle&&!strcmp(aTitle,"tinyfd_query")){strcpy(tinyfd_response,"windows");return (char *)1;}
        lBuff[0]='\0';
		if (inputBoxWinGui(lBuff, aTitle, aMessage, aDefaultInput)) return lBuff;
		else return NULL;
	}
    else if ( dialogPresent() )
    {
        if (aTitle&&!strcmp(aTitle,"tinyfd_query")){strcpy(tinyfd_response,"dialog");return (char *)0;}
        lBuff[0]='\0';
		if (inputBoxWinConsole(lBuff, aTitle, aMessage, aDefaultInput) ) return lBuff;
		else return NULL;
	}
    else
    {
      if (aTitle&&!strcmp(aTitle,"tinyfd_query")){strcpy(tinyfd_response,"basicinput");return (char *)0;}
      lBuff[0]='\0';
      if (!gWarningDisplayed && !tinyfd_forceConsole)
      {
          gWarningDisplayed = 1 ;
          printf("\n\n%s\n", gTitle);
          printf("%s\n\n", tinyfd_needs);
      }

	  if (!tinyfd_winUtf8)
	  {
		  lOriginalCP = GetConsoleCP();
		  lOriginalOutputCP = GetConsoleOutputCP();
		  (void)SetConsoleCP(GetACP());
		  (void)SetConsoleOutputCP(GetACP());
	  }

	  if (aTitle && strlen(aTitle))
      {
		printf("\n");
		if (tinyfd_winUtf8) writeUtf8(aTitle);
		else printf("%s", aTitle);
		printf("\n\n");
	  }
      if ( aMessage && strlen(aMessage) )
      {
		if (tinyfd_winUtf8) writeUtf8(aMessage);
		else printf("%s", aMessage);
		printf("\n");
      }
      printf("(ctrl-Z + enter to cancel): ");
      if ( ! aDefaultInput )
      {
		  (void) GetConsoleMode(hStdin, &mode);
		  (void) SetConsoleMode(hStdin, mode & (~ENABLE_ECHO_INPUT));
      }
	  if (tinyfd_winUtf8)
	  {
		lConsoleHandle = GetStdHandle(STD_INPUT_HANDLE);
		(void) ReadConsoleW(lConsoleHandle, lBuffW, MAX_PATH_OR_CMD, &lNum, NULL);
		if (!aDefaultInput)
		{
			(void)SetConsoleMode(hStdin, mode);
			printf("\n");
		}
		lBuffW[lNum] = '\0';
		if (lBuffW[wcslen(lBuffW) - 1] == '\n') lBuffW[wcslen(lBuffW) - 1] = '\0';
		if (lBuffW[wcslen(lBuffW) - 1] == '\r') lBuffW[wcslen(lBuffW) - 1] = '\0';
		lTmpChar = tinyfd_utf16to8(lBuffW);
		if (lTmpChar)
		{
			strcpy(lBuff, lTmpChar);
			return lBuff;
		}
		else
			return NULL;
	  }
	  else
	  {
		  lEOF = fgets(lBuff, MAX_PATH_OR_CMD, stdin);
		  if (!aDefaultInput)
		  {
			  (void)SetConsoleMode(hStdin, mode);
			  printf("\n");
		  }

		  if (!tinyfd_winUtf8)
		  {
			  (void)SetConsoleCP(lOriginalCP);
			  (void)SetConsoleOutputCP(lOriginalOutputCP);
		  }

		  if (!lEOF)
		  {
			  return NULL;
		  }
		  printf("\n");
		  if (strchr(lBuff, 27))
		  {
			  return NULL;
		  }
		  if (lBuff[strlen(lBuff) - 1] == '\n')
		  {
			  lBuff[strlen(lBuff) - 1] = '\0';
		  }
		  return lBuff;
		}
	}
}


char * tinyfd_saveFileDialog(
        char const * aTitle , /* NULL or "" */
        char const * aDefaultPathAndFile , /* NULL or "" */
        int aNumOfFilterPatterns , /* 0 */
        char const * const * aFilterPatterns , /* NULL or {"*.jpg","*.png"} */
        char const * aSingleFilterDescription ) /* NULL or "image files" */
{
        static char lBuff [MAX_PATH_OR_CMD] ;
        char lString[MAX_PATH_OR_CMD] ;
        char * p ;
		char * lPointerInputBox;
        lBuff[0]='\0';

		if ( ( !tinyfd_forceConsole || !( GetConsoleWindow() || dialogPresent() ) )
          && ( !getenv("SSH_CLIENT") || getenv("DISPLAY") ) )
        {
            if (aTitle&&!strcmp(aTitle,"tinyfd_query")){strcpy(tinyfd_response,"windows");return (char *)1;}
            p = saveFileDialogWinGui(lBuff,
                    aTitle, aDefaultPathAndFile, aNumOfFilterPatterns, aFilterPatterns, aSingleFilterDescription);
        }
		else if (dialogPresent())
		{
			if (aTitle&&!strcmp(aTitle, "tinyfd_query")){ strcpy(tinyfd_response, "dialog"); return (char *)0; }
			p = saveFileDialogWinConsole(lBuff, aTitle, aDefaultPathAndFile);
		}
		else
		{
			if (aTitle&&!strcmp(aTitle, "tinyfd_query")){ strcpy(tinyfd_response, "basicinput"); return (char *)0; }
			strcpy(lBuff, "Save file in ");
			strcat(lBuff, getCurDir());

			lPointerInputBox = tinyfd_inputBox(NULL,NULL,NULL); /* obtain a pointer on the current content of tinyfd_inputBox */
			if (lPointerInputBox) strcpy(lString, lPointerInputBox); /* preserve the current content of tinyfd_inputBox */
			p = tinyfd_inputBox(aTitle, lBuff, "");
			if (p) strcpy(lBuff, p); else lBuff[0] = '\0';
			if (lPointerInputBox) strcpy(lPointerInputBox, lString); /* restore its previous content to tinyfd_inputBox */
			p = lBuff;
		}


        if ( ! p || ! strlen( p )  )
        {
                return NULL;
        }
        getPathWithoutFinalSlash( lString , p ) ;
        if ( strlen( lString ) && ! dirExists( lString ) )
        {
                return NULL ;
        }
        getLastName(lString,p);
        if ( ! filenameValid(lString) )
        {
                return NULL;
        }
        return p ;
}


/* in case of multiple files, the separator is | */
char * tinyfd_openFileDialog(
    char const * aTitle , /* NULL or "" */
    char const * aDefaultPathAndFile , /* NULL or "" */
    int aNumOfFilterPatterns , /* 0 */
    char const * const * aFilterPatterns , /* NULL or {"*.jpg","*.png"} */
    char const * aSingleFilterDescription , /* NULL or "image files" */
    int aAllowMultipleSelects ) /* 0 or 1 */
{
	char lString[MAX_PATH_OR_CMD];
	char lBuff[MAX_PATH_OR_CMD];
	char * p;
	char * lPointerInputBox;

    if ( ( !tinyfd_forceConsole || !( GetConsoleWindow() || dialogPresent() ) )
          && ( !getenv("SSH_CLIENT") || getenv("DISPLAY") ) )
        {
                if (aTitle&&!strcmp(aTitle,"tinyfd_query")){strcpy(tinyfd_response,"windows");return (char *)1;}
                p = openFileDialogWinGui( aTitle, aDefaultPathAndFile, aNumOfFilterPatterns,
                        aFilterPatterns, aSingleFilterDescription, aAllowMultipleSelects);
        }
		else if (dialogPresent())
		{
			if (aTitle&&!strcmp(aTitle, "tinyfd_query")){ strcpy(tinyfd_response, "dialog"); return (char *)0; }
			p = openFileDialogWinConsole(aTitle, aDefaultPathAndFile);
		}
		else
		{
			if (aTitle&&!strcmp(aTitle, "tinyfd_query")){ strcpy(tinyfd_response, "basicinput"); return (char *)0; }
			strcpy(lBuff, "Open file from ");
			strcat(lBuff, getCurDir());
			lPointerInputBox = tinyfd_inputBox(NULL, NULL, NULL); /* obtain a pointer on the current content of tinyfd_inputBox */
			if (lPointerInputBox) strcpy(lString, lPointerInputBox); /* preserve the current content of tinyfd_inputBox */
			p = tinyfd_inputBox(aTitle, lBuff, "");
			if (p) strcpy(lBuff, p); else lBuff[0] = '\0';
			if (lPointerInputBox) strcpy(lPointerInputBox, lString); /* restore its previous content to tinyfd_inputBox */
			p = lBuff;
		}

        if ( ! p || ! strlen( p )  )
        {
                return NULL;
        }
        if ( aAllowMultipleSelects && strchr(p, '|') )
        {
                p = ensureFilesExist( (char *) p , p ) ;
        }
        else if ( ! fileExists(p) )
        {
                return NULL ;
        }
        /* printf( "lBuff3: %s\n" , p ) ; */
        return p ;
}


char * tinyfd_selectFolderDialog(
        char const * aTitle , /* NULL or "" */
        char const * aDefaultPath ) /* NULL or "" */
{
	static char lBuff[MAX_PATH_OR_CMD];
	char * p;
	char * lPointerInputBox;
	char lString[MAX_PATH_OR_CMD];

    if ( ( !tinyfd_forceConsole || !( GetConsoleWindow() || dialogPresent() ) )
          && ( !getenv("SSH_CLIENT") || getenv("DISPLAY") ) )
        {
                if (aTitle&&!strcmp(aTitle,"tinyfd_query")){strcpy(tinyfd_response,"windows");return (char *)1;}
                p = selectFolderDialogWinGui(lBuff, aTitle, aDefaultPath);
        }
		else
		if (dialogPresent())
		{
			if (aTitle&&!strcmp(aTitle, "tinyfd_query")){ strcpy(tinyfd_response, "dialog"); return (char *)0; }
			p = selectFolderDialogWinConsole(lBuff, aTitle, aDefaultPath);
		}
		else
		{
			if (aTitle&&!strcmp(aTitle, "tinyfd_query")){ strcpy(tinyfd_response, "basicinput"); return (char *)0; }
			strcpy(lBuff, "Select folder from ");
			strcat(lBuff, getCurDir());
			lPointerInputBox = tinyfd_inputBox(NULL, NULL, NULL); /* obtain a pointer on the current content of tinyfd_inputBox */
			if (lPointerInputBox) strcpy(lString, lPointerInputBox); /* preserve the current content of tinyfd_inputBox */
			p = tinyfd_inputBox(aTitle, lBuff, "");
			if (p) strcpy(lBuff, p); else lBuff[0] = '\0';
			if (lPointerInputBox) strcpy(lPointerInputBox, lString); /* restore its previous content to tinyfd_inputBox */
			p = lBuff;
		}

        if ( ! p || ! strlen( p ) || ! dirExists( p ) )
        {
                return NULL ;
        }
        return p ;
}


/* returns the hexcolor as a string "#FF0000" */
/* aoResultRGB also contains the result */
/* aDefaultRGB is used only if aDefaultHexRGB is NULL */
/* aDefaultRGB and aoResultRGB can be the same array */
char * tinyfd_colorChooser(
        char const * aTitle, /* NULL or "" */
        char const * aDefaultHexRGB, /* NULL or "#FF0000"*/
        unsigned char const aDefaultRGB[3], /* { 0 , 255 , 255 } */
        unsigned char aoResultRGB[3]) /* { 0 , 0 , 0 } */
{
	static char lDefaultHexRGB[16];
    int i;
    char * p ;
	char * lPointerInputBox;
	char lString[MAX_PATH_OR_CMD];

	lDefaultHexRGB[0] = '\0';

    if ( (!tinyfd_forceConsole || !( GetConsoleWindow() || dialogPresent()) )
          && (!getenv("SSH_CLIENT") || getenv("DISPLAY")) )
    {
		if (aTitle&&!strcmp(aTitle,"tinyfd_query")){strcpy(tinyfd_response,"windows");return (char *)1;}
		p = colorChooserWinGui(aTitle, aDefaultHexRGB, aDefaultRGB, aoResultRGB);
		strcpy(lDefaultHexRGB, p);
		return lDefaultHexRGB;
    }
	else if (dialogPresent())
	{
		if (aTitle&&!strcmp(aTitle, "tinyfd_query")){ strcpy(tinyfd_response, "dialog"); return (char *)0; }
	}
	else
	{
		if (aTitle&&!strcmp(aTitle, "tinyfd_query")){ strcpy(tinyfd_response, "basicinput"); return (char *)0; }
	}

	if (aDefaultHexRGB)
	{
		strncpy(lDefaultHexRGB, aDefaultHexRGB,7);
		lDefaultHexRGB[7]='\0';
	}
	else
	{
		RGB2Hex(aDefaultRGB, lDefaultHexRGB);
	}

	lPointerInputBox = tinyfd_inputBox(NULL, NULL, NULL); /* obtain a pointer on the current content of tinyfd_inputBox */
	if (lPointerInputBox) strcpy(lString, lPointerInputBox); /* preserve the current content of tinyfd_inputBox */
	p = tinyfd_inputBox(aTitle, "Enter hex rgb color (i.e. #f5ca20)", lDefaultHexRGB);

    if ( !p || (strlen(p) != 7) || (p[0] != '#') )
    {
            return NULL ;
    }
    for ( i = 1 ; i < 7 ; i ++ )
    {
            if ( ! isxdigit( (int) p[i] ) )
            {
                    return NULL ;
            }
    }
    Hex2RGB(p,aoResultRGB);

	strcpy(lDefaultHexRGB, p);

	if (lPointerInputBox) strcpy(lPointerInputBox, lString); /* restore its previous content to tinyfd_inputBox */

	return lDefaultHexRGB;
}


#else /* unix */

static char gPython2Name[16];
static char gPython3Name[16];
static char gPythonName[16];

int tfd_isDarwin(void)
{
        static int lsIsDarwin = -1 ;
        struct utsname lUtsname ;
        if ( lsIsDarwin < 0 )
        {
                lsIsDarwin = !uname(&lUtsname) && !strcmp(lUtsname.sysname,"Darwin") ;
        }
        return lsIsDarwin ;
}


static int dirExists( char const * aDirPath )
{
        DIR * lDir ;
        if ( ! aDirPath || ! strlen( aDirPath ) )
                return 0 ;
        lDir = opendir( aDirPath ) ;
        if ( ! lDir )
        {
            return 0 ;
        }
        closedir( lDir ) ;
        return 1 ;
}


static int detectPresence( char const * aExecutable )
{
        char lBuff [MAX_PATH_OR_CMD] ;
        char lTestedString [MAX_PATH_OR_CMD] = "which " ;
        FILE * lIn ;

    strcat( lTestedString , aExecutable ) ;
        strcat( lTestedString, " 2>/dev/null ");
    lIn = popen( lTestedString , "r" ) ;
    if ( ( fgets( lBuff , sizeof( lBuff ) , lIn ) != NULL )
                && ( ! strchr( lBuff , ':' ) )
                && ( strncmp(lBuff, "no ", 3) ) )
    {   /* present */
        pclose( lIn ) ;
        if (tinyfd_verbose) printf("detectPresence %s %d\n", aExecutable, 1);
        return 1 ;
    }
    else
    {
        pclose( lIn ) ;
        if (tinyfd_verbose) printf("detectPresence %s %d\n", aExecutable, 0);
        return 0 ;
    }
}


static char * getVersion( char const * aExecutable ) /*version must be first numeral*/
{
	static char lBuff [MAX_PATH_OR_CMD] ;
	char lTestedString [MAX_PATH_OR_CMD] ;
	FILE * lIn ;
	char * lTmp ;

    strcpy( lTestedString , aExecutable ) ;
    strcat( lTestedString , " --version" ) ;

    lIn = popen( lTestedString , "r" ) ;
        lTmp = fgets( lBuff , sizeof( lBuff ) , lIn ) ;
        pclose( lIn ) ;

	lTmp += strcspn(lTmp,"0123456789");
	/* printf("lTmp:%s\n", lTmp); */
	return lTmp ;
}


static int * getMajorMinorPatch( char const * aExecutable )
{
	static int lArray [3] ;
	char * lTmp ;

	lTmp = (char *) getVersion(aExecutable);
	lArray[0] = atoi( strtok(lTmp," ,.-") ) ;
	/* printf("lArray0 %d\n", lArray[0]); */
	lArray[1] = atoi( strtok(0," ,.-") ) ;
	/* printf("lArray1 %d\n", lArray[1]); */
	lArray[2] = atoi( strtok(0," ,.-") ) ;
	/* printf("lArray2 %d\n", lArray[2]); */

	if ( !lArray[0] && !lArray[1] && !lArray[2] ) return NULL;
	return lArray ;
}


static int tryCommand( char const * aCommand )
{
        char lBuff [MAX_PATH_OR_CMD] ;
        FILE * lIn ;

        lIn = popen( aCommand , "r" ) ;
        if ( fgets( lBuff , sizeof( lBuff ) , lIn ) == NULL )
        {       /* present */
                pclose( lIn ) ;
                return 1 ;
        }
        else
        {
                pclose( lIn ) ;
                return 0 ;
        }

}


static int isTerminalRunning(void)
{
	static int lIsTerminalRunning = -1 ;
	if ( lIsTerminalRunning < 0 )
	{
		lIsTerminalRunning = isatty(1);
		if (tinyfd_verbose) printf("isTerminalRunning %d\n", lIsTerminalRunning );
	}
	return lIsTerminalRunning;
}


static char * dialogNameOnly(void)
{
	static char lDialogName[128] = "*" ;
	if ( lDialogName[0] == '*' )
	{
		if (!tinyfd_allowCursesDialogs)
		{
			strcpy(lDialogName , "" );
		}
		else if ( tfd_isDarwin() && * strcpy(lDialogName , "/opt/local/bin/dialog" )
			&& detectPresence( lDialogName ) )
		{}
		else if ( * strcpy(lDialogName , "dialog" )
			&& detectPresence( lDialogName ) )
		{}
		else
		{
			strcpy(lDialogName , "" );
		}
	}
	return lDialogName ;
}


int isDialogVersionBetter09b(void)
{
        char const * lDialogName ;
        char * lVersion ;
        int lMajor ;
        int lMinor ;
        int lDate ;
        int lResult ;
        char * lMinorP ;
        char * lLetter ;
        char lBuff[128] ;

        /*char lTest[128] = " 0.9b-20031126" ;*/

        lDialogName = dialogNameOnly() ;
        if ( ! strlen(lDialogName) || !(lVersion = (char *) getVersion(lDialogName)) ) return 0 ;
        /*lVersion = lTest ;*/
        /*printf("lVersion %s\n", lVersion);*/
        strcpy(lBuff,lVersion);
        lMajor = atoi( strtok(lVersion," ,.-") ) ;
        /*printf("lMajor %d\n", lMajor);*/
        lMinorP = strtok(0," ,.-abcdefghijklmnopqrstuvxyz");
        lMinor = atoi( lMinorP ) ;
        /*printf("lMinor %d\n", lMinor );*/
        lDate = atoi( strtok(0," ,.-") ) ;
        if (lDate<0) lDate = - lDate;
        /*printf("lDate %d\n", lDate);*/
        lLetter = lMinorP + strlen(lMinorP) ;
        strcpy(lVersion,lBuff);
        strtok(lLetter," ,.-");
        /*printf("lLetter %s\n", lLetter);*/
        lResult = (lMajor > 0) || ( ( lMinor == 9 ) && (*lLetter == 'b') && (lDate >= 20031126) );
        /*printf("lResult %d\n", lResult);*/
        return lResult;
}


static int whiptailPresentOnly(void)
{
        static int lWhiptailPresent = -1 ;
		if (!tinyfd_allowCursesDialogs) return 0;
        if ( lWhiptailPresent < 0 )
        {
                lWhiptailPresent = detectPresence( "whiptail" ) ;
        }
        return lWhiptailPresent ;
}


static char * terminalName(void)
{
        static char lTerminalName[128] = "*" ;
        char lShellName[64] = "*" ;
        int * lArray;

        if ( lTerminalName[0] == '*' )
        {
                if ( detectPresence( "bash" ) )
                {
                        strcpy(lShellName , "bash -c " ) ; /*good for basic input*/
                }
				else if ( strlen(dialogNameOnly()) || whiptailPresentOnly() )
				{
						strcpy(lShellName , "sh -c " ) ; /*good enough for dialog & whiptail*/
				}
				else
				{
					strcpy(lTerminalName , "" ) ;
					return NULL ;
				}

                if ( tfd_isDarwin() )
                {
					if ( * strcpy(lTerminalName , "/opt/X11/bin/xterm" )
                      && detectPresence( lTerminalName ) )
                        {
                                strcat(lTerminalName , " -fa 'DejaVu Sans Mono' -fs 10 -title tinyfiledialogs -e " ) ;
                                strcat(lTerminalName , lShellName ) ;
                        }
                        else
                        {
                                strcpy(lTerminalName , "" ) ;
                        }
                }
                else if ( * strcpy(lTerminalName,"xterm") /*good (small without parameters)*/
                        && detectPresence(lTerminalName) )
                {
                        strcat(lTerminalName , " -fa 'DejaVu Sans Mono' -fs 10 -title tinyfiledialogs -e " ) ;
                        strcat(lTerminalName , lShellName ) ;
                }
                else if ( * strcpy(lTerminalName,"terminator") /*good*/
                          && detectPresence(lTerminalName) )
                {
                        strcat(lTerminalName , " -x " ) ;
                        strcat(lTerminalName , lShellName ) ;
                }
                else if ( * strcpy(lTerminalName,"lxterminal") /*good*/
                          && detectPresence(lTerminalName) )
                {
                        strcat(lTerminalName , " -e " ) ;
                        strcat(lTerminalName , lShellName ) ;
                }
                else if ( * strcpy(lTerminalName,"konsole") /*good*/
                          && detectPresence(lTerminalName) )
                {
                        strcat(lTerminalName , " -e " ) ;
                        strcat(lTerminalName , lShellName ) ;
                }
                else if ( * strcpy(lTerminalName,"kterm") /*good*/
                          && detectPresence(lTerminalName) )
                {
                        strcat(lTerminalName , " -e " ) ;
                        strcat(lTerminalName , lShellName ) ;
                }
                else if ( * strcpy(lTerminalName,"tilix") /*good*/
                          && detectPresence(lTerminalName) )
                {
                        strcat(lTerminalName , " -e " ) ;
                        strcat(lTerminalName , lShellName ) ;
                }
                else if ( * strcpy(lTerminalName,"xfce4-terminal") /*good*/
                          && detectPresence(lTerminalName) )
                {
                        strcat(lTerminalName , " -x " ) ;
                        strcat(lTerminalName , lShellName ) ;
                }
                else if ( * strcpy(lTerminalName,"mate-terminal") /*good*/
                          && detectPresence(lTerminalName) )
                {
                        strcat(lTerminalName , " -x " ) ;
                        strcat(lTerminalName , lShellName ) ;
                }
                else if ( * strcpy(lTerminalName,"Eterm") /*good*/
                          && detectPresence(lTerminalName) )
                {
                        strcat(lTerminalName , " -e " ) ;
                        strcat(lTerminalName , lShellName ) ;
                }
                else if ( * strcpy(lTerminalName,"evilvte") /*good*/
                          && detectPresence(lTerminalName) )
                {
                        strcat(lTerminalName , " -e " ) ;
                        strcat(lTerminalName , lShellName ) ;
                }
                else if ( * strcpy(lTerminalName,"pterm") /*good (only letters)*/
                          && detectPresence(lTerminalName) )
                {
                        strcat(lTerminalName , " -e " ) ;
                        strcat(lTerminalName , lShellName ) ;
                }
				else if ( * strcpy(lTerminalName,"gnome-terminal")
                && detectPresence(lTerminalName) && (lArray = getMajorMinorPatch(lTerminalName))
				&& ((lArray[0]<3) || (lArray[0]==3 && lArray[1]<=6)) )
                {
                        strcat(lTerminalName , " --disable-factory -x " ) ;
                        strcat(lTerminalName , lShellName ) ;
                }
                else
                {
                        strcpy(lTerminalName , "" ) ;
                }
                /* bad: koi rxterm guake tilda vala-terminal qterminal
                aterm Terminal terminology sakura lilyterm weston-terminal
                roxterm termit xvt rxvt mrxvt urxvt */
        }
        if ( strlen(lTerminalName) )
        {
                return lTerminalName ;
        }
        else
        {
                return NULL ;
        }
}


static char * dialogName(void)
{
    char * lDialogName ;
    lDialogName = dialogNameOnly( ) ;
        if ( strlen(lDialogName) && ( isTerminalRunning() || terminalName() ) )
        {
                return lDialogName ;
        }
        else
        {
                return NULL ;
        }
}


static int whiptailPresent(void)
{
        int lWhiptailPresent ;
    lWhiptailPresent = whiptailPresentOnly( ) ;
        if ( lWhiptailPresent && ( isTerminalRunning() || terminalName() ) )
        {
                return lWhiptailPresent ;
        }
        else
        {
                return 0 ;
        }
}



static int graphicMode(void)
{
        return !( tinyfd_forceConsole && (isTerminalRunning() || terminalName()) )
          && ( getenv("DISPLAY")
            || (tfd_isDarwin() && (!getenv("SSH_TTY") || getenv("DISPLAY") ) ) ) ;
}


static int pactlPresent(void)
{
        static int lPactlPresent = -1 ;
        if ( lPactlPresent < 0 )
        {
                lPactlPresent = detectPresence("pactl") ;
        }
        return lPactlPresent ;
}


static int speakertestPresent(void)
{
        static int lSpeakertestPresent = -1 ;
        if ( lSpeakertestPresent < 0 )
        {
                lSpeakertestPresent = detectPresence("speaker-test") ;
        }
        return lSpeakertestPresent ;
}


static int beepexePresent(void)
{
        static int lBeepexePresent = -1 ;
        if ( lBeepexePresent < 0 )
        {
                lBeepexePresent = detectPresence("beep.exe") ;
        }
        return lBeepexePresent ;
}


static int xmessagePresent(void)
{
        static int lXmessagePresent = -1 ;
        if ( lXmessagePresent < 0 )
        {
                lXmessagePresent = detectPresence("xmessage");/*if not tty,not on osxpath*/
        }
        return lXmessagePresent && graphicMode( ) ;
}


static int gxmessagePresent(void)
{
    static int lGxmessagePresent = -1 ;
    if ( lGxmessagePresent < 0 )
    {
        lGxmessagePresent = detectPresence("gxmessage") ;
    }
    return lGxmessagePresent && graphicMode( ) ;
}


static int gmessagePresent(void)
{
        static int lGmessagePresent = -1 ;
        if ( lGmessagePresent < 0 )
        {
                lGmessagePresent = detectPresence("gmessage") ;
        }
        return lGmessagePresent && graphicMode( ) ;
}


static int notifysendPresent(void)
{
    static int lNotifysendPresent = -1 ;
    if ( lNotifysendPresent < 0 )
    {
        lNotifysendPresent = detectPresence("notify-send") ;
    }
    return lNotifysendPresent && graphicMode( ) ;
}


static int perlPresent(void)
{
        static int lPerlPresent = -1 ;
        char lBuff [MAX_PATH_OR_CMD] ;
        FILE * lIn ;

        if ( lPerlPresent < 0 )
        {
                lPerlPresent = detectPresence("perl") ;
                if ( lPerlPresent )
                {
                        lIn = popen( "perl -MNet::DBus -e \"Net::DBus->session->get_service('org.freedesktop.Notifications')\" 2>&1" , "r" ) ;
                        if ( fgets( lBuff , sizeof( lBuff ) , lIn ) == NULL )
                        {
                                lPerlPresent = 2 ;
                        }
                        pclose( lIn ) ;
                        if (tinyfd_verbose) printf("perl-dbus %d\n", lPerlPresent);
                }
    }
    return graphicMode() ? lPerlPresent : 0 ;
}


static int afplayPresent(void)
{
        static int lAfplayPresent = -1 ;
        char lBuff [MAX_PATH_OR_CMD] ;
        FILE * lIn ;

        if ( lAfplayPresent < 0 )
        {
                lAfplayPresent = detectPresence("afplay") ;
                if ( lAfplayPresent )
                {
                        lIn = popen( "test -e /System/Library/Sounds/Ping.aiff || echo Ping" , "r" ) ;
                        if ( fgets( lBuff , sizeof( lBuff ) , lIn ) == NULL )
                        {
                                lAfplayPresent = 2 ;
                        }
                        pclose( lIn ) ;
                        if (tinyfd_verbose) printf("afplay %d\n", lAfplayPresent);
                }
        }
        return graphicMode() ? lAfplayPresent : 0 ;
}


static int xdialogPresent(void)
{
    static int lXdialogPresent = -1 ;
    if ( lXdialogPresent < 0 )
    {
        lXdialogPresent = detectPresence("Xdialog") ;
    }
    return lXdialogPresent && graphicMode( ) ;
}


static int gdialogPresent(void)
{
    static int lGdialoglPresent = -1 ;
    if ( lGdialoglPresent < 0 )
    {
        lGdialoglPresent = detectPresence( "gdialog" ) ;
    }
    return lGdialoglPresent && graphicMode( ) ;
}


static int osascriptPresent(void)
{
    static int lOsascriptPresent = -1 ;
    if ( lOsascriptPresent < 0 )
    {
                gWarningDisplayed |= !!getenv("SSH_TTY");
                lOsascriptPresent = detectPresence( "osascript" ) ;
    }
        return lOsascriptPresent && graphicMode() && !getenv("SSH_TTY") ;
}


int tfd_qarmaPresent(void)
{
        static int lQarmaPresent = -1 ;
        if ( lQarmaPresent < 0 )
        {
                lQarmaPresent = detectPresence("qarma") ;
        }
        return lQarmaPresent && graphicMode( ) ;
}


int tfd_matedialogPresent(void)
{
        static int lMatedialogPresent = -1 ;
        if ( lMatedialogPresent < 0 )
        {
                lMatedialogPresent = detectPresence("matedialog") ;
        }
        return lMatedialogPresent && graphicMode( ) ;
}


int tfd_shellementaryPresent(void)
{
        static int lShellementaryPresent = -1 ;
        if ( lShellementaryPresent < 0 )
        {
                lShellementaryPresent = 0 ; /*detectPresence("shellementary"); shellementary is not ready yet */
        }
        return lShellementaryPresent && graphicMode( ) ;
}


int tfd_xpropPresent(void)
{
	static int lXpropPresent = -1 ;
	if ( lXpropPresent < 0 )
	{
		lXpropPresent = detectPresence("xprop") ;
	}
	return lXpropPresent && graphicMode( ) ;
}


int tfd_zenityPresent(void)
{
        static int lZenityPresent = -1 ;
        if ( lZenityPresent < 0 )
        {
                lZenityPresent = detectPresence("zenity") ;
        }
        return lZenityPresent && graphicMode( ) ;
}


int tfd_zenity3Present(void)
{
        static int lZenity3Present = -1 ;
        char lBuff [MAX_PATH_OR_CMD] ;
        FILE * lIn ;
		int lIntTmp ;

        if ( lZenity3Present < 0 )
        {
                lZenity3Present = 0 ;
                if ( tfd_zenityPresent() )
                {
                        lIn = popen( "zenity --version" , "r" ) ;
                        if ( fgets( lBuff , sizeof( lBuff ) , lIn ) != NULL )
                        {
                                if ( atoi(lBuff) >= 3 )
                                {
                                        lZenity3Present = 3 ;
										lIntTmp = atoi(strtok(lBuff,".")+2 ) ;
										if ( lIntTmp >= 18 )
										{
											lZenity3Present = 5 ;
										}
										else if ( lIntTmp >= 10 )
										{
											lZenity3Present = 4 ;
										}
								}
                                else if ( ( atoi(lBuff) == 2 ) && ( atoi(strtok(lBuff,".")+2 ) >= 32 ) )
                                {
                                        lZenity3Present = 2 ;
                                }
                                if (tinyfd_verbose) printf("zenity %d\n", lZenity3Present);
                        }
                        pclose( lIn ) ;
                }
        }
        return graphicMode() ? lZenity3Present : 0 ;
}


int tfd_kdialogPresent(void)
{
	static int lKdialogPresent = -1 ;
	char lBuff [MAX_PATH_OR_CMD] ;
	FILE * lIn ;
	char * lDesktop;

	if ( lKdialogPresent < 0 )
	{
		if ( tfd_zenityPresent() )
		{
			lDesktop = getenv("XDG_SESSION_DESKTOP");
			if ( !lDesktop  || ( strcmp(lDesktop, "KDE") && strcmp(lDesktop, "lxqt") ) )
			{
				lKdialogPresent = 0 ;
				return lKdialogPresent ;
			}
		}

		lKdialogPresent = detectPresence("kdialog") ;
		if ( lKdialogPresent && !getenv("SSH_TTY") )
		{
			lIn = popen( "kdialog --attach 2>&1" , "r" ) ;
			if ( fgets( lBuff , sizeof( lBuff ) , lIn ) != NULL )
			{
				if ( ! strstr( "Unknown" , lBuff ) )
				{
					lKdialogPresent = 2 ;
					if (tinyfd_verbose) printf("kdialog-attach %d\n", lKdialogPresent);
				}
			}
			pclose( lIn ) ;

			if (lKdialogPresent == 2)
			{
				lKdialogPresent = 1 ;
				lIn = popen( "kdialog --passivepopup 2>&1" , "r" ) ;
				if ( fgets( lBuff , sizeof( lBuff ) , lIn ) != NULL )
				{
					if ( ! strstr( "Unknown" , lBuff ) )
					{
						lKdialogPresent = 2 ;
						if (tinyfd_verbose) printf("kdialog-popup %d\n", lKdialogPresent);
					}
				}
				pclose( lIn ) ;
			}
		}
	}
	return graphicMode() ? lKdialogPresent : 0 ;
}


static int osx9orBetter(void)
{
        static int lOsx9orBetter = -1 ;
        char lBuff [MAX_PATH_OR_CMD] ;
        FILE * lIn ;
        int V,v;

        if ( lOsx9orBetter < 0 )
        {
                lOsx9orBetter = 0 ;
                lIn = popen( "osascript -e 'set osver to system version of (system info)'" , "r" ) ;
                if ( ( fgets( lBuff , sizeof( lBuff ) , lIn ) != NULL )
                        && ( 2 == sscanf(lBuff, "%d.%d", &V, &v) ) )
                {
                        V = V * 100 + v;
                        if ( V >= 1009 )
                        {
                                lOsx9orBetter = 1 ;
                        }
                }
                pclose( lIn ) ;
                if (tinyfd_verbose) printf("Osx10 = %d, %d = %s\n", lOsx9orBetter, V, lBuff) ;
        }
        return lOsx9orBetter ;
}


static int python3Present(void)
{
        static int lPython3Present = -1 ;
        int i;

        if ( lPython3Present < 0 )
        {
                lPython3Present = 0 ;
                strcpy(gPython3Name , "python3" ) ;
                if ( detectPresence(gPython3Name) ) lPython3Present = 1;
                else
                {
                        for ( i = 9 ; i >= 0 ; i -- )
                        {
                                sprintf( gPython3Name , "python3.%d" , i ) ;
                                if ( detectPresence(gPython3Name) )
                                {
                                        lPython3Present = 1;
                                        break;
                                }
                        }
                }
                if (tinyfd_verbose) printf("lPython3Present %d\n", lPython3Present) ;
                if (tinyfd_verbose) printf("gPython3Name %s\n", gPython3Name) ;
        }
		return lPython3Present ;
}


static int python2Present(void)
{
	static int lPython2Present = -1 ;
	int i;

	if ( lPython2Present < 0 )
	{
		lPython2Present = 0 ;
		strcpy(gPython2Name , "python2" ) ;
		if ( detectPresence(gPython2Name) ) lPython2Present = 1;
		else
		{
			for ( i = 9 ; i >= 0 ; i -- )
			{
				sprintf( gPython2Name , "python2.%d" , i ) ;
				if ( detectPresence(gPython2Name) )
				{
					lPython2Present = 1;
					break;
				}
			}
		}
		if (tinyfd_verbose) printf("lPython2Present %d\n", lPython2Present) ;
		if (tinyfd_verbose) printf("gPython2Name %s\n", gPython2Name) ;
	}
	return lPython2Present ;
}


static int tkinter3Present(void)
{
        static int lTkinter3Present = -1 ;
        char lPythonCommand[256];
        char lPythonParams[128] =
                "-S -c \"try:\n\timport tkinter;\nexcept:\n\tprint(0);\"";

        if ( lTkinter3Present < 0 )
        {
                lTkinter3Present = 0 ;
                if ( python3Present() )
                {
                        sprintf( lPythonCommand , "%s %s" , gPython3Name , lPythonParams ) ;
                        lTkinter3Present = tryCommand(lPythonCommand) ;
                }
                if (tinyfd_verbose) printf("lTkinter3Present %d\n", lTkinter3Present) ;
        }
		return lTkinter3Present && graphicMode() && !(tfd_isDarwin() && getenv("SSH_TTY") );
}


static int tkinter2Present(void)
{
	static int lTkinter2Present = -1 ;
	char lPythonCommand[256];
	char lPythonParams[128] =
		"-S -c \"try:\n\timport Tkinter;\nexcept:\n\tprint 0;\"";

	if ( lTkinter2Present < 0 )
	{
		lTkinter2Present = 0 ;
		if ( python2Present() )
		{
			sprintf( lPythonCommand , "%s %s" , gPython2Name , lPythonParams ) ;
			lTkinter2Present = tryCommand(lPythonCommand) ;
		}
		if (tinyfd_verbose) printf("lTkinter2Present %d\n", lTkinter2Present) ;
	}
	return lTkinter2Present && graphicMode() && !(tfd_isDarwin() && getenv("SSH_TTY") );
}


static int pythonDbusPresent(void)
{
    static int lDbusPresent = -1 ;
        char lPythonCommand[384];
        char lPythonParams[256] =
"-c \"try:\n\timport dbus;bus=dbus.SessionBus();\
notif=bus.get_object('org.freedesktop.Notifications','/org/freedesktop/Notifications');\
notify=dbus.Interface(notif,'org.freedesktop.Notifications');\nexcept:\n\tprint(0);\"";

        if ( lDbusPresent < 0 )
        {
                lDbusPresent = 0 ;
                if ( python2Present() )
                {
                        strcpy(gPythonName , gPython2Name ) ;
                        sprintf( lPythonCommand , "%s %s" , gPythonName , lPythonParams ) ;
                        lDbusPresent = tryCommand(lPythonCommand) ;
                }

                if ( ! lDbusPresent && python3Present() )
                {
                        strcpy(gPythonName , gPython3Name ) ;
                        sprintf( lPythonCommand , "%s %s" , gPythonName , lPythonParams ) ;
                        lDbusPresent = tryCommand(lPythonCommand) ;
                }

                if (tinyfd_verbose) printf("lDbusPresent %d\n", lDbusPresent) ;
                if (tinyfd_verbose) printf("gPythonName %s\n", gPythonName) ;
        }
        return lDbusPresent && graphicMode() && !(tfd_isDarwin() && getenv("SSH_TTY") );
}


static void sigHandler(int signum)
{
        FILE * lIn ;
        if ( ( lIn = popen( "pactl unload-module module-sine" , "r" ) ) )
        {
                pclose( lIn ) ;
        }
		if (tinyfd_verbose) printf("tinyfiledialogs caught signal %d\n", signum);
}

void tinyfd_beep(void)
{
        char lDialogString [256] ;
        FILE * lIn ;

        if ( osascriptPresent() )
        {
                if ( afplayPresent() >= 2 )
                {
                        strcpy( lDialogString , "afplay /System/Library/Sounds/Ping.aiff") ;
                }
                else
                {
                        strcpy( lDialogString , "osascript -e 'tell application \"System Events\" to beep'") ;
                }
        }
        else if ( pactlPresent() )
        {
                signal(SIGINT, sigHandler);
                /*strcpy( lDialogString , "pactl load-module module-sine frequency=440;sleep .3;pactl unload-module module-sine" ) ;*/
                strcpy( lDialogString , "thnum=$(pactl load-module module-sine frequency=440);sleep .3;pactl unload-module $thnum" ) ;
        }
        else if ( speakertestPresent() )
        {
                /*strcpy( lDialogString , "timeout -k .3 .3 speaker-test --frequency 440 --test sine > /dev/tty" ) ;*/
                strcpy( lDialogString , "( speaker-test -t sine -f 440 > /dev/tty )& pid=$!;sleep .3; kill -9 $pid" ) ;
        }
        else if ( beepexePresent() )
        {
                strcpy( lDialogString , "beep.exe 440 300" ) ;
        }
        else
        {
                strcpy( lDialogString , "printf '\a' > /dev/tty" ) ;
        }

        if (tinyfd_verbose) printf( "lDialogString: %s\n" , lDialogString ) ;

        if ( ( lIn = popen( lDialogString , "r" ) ) )
        {
                pclose( lIn ) ;
        }

        if ( pactlPresent() )
        {
                signal(SIGINT, SIG_DFL);
        }
}


int tinyfd_messageBox(
        char const * aTitle , /* NULL or "" */
        char const * aMessage , /* NULL or ""  may contain \n and \t */
        char const * aDialogType , /* "ok" "okcancel" "yesno" "yesnocancel" */
        char const * aIconType , /* "info" "warning" "error" "question" */
        int aDefaultButton ) /* 0 for cancel/no , 1 for ok/yes , 2 for no in yesnocancel */
{
        char lBuff [MAX_PATH_OR_CMD] ;
        char * lDialogString = NULL ;
        char * lpDialogString;
        FILE * lIn ;
        int lWasGraphicDialog = 0 ;
        int lWasXterm = 0 ;
        int lResult ;
        char lChar ;
        struct termios infoOri;
        struct termios info;
        size_t lTitleLen ;
        size_t lMessageLen ;

        lBuff[0]='\0';

        lTitleLen =  aTitle ? strlen(aTitle) : 0 ;
        lMessageLen =  aMessage ? strlen(aMessage) : 0 ;
        if ( !aTitle || strcmp(aTitle,"tinyfd_query") )
        {
                lDialogString = (char *) malloc( MAX_PATH_OR_CMD + lTitleLen + lMessageLen );
        }

        if ( osascriptPresent( ) )
        {
                if (aTitle&&!strcmp(aTitle,"tinyfd_query")){strcpy(tinyfd_response,"applescript");return 1;}

                strcpy( lDialogString , "osascript ");
                if ( ! osx9orBetter() ) strcat( lDialogString , " -e 'tell application \"System Events\"' -e 'Activate'");
                strcat( lDialogString , " -e 'try' -e 'set {vButton} to {button returned} of ( display dialog \"") ;
                if ( aMessage && strlen(aMessage) )
                {
                        strcat(lDialogString, aMessage) ;
                }
                strcat(lDialogString, "\" ") ;
                if ( aTitle && strlen(aTitle) )
                {
                        strcat(lDialogString, "with title \"") ;
                        strcat(lDialogString, aTitle) ;
                        strcat(lDialogString, "\" ") ;
                }
                strcat(lDialogString, "with icon ") ;
                if ( aIconType && ! strcmp( "error" , aIconType ) )
                {
                        strcat(lDialogString, "stop " ) ;
                }
                else if ( aIconType && ! strcmp( "warning" , aIconType ) )
                {
                        strcat(lDialogString, "caution " ) ;
                }
                else /* question or info */
                {
                        strcat(lDialogString, "note " ) ;
                }
                if ( aDialogType && ! strcmp( "okcancel" , aDialogType ) )
                {
                        if ( ! aDefaultButton )
                        {
                                strcat( lDialogString ,"default button \"Cancel\" " ) ;
                        }
                }
                else if ( aDialogType && ! strcmp( "yesno" , aDialogType ) )
                {
                        strcat( lDialogString ,"buttons {\"No\", \"Yes\"} " ) ;
                        if (aDefaultButton)
                        {
                                strcat( lDialogString ,"default button \"Yes\" " ) ;
                        }
                        else
                        {
                                strcat( lDialogString ,"default button \"No\" " ) ;
                        }
                        strcat( lDialogString ,"cancel button \"No\"" ) ;
                }
                else if ( aDialogType && ! strcmp( "yesnocancel" , aDialogType ) )
                {
                        strcat( lDialogString ,"buttons {\"No\", \"Yes\", \"Cancel\"} " ) ;
                        switch (aDefaultButton)
                        {
                                case 1: strcat( lDialogString ,"default button \"Yes\" " ) ; break;
                                case 2: strcat( lDialogString ,"default button \"No\" " ) ; break;
                                case 0: strcat( lDialogString ,"default button \"Cancel\" " ) ; break;
                        }
                        strcat( lDialogString ,"cancel button \"Cancel\"" ) ;
                }
                else
                {
                        strcat( lDialogString ,"buttons {\"OK\"} " ) ;
                        strcat( lDialogString ,"default button \"OK\" " ) ;
                }
                strcat( lDialogString, ")' ") ;

                strcat( lDialogString,
"-e 'if vButton is \"Yes\" then' -e 'return 1'\
 -e 'else if vButton is \"OK\" then' -e 'return 1'\
 -e 'else if vButton is \"No\" then' -e 'return 2'\
 -e 'else' -e 'return 0' -e 'end if' " );

                strcat( lDialogString, "-e 'on error number -128' " ) ;
                strcat( lDialogString, "-e '0' " );

                strcat( lDialogString, "-e 'end try'") ;
                if ( ! osx9orBetter() ) strcat( lDialogString, " -e 'end tell'") ;
        }
        else if ( tfd_kdialogPresent() )
        {
                if (aTitle&&!strcmp(aTitle,"tinyfd_query")){strcpy(tinyfd_response,"kdialog");return 1;}

                strcpy( lDialogString , "kdialog" ) ;
				if ( (tfd_kdialogPresent() == 2) && tfd_xpropPresent() )
                {
                        strcat(lDialogString, " --attach=$(xprop -root 32x '\t$0' _NET_ACTIVE_WINDOW | cut -f 2)"); /* contribution: Paul Rouget */
                }

                strcat( lDialogString , " --" ) ;
                if ( aDialogType && ( ! strcmp( "okcancel" , aDialogType )
                        || ! strcmp( "yesno" , aDialogType ) || ! strcmp( "yesnocancel" , aDialogType ) ) )
                {
                        if ( aIconType && ( ! strcmp( "warning" , aIconType )
                                || ! strcmp( "error" , aIconType ) ) )
                        {
                                strcat( lDialogString , "warning" ) ;
                        }
                        if ( ! strcmp( "yesnocancel" , aDialogType ) )
                        {
                                strcat( lDialogString , "yesnocancel" ) ;
                        }
                        else
                        {
                                strcat( lDialogString , "yesno" ) ;
                        }
                }
                else if ( aIconType && ! strcmp( "error" , aIconType ) )
                {
                        strcat( lDialogString , "error" ) ;
                }
                else if ( aIconType && ! strcmp( "warning" , aIconType ) )
                {
                        strcat( lDialogString , "sorry" ) ;
                }
                else
                {
                        strcat( lDialogString , "msgbox" ) ;
                }
                strcat( lDialogString , " \"" ) ;
                if ( aMessage )
                {
                        strcat( lDialogString , aMessage ) ;
                }
                strcat( lDialogString , "\"" ) ;
                if ( aDialogType && ! strcmp( "okcancel" , aDialogType ) )
                {
                        strcat( lDialogString ,
                                " --yes-label Ok --no-label Cancel" ) ;
                }
                if ( aTitle && strlen(aTitle) )
                {
                        strcat(lDialogString, " --title \"") ;
                        strcat(lDialogString, aTitle) ;
                        strcat(lDialogString, "\"") ;
                }

                if ( ! strcmp( "yesnocancel" , aDialogType ) )
                {
                        strcat( lDialogString , "; x=$? ;if [ $x = 0 ] ;then echo 1;elif [ $x = 1 ] ;then echo 2;else echo 0;fi");
                }
                else
                {
                        strcat( lDialogString , ";if [ $? = 0 ];then echo 1;else echo 0;fi");
                }
        }
        else if ( tfd_zenityPresent() || tfd_matedialogPresent() || tfd_shellementaryPresent() || tfd_qarmaPresent() )
        {
                if ( tfd_zenityPresent() )
                {
                        if (aTitle&&!strcmp(aTitle,"tinyfd_query")){strcpy(tinyfd_response,"zenity");return 1;}
                        strcpy( lDialogString , "szAnswer=$(zenity" ) ;
						if ( (tfd_zenity3Present() >= 4) && !getenv("SSH_TTY") && tfd_xpropPresent() )
                        {
                                strcat(lDialogString, " --attach=$(sleep .01;xprop -root 32x '\t$0' _NET_ACTIVE_WINDOW | cut -f 2)"); /* contribution: Paul Rouget */
                        }
                }
                else if ( tfd_matedialogPresent() )
                {
                        if (aTitle&&!strcmp(aTitle,"tinyfd_query")){strcpy(tinyfd_response,"matedialog");return 1;}
                        strcpy( lDialogString , "szAnswer=$(matedialog" ) ;
                }
                else if ( tfd_shellementaryPresent() )
                {
                        if (aTitle&&!strcmp(aTitle,"tinyfd_query")){strcpy(tinyfd_response,"shellementary");return 1;}
                        strcpy( lDialogString , "szAnswer=$(shellementary" ) ;
                }
                else
                {
                        if (aTitle&&!strcmp(aTitle,"tinyfd_query")){strcpy(tinyfd_response,"qarma");return 1;}
                        strcpy( lDialogString , "szAnswer=$(qarma" ) ;
						if ( !getenv("SSH_TTY") && tfd_xpropPresent() )
                        {
                                strcat(lDialogString, " --attach=$(xprop -root 32x '\t$0' _NET_ACTIVE_WINDOW | cut -f 2)"); /* contribution: Paul Rouget */
                        }
                }
                strcat(lDialogString, " --");

                if ( aDialogType && ! strcmp( "okcancel" , aDialogType ) )
                {
                                strcat( lDialogString ,
                                                "question --ok-label=Ok --cancel-label=Cancel" ) ;
                }
                else if ( aDialogType && ! strcmp( "yesno" , aDialogType ) )
                {
                                strcat( lDialogString , "question" ) ;
                }
                else if ( aDialogType && ! strcmp( "yesnocancel" , aDialogType ) )
                {
                        strcat( lDialogString , "list --column \"\" --hide-header \"Yes\" \"No\"" ) ;
                }
                else if ( aIconType && ! strcmp( "error" , aIconType ) )
                {
                    strcat( lDialogString , "error" ) ;
                }
                else if ( aIconType && ! strcmp( "warning" , aIconType ) )
                {
                    strcat( lDialogString , "warning" ) ;
                }
                else
                {
                    strcat( lDialogString , "info" ) ;
                }
                if ( aTitle && strlen(aTitle) )
                {
                        strcat(lDialogString, " --title=\"") ;
                        strcat(lDialogString, aTitle) ;
                        strcat(lDialogString, "\"") ;
                }
                if ( aMessage && strlen(aMessage) )
                {
                        strcat(lDialogString, " --no-wrap --text=\"") ;
                        strcat(lDialogString, aMessage) ;
                        strcat(lDialogString, "\"") ;
                }
                if ( (tfd_zenity3Present() >= 3) || (!tfd_zenityPresent() && (tfd_shellementaryPresent() || tfd_qarmaPresent()) ) )
                {
                        strcat( lDialogString , " --icon-name=dialog-" ) ;
                        if ( aIconType && (! strcmp( "question" , aIconType )
                          || ! strcmp( "error" , aIconType )
                          || ! strcmp( "warning" , aIconType ) ) )
                        {
                                strcat( lDialogString , aIconType ) ;
                        }
                        else
                        {
                                strcat( lDialogString , "information" ) ;
                        }
                }

                if (tinyfd_silent) strcat( lDialogString , " 2>/dev/null ");

                if ( ! strcmp( "yesnocancel" , aDialogType ) )
                {
                        strcat( lDialogString ,
");if [ $? = 1 ];then echo 0;elif [ $szAnswer = \"No\" ];then echo 2;else echo 1;fi");
                }
                else
                {
                        strcat( lDialogString , ");if [ $? = 0 ];then echo 1;else echo 0;fi");
                }
        }
		else if ( !gxmessagePresent() && !gmessagePresent() && !gdialogPresent() && !xdialogPresent() && tkinter3Present() )
		{
			if (aTitle&&!strcmp(aTitle,"tinyfd_query")){strcpy(tinyfd_response,"python3-tkinter");return 1;}

			strcpy( lDialogString , gPython3Name ) ;
			strcat( lDialogString ,
				" -S -c \"import tkinter;from tkinter import messagebox;root=tkinter.Tk();root.withdraw();");

			strcat( lDialogString ,"res=messagebox." ) ;
			if ( aDialogType && ! strcmp( "okcancel" , aDialogType ) )
			{
				strcat( lDialogString , "askokcancel(" ) ;
				if ( aDefaultButton )
				{
					strcat( lDialogString , "default=messagebox.OK," ) ;
				}
				else
				{
					strcat( lDialogString , "default=messagebox.CANCEL," ) ;
				}
			}
			else if ( aDialogType && ! strcmp( "yesno" , aDialogType ) )
			{
				strcat( lDialogString , "askyesno(" ) ;
				if ( aDefaultButton )
				{
					strcat( lDialogString , "default=messagebox.YES," ) ;
				}
				else
				{
					strcat( lDialogString , "default=messagebox.NO," ) ;
				}
			}
			else if ( aDialogType && ! strcmp( "yesnocancel" , aDialogType ) )
			{
				strcat( lDialogString , "askyesnocancel(" ) ;
				switch ( aDefaultButton )
				{
				case 1: strcat( lDialogString , "default=messagebox.YES," ); break;
				case 2: strcat( lDialogString , "default=messagebox.NO," ); break;
				case 0: strcat( lDialogString , "default=messagebox.CANCEL," ); break;
				}
			}
			else
			{
				strcat( lDialogString , "showinfo(" ) ;
			}

			strcat( lDialogString , "icon='" ) ;
			if ( aIconType && (! strcmp( "question" , aIconType )
				|| ! strcmp( "error" , aIconType )
				|| ! strcmp( "warning" , aIconType ) ) )
			{
				strcat( lDialogString , aIconType ) ;
			}
			else
			{
				strcat( lDialogString , "info" ) ;
			}

			strcat(lDialogString, "',") ;
			if ( aTitle && strlen(aTitle) )
			{
				strcat(lDialogString, "title='") ;
				strcat(lDialogString, aTitle) ;
				strcat(lDialogString, "',") ;
			}
			if ( aMessage && strlen(aMessage) )
			{
				strcat(lDialogString, "message='") ;
				lpDialogString = lDialogString + strlen(lDialogString);
				tfd_replaceSubStr( aMessage , "\n" , "\\n" , lpDialogString ) ;
				strcat(lDialogString, "'") ;
			}

			if ( aDialogType && ! strcmp( "yesnocancel" , aDialogType ) )
			{
				strcat(lDialogString, ");\n\
if res is None :\n\tprint(0)\n\
elif res is False :\n\tprint(2)\n\
else :\n\tprint 1\n\"" ) ;
			}
			else
			{
				strcat(lDialogString, ");\n\
if res is False :\n\tprint(0)\n\
else :\n\tprint(1)\n\"" ) ;
			}
		}
		else if ( !gxmessagePresent() && !gmessagePresent() && !gdialogPresent() && !xdialogPresent() && tkinter2Present() )
        {
                if (aTitle&&!strcmp(aTitle,"tinyfd_query")){strcpy(tinyfd_response,"python2-tkinter");return 1;}
				strcpy( lDialogString , "export PYTHONIOENCODING=utf-8;" ) ;
				strcat( lDialogString , gPython2Name ) ;
				if ( ! isTerminalRunning( ) && tfd_isDarwin( ) )
                {
                        strcat( lDialogString , " -i" ) ;  /* for osx without console */
                }

                strcat( lDialogString ,
" -S -c \"import Tkinter,tkMessageBox;root=Tkinter.Tk();root.withdraw();");

                if ( tfd_isDarwin( ) )
                {
                        strcat( lDialogString ,
"import os;os.system('''/usr/bin/osascript -e 'tell app \\\"Finder\\\" to set \
frontmost of process \\\"Python\\\" to true' ''');");
                }

                strcat( lDialogString ,"res=tkMessageBox." ) ;
                if ( aDialogType && ! strcmp( "okcancel" , aDialogType ) )
                {
                  strcat( lDialogString , "askokcancel(" ) ;
                  if ( aDefaultButton )
                        {
                                strcat( lDialogString , "default=tkMessageBox.OK," ) ;
                        }
                        else
                        {
                                strcat( lDialogString , "default=tkMessageBox.CANCEL," ) ;
                        }
                }
                else if ( aDialogType && ! strcmp( "yesno" , aDialogType ) )
                {
                        strcat( lDialogString , "askyesno(" ) ;
                        if ( aDefaultButton )
                        {
                                strcat( lDialogString , "default=tkMessageBox.YES," ) ;
                        }
                        else
                        {
                                strcat( lDialogString , "default=tkMessageBox.NO," ) ;
                        }
                }
                else if ( aDialogType && ! strcmp( "yesnocancel" , aDialogType ) )
                {
                        strcat( lDialogString , "askyesnocancel(" ) ;
                        switch ( aDefaultButton )
                        {
                                case 1: strcat( lDialogString , "default=tkMessageBox.YES," ); break;
                                case 2: strcat( lDialogString , "default=tkMessageBox.NO," ); break;
                                case 0: strcat( lDialogString , "default=tkMessageBox.CANCEL," ); break;
                        }
                }
                else
                {
                                strcat( lDialogString , "showinfo(" ) ;
                }

                strcat( lDialogString , "icon='" ) ;
                if ( aIconType && (! strcmp( "question" , aIconType )
                  || ! strcmp( "error" , aIconType )
                  || ! strcmp( "warning" , aIconType ) ) )
                {
                                strcat( lDialogString , aIconType ) ;
                }
                else
                {
                                strcat( lDialogString , "info" ) ;
                }

                strcat(lDialogString, "',") ;
                if ( aTitle && strlen(aTitle) )
                {
                                strcat(lDialogString, "title='") ;
                                strcat(lDialogString, aTitle) ;
                                strcat(lDialogString, "',") ;
                }
                if ( aMessage && strlen(aMessage) )
                {
                        strcat(lDialogString, "message='") ;
                        lpDialogString = lDialogString + strlen(lDialogString);
                        tfd_replaceSubStr( aMessage , "\n" , "\\n" , lpDialogString ) ;
                        strcat(lDialogString, "'") ;
                }

                if ( aDialogType && ! strcmp( "yesnocancel" , aDialogType ) )
                {
                        strcat(lDialogString, ");\n\
if res is None :\n\tprint 0\n\
elif res is False :\n\tprint 2\n\
else :\n\tprint 1\n\"" ) ;
                }
                else
                {
                        strcat(lDialogString, ");\n\
if res is False :\n\tprint 0\n\
else :\n\tprint 1\n\"" ) ;
                }
    }
        else if ( gxmessagePresent() || gmessagePresent() || (!gdialogPresent() && !xdialogPresent() && xmessagePresent()) )
        {
                if ( gxmessagePresent() )
                {
                        if (aTitle&&!strcmp(aTitle,"tinyfd_query")){strcpy(tinyfd_response,"gxmessage");return 1;}
                        strcpy( lDialogString , "gxmessage");
                }
                else if ( gmessagePresent() )
                {
                        if (aTitle&&!strcmp(aTitle,"tinyfd_query")){strcpy(tinyfd_response,"gmessage");return 1;}
                        strcpy( lDialogString , "gmessage");
                }
                else
                {
                        if (aTitle&&!strcmp(aTitle,"tinyfd_query")){strcpy(tinyfd_response,"xmessage");return 1;}
                        strcpy( lDialogString , "xmessage");
                }

                if ( aDialogType && ! strcmp("okcancel" , aDialogType) )
                {
                        strcat( lDialogString , " -buttons Ok:1,Cancel:0");
                        switch ( aDefaultButton )
                        {
                                case 1: strcat( lDialogString , " -default Ok"); break;
                                case 0: strcat( lDialogString , " -default Cancel"); break;
                        }
                }
                else if ( aDialogType && ! strcmp("yesno" , aDialogType) )
                {
                        strcat( lDialogString , " -buttons Yes:1,No:0");
                        switch ( aDefaultButton )
                        {
                                case 1: strcat( lDialogString , " -default Yes"); break;
                                case 0: strcat( lDialogString , " -default No"); break;
                        }
                }
                else if ( aDialogType && ! strcmp("yesnocancel" , aDialogType) )
                {
                        strcat( lDialogString , " -buttons Yes:1,No:2,Cancel:0");
                        switch ( aDefaultButton )
                        {
                                case 1: strcat( lDialogString , " -default Yes"); break;
                                case 2: strcat( lDialogString , " -default No"); break;
                                case 0: strcat( lDialogString , " -default Cancel"); break;
                        }
                }
                else
                {
                        strcat( lDialogString , " -buttons Ok:1");
                        strcat( lDialogString , " -default Ok");
                }

                strcat( lDialogString , " -center \"");
                if ( aMessage && strlen(aMessage) )
                {
                        strcat( lDialogString , aMessage ) ;
                }
                strcat(lDialogString, "\"" ) ;
                if ( aTitle && strlen(aTitle) )
                {
                        strcat( lDialogString , " -title  \"");
                        strcat( lDialogString , aTitle ) ;
                        strcat( lDialogString, "\"" ) ;
                }
                strcat( lDialogString , " ; echo $? ");
        }
        else if ( xdialogPresent() || gdialogPresent() || dialogName() || whiptailPresent() )
        {
                if ( gdialogPresent( ) )
                {
                        if (aTitle&&!strcmp(aTitle,"tinyfd_query")){strcpy(tinyfd_response,"gdialog");return 1;}
                        lWasGraphicDialog = 1 ;
                        strcpy( lDialogString , "(gdialog " ) ;
                }
                else if ( xdialogPresent( ) )
                {
                        if (aTitle&&!strcmp(aTitle,"tinyfd_query")){strcpy(tinyfd_response,"xdialog");return 1;}
                        lWasGraphicDialog = 1 ;
                        strcpy( lDialogString , "(Xdialog " ) ;
                }
                else if ( dialogName( ) )
                {
                        if (aTitle&&!strcmp(aTitle,"tinyfd_query")){strcpy(tinyfd_response,"dialog");return 0;}
                        if ( isTerminalRunning( ) )
                        {
                                strcpy( lDialogString , "(dialog " ) ;
                        }
                        else
                        {
                                lWasXterm = 1 ;
                                strcpy( lDialogString , terminalName() ) ;
                                strcat( lDialogString , "'(" ) ;
                                strcat( lDialogString , dialogName() ) ;
                                strcat( lDialogString , " " ) ;
                        }
                }
                else if ( isTerminalRunning( ) )
                {
                        if (aTitle&&!strcmp(aTitle,"tinyfd_query")){strcpy(tinyfd_response,"whiptail");return 0;}
                        strcpy( lDialogString , "(whiptail " ) ;
                }
                else
                {
                        if (aTitle&&!strcmp(aTitle,"tinyfd_query")){strcpy(tinyfd_response,"whiptail");return 0;}
                        lWasXterm = 1 ;
                        strcpy( lDialogString , terminalName() ) ;
                        strcat( lDialogString , "'(whiptail " ) ;
                }

                if ( aTitle && strlen(aTitle) )
                {
                        strcat(lDialogString, "--title \"") ;
                        strcat(lDialogString, aTitle) ;
                        strcat(lDialogString, "\" ") ;
                }

                if ( !xdialogPresent() && !gdialogPresent() )
                {
                        if ( aDialogType && ( !strcmp( "okcancel" , aDialogType ) || !strcmp( "yesno" , aDialogType )
                                || !strcmp( "yesnocancel" , aDialogType ) ) )
                        {
                                strcat(lDialogString, "--backtitle \"") ;
                                strcat(lDialogString, "tab: move focus") ;
                                strcat(lDialogString, "\" ") ;
                        }
                }

                if ( aDialogType && ! strcmp( "okcancel" , aDialogType ) )
                {
                        if ( ! aDefaultButton )
                        {
                                strcat( lDialogString , "--defaultno " ) ;
                        }
                        strcat( lDialogString ,
                                        "--yes-label \"Ok\" --no-label \"Cancel\" --yesno " ) ;
                }
                else if ( aDialogType && ! strcmp( "yesno" , aDialogType ) )
                {
                        if ( ! aDefaultButton )
                        {
                                strcat( lDialogString , "--defaultno " ) ;
                        }
                        strcat( lDialogString , "--yesno " ) ;
                }
                else if (aDialogType && !strcmp("yesnocancel", aDialogType))
                {
                        if (!aDefaultButton)
                        {
                                strcat(lDialogString, "--defaultno ");
                        }
                        strcat(lDialogString, "--menu ");
                }
                else
                {
                        strcat( lDialogString , "--msgbox " ) ;

                }
                strcat( lDialogString , "\"" ) ;
                if ( aMessage && strlen(aMessage) )
                {
                        strcat(lDialogString, aMessage) ;
                }
                strcat(lDialogString, "\" ");

                if ( lWasGraphicDialog )
                {
                        if (aDialogType && !strcmp("yesnocancel", aDialogType))
                        {
                                strcat(lDialogString,"0 60 0 Yes \"\" No \"\") 2>/tmp/tinyfd.txt;\
if [ $? = 0 ];then tinyfdBool=1;else tinyfdBool=0;fi;\
tinyfdRes=$(cat /tmp/tinyfd.txt);echo $tinyfdBool$tinyfdRes") ;
                        }
                        else
                        {
                                strcat(lDialogString,
                                   "10 60 ) 2>&1;if [ $? = 0 ];then echo 1;else echo 0;fi");
                        }
                }
                else
                {
                        if (aDialogType && !strcmp("yesnocancel", aDialogType))
                        {
                                strcat(lDialogString,"0 60 0 Yes \"\" No \"\" >/dev/tty ) 2>/tmp/tinyfd.txt;\
                if [ $? = 0 ];then tinyfdBool=1;else tinyfdBool=0;fi;\
                tinyfdRes=$(cat /tmp/tinyfd.txt);echo $tinyfdBool$tinyfdRes") ;

                                if ( lWasXterm )
                                {
                                        strcat(lDialogString," >/tmp/tinyfd0.txt';cat /tmp/tinyfd0.txt");
                                }
                                else
                                {
                                        strcat(lDialogString, "; clear >/dev/tty") ;
                                }
                        }
                        else
                        {
                                strcat(lDialogString, "10 60 >/dev/tty) 2>&1;if [ $? = 0 ];");
                                if ( lWasXterm )
                                {
                                        strcat( lDialogString ,
"then\n\techo 1\nelse\n\techo 0\nfi >/tmp/tinyfd.txt';cat /tmp/tinyfd.txt;rm /tmp/tinyfd.txt");
                                }
                                else
                                {
                                   strcat(lDialogString,
                                                  "then echo 1;else echo 0;fi;clear >/dev/tty");
                                }
                        }
                }
        }
        else if (  !isTerminalRunning() && terminalName() )
        {
                if (aTitle&&!strcmp(aTitle,"tinyfd_query")){strcpy(tinyfd_response,"basicinput");return 0;}
                strcpy( lDialogString , terminalName() ) ;
                strcat( lDialogString , "'" ) ;
                if ( !gWarningDisplayed && !tinyfd_forceConsole)
                {
                        gWarningDisplayed = 1 ;
                        strcat( lDialogString , "echo \"" ) ;
                        strcat( lDialogString, gTitle) ;
                        strcat( lDialogString , "\";" ) ;
                        strcat( lDialogString , "echo \"" ) ;
                        strcat( lDialogString, tinyfd_needs) ;
                        strcat( lDialogString , "\";echo;echo;" ) ;
                }
                if ( aTitle && strlen(aTitle) )
                {
                        strcat( lDialogString , "echo \"" ) ;
                        strcat( lDialogString, aTitle) ;
                        strcat( lDialogString , "\";echo;" ) ;
                }
                if ( aMessage && strlen(aMessage) )
                {
                        strcat( lDialogString , "echo \"" ) ;
                        strcat( lDialogString, aMessage) ;
                        strcat( lDialogString , "\"; " ) ;
                }
                if ( aDialogType && !strcmp("yesno",aDialogType) )
                {
                        strcat( lDialogString , "echo -n \"y/n: \"; " ) ;
                        strcat( lDialogString , "stty sane -echo;" ) ;
                        strcat( lDialogString ,
                                "answer=$( while ! head -c 1 | grep -i [ny];do true ;done);");
                        strcat( lDialogString ,
                                "if echo \"$answer\" | grep -iq \"^y\";then\n");
                        strcat( lDialogString , "\techo 1\nelse\n\techo 0\nfi" ) ;
                }
                else if ( aDialogType && !strcmp("okcancel",aDialogType) )
                {
                        strcat( lDialogString , "echo -n \"[O]kay/[C]ancel: \"; " ) ;
                        strcat( lDialogString , "stty sane -echo;" ) ;
                        strcat( lDialogString ,
                                "answer=$( while ! head -c 1 | grep -i [oc];do true ;done);");
                        strcat( lDialogString ,
                                "if echo \"$answer\" | grep -iq \"^o\";then\n");
                        strcat( lDialogString , "\techo 1\nelse\n\techo 0\nfi" ) ;
                }
                else if ( aDialogType && !strcmp("yesnocancel",aDialogType) )
                {
                        strcat( lDialogString , "echo -n \"[Y]es/[N]o/[C]ancel: \"; " ) ;
                        strcat( lDialogString , "stty sane -echo;" ) ;
                        strcat( lDialogString ,
                                "answer=$( while ! head -c 1 | grep -i [nyc];do true ;done);");
                        strcat( lDialogString ,
                                "if echo \"$answer\" | grep -iq \"^y\";then\n\techo 1\n");
                        strcat( lDialogString , "elif echo \"$answer\" | grep -iq \"^n\";then\n\techo 2\n" ) ;
                        strcat( lDialogString , "else\n\techo 0\nfi" ) ;
                }
                else
                {
                        strcat(lDialogString , "echo -n \"press enter to continue \"; ");
                        strcat( lDialogString , "stty sane -echo;" ) ;
                        strcat( lDialogString ,
                                "answer=$( while ! head -c 1;do true ;done);echo 1");
                }
                strcat( lDialogString ,
                        " >/tmp/tinyfd.txt';cat /tmp/tinyfd.txt;rm /tmp/tinyfd.txt");
        }
        else if ( !isTerminalRunning() && pythonDbusPresent() && !strcmp("ok" , aDialogType) )
        {
                if (aTitle&&!strcmp(aTitle,"tinyfd_query")){strcpy(tinyfd_response,"python-dbus");return 1;}
                strcpy( lDialogString , gPythonName ) ;
                strcat( lDialogString ," -c \"import dbus;bus=dbus.SessionBus();");
                strcat( lDialogString ,"notif=bus.get_object('org.freedesktop.Notifications','/org/freedesktop/Notifications');" ) ;
                strcat( lDialogString ,"notify=dbus.Interface(notif,'org.freedesktop.Notifications');" ) ;
                strcat( lDialogString ,"notify.Notify('',0,'" ) ;
                if ( aIconType && strlen(aIconType) )
                {
                        strcat( lDialogString , aIconType ) ;
                }
                strcat(lDialogString, "','") ;
                if ( aTitle && strlen(aTitle) )
                {
                        strcat(lDialogString, aTitle) ;
                }
                strcat(lDialogString, "','") ;
                if ( aMessage && strlen(aMessage) )
                {
                        lpDialogString = lDialogString + strlen(lDialogString);
                        tfd_replaceSubStr( aMessage , "\n" , "\\n" , lpDialogString ) ;
                }
                strcat(lDialogString, "','','',5000)\"") ;
        }
        else if ( !isTerminalRunning() && (perlPresent() >= 2)  && !strcmp("ok" , aDialogType) )
        {
                if (aTitle&&!strcmp(aTitle,"tinyfd_query")){strcpy(tinyfd_response,"perl-dbus");return 1;}

				strcpy( lDialogString ,  "perl -e \"use Net::DBus;\
my \\$sessionBus = Net::DBus->session;\
my \\$notificationsService = \\$sessionBus->get_service('org.freedesktop.Notifications');\
my \\$notificationsObject = \\$notificationsService->get_object('/org/freedesktop/Notifications',\
'org.freedesktop.Notifications');");

				sprintf( lDialogString + strlen(lDialogString),
"my \\$notificationId;\\$notificationId = \\$notificationsObject->Notify(shift, 0, '%s', '%s', '%s', [], {}, -1);\" ",
							aIconType?aIconType:"", aTitle?aTitle:"", aMessage?aMessage:"" ) ;
        }
        else if ( !isTerminalRunning() && notifysendPresent() && !strcmp("ok" , aDialogType) )
        {

                if (aTitle&&!strcmp(aTitle,"tinyfd_query")){strcpy(tinyfd_response,"notifysend");return 1;}
                strcpy( lDialogString , "notify-send" ) ;
                if ( aIconType && strlen(aIconType) )
                {
                        strcat( lDialogString , " -i '" ) ;
                        strcat( lDialogString , aIconType ) ;
                        strcat( lDialogString , "'" ) ;
                }
        strcat( lDialogString , " \"" ) ;
                if ( aTitle && strlen(aTitle) )
                {
                        strcat(lDialogString, aTitle) ;
                        strcat( lDialogString , " | " ) ;
                }
                if ( aMessage && strlen(aMessage) )
                {
            tfd_replaceSubStr( aMessage , "\n\t" , " |  " , lBuff ) ;
            tfd_replaceSubStr( aMessage , "\n" , " | " , lBuff ) ;
            tfd_replaceSubStr( aMessage , "\t" , "  " , lBuff ) ;
                        strcat(lDialogString, lBuff) ;
                }
                strcat( lDialogString , "\"" ) ;
        }
        else
        {
                if (aTitle&&!strcmp(aTitle,"tinyfd_query")){strcpy(tinyfd_response,"basicinput");return 0;}
                if ( !gWarningDisplayed && !tinyfd_forceConsole)
                {
                        gWarningDisplayed = 1 ;
                        printf("\n\n%s\n", gTitle);
                        printf("%s\n\n", tinyfd_needs);
                }
                if ( aTitle && strlen(aTitle) )
                {
                        printf("\n%s\n", aTitle);
                }

                tcgetattr(0, &infoOri);
                tcgetattr(0, &info);
                info.c_lflag &= ~ICANON;
                info.c_cc[VMIN] = 1;
                info.c_cc[VTIME] = 0;
                tcsetattr(0, TCSANOW, &info);
                if ( aDialogType && !strcmp("yesno",aDialogType) )
                {
                        do
                        {
                                if ( aMessage && strlen(aMessage) )
                                {
                                        printf("\n%s\n",aMessage);
                                }
                                printf("y/n: "); fflush(stdout);
                                lChar = tolower( getchar() ) ;
                                printf("\n\n");
                        }
                        while ( lChar != 'y' && lChar != 'n' );
                        lResult = lChar == 'y' ? 1 : 0 ;
                }
                else if ( aDialogType && !strcmp("okcancel",aDialogType) )
                {
                        do
                        {
                                if ( aMessage && strlen(aMessage) )
                                {
                                        printf("\n%s\n",aMessage);
                                }
                                printf("[O]kay/[C]ancel: "); fflush(stdout);
                                lChar = tolower( getchar() ) ;
                                printf("\n\n");
                        }
                        while ( lChar != 'o' && lChar != 'c' );
                        lResult = lChar == 'o' ? 1 : 0 ;
                }
                else if ( aDialogType && !strcmp("yesnocancel",aDialogType) )
                {
                        do
                        {
                                if ( aMessage && strlen(aMessage) )
                                {
                                        printf("\n%s\n",aMessage);
                                }
                                printf("[Y]es/[N]o/[C]ancel: "); fflush(stdout);
                                lChar = tolower( getchar() ) ;
                                printf("\n\n");
                        }
                        while ( lChar != 'y' && lChar != 'n' && lChar != 'c' );
                        lResult = (lChar == 'y') ? 1 : (lChar == 'n') ? 2 : 0 ;
                }
                else
                {
                        if ( aMessage && strlen(aMessage) )
                        {
                                printf("\n%s\n\n",aMessage);
                        }
                        printf("press enter to continue "); fflush(stdout);
                        getchar() ;
                        printf("\n\n");
                        lResult = 1 ;
                }
                tcsetattr(0, TCSANOW, &infoOri);
                free(lDialogString);
                return lResult ;
        }

        if (tinyfd_verbose) printf( "lDialogString: %s\n" , lDialogString ) ;

        if ( ! ( lIn = popen( lDialogString , "r" ) ) )
        {
                free(lDialogString);
                return 0 ;
        }
        while ( fgets( lBuff , sizeof( lBuff ) , lIn ) != NULL )
        {}

        pclose( lIn ) ;

        /* printf( "lBuff: %s len: %lu \n" , lBuff , strlen(lBuff) ) ; */
        if ( lBuff[strlen( lBuff ) -1] == '\n' )
        {
                lBuff[strlen( lBuff ) -1] = '\0' ;
        }
        /* printf( "lBuff1: %s len: %lu \n" , lBuff , strlen(lBuff) ) ; */

        if (aDialogType && !strcmp("yesnocancel", aDialogType))
        {
                if ( lBuff[0]=='1' )
                {
                        if ( !strcmp( lBuff+1 , "Yes" )) strcpy(lBuff,"1");
                        else if ( !strcmp( lBuff+1 , "No" )) strcpy(lBuff,"2");
                }
        }
        /* printf( "lBuff2: %s len: %lu \n" , lBuff , strlen(lBuff) ) ; */

        lResult =  !strcmp( lBuff , "2" ) ? 2 : !strcmp( lBuff , "1" ) ? 1 : 0;

        /* printf( "lResult: %d\n" , lResult ) ; */
        free(lDialogString);
        return lResult ;
}


/* return has only meaning for tinyfd_query */
int tinyfd_notifyPopup(
        char const * aTitle , /* NULL or "" */
        char const * aMessage , /* NULL or ""  may contain \n and \t */
        char const * aIconType ) /* "info" "warning" "error" */
{
    char lBuff[MAX_PATH_OR_CMD];
        char * lDialogString = NULL ;
    char * lpDialogString ;
        FILE * lIn ;
        size_t lTitleLen ;
        size_t lMessageLen ;

        if ( getenv("SSH_TTY") )
        {
                return tinyfd_messageBox(aTitle, aMessage, "ok", aIconType, 0);
        }

        lTitleLen =  aTitle ? strlen(aTitle) : 0 ;
        lMessageLen =  aMessage ? strlen(aMessage) : 0 ;
        if ( !aTitle || strcmp(aTitle,"tinyfd_query") )
        {
                lDialogString = (char *) malloc( MAX_PATH_OR_CMD + lTitleLen + lMessageLen );
        }

        if ( osascriptPresent( ) )
        {
                if (aTitle&&!strcmp(aTitle,"tinyfd_query")){strcpy(tinyfd_response,"applescript");return 1;}

                strcpy( lDialogString , "osascript ");
                if ( ! osx9orBetter() ) strcat( lDialogString , " -e 'tell application \"System Events\"' -e 'Activate'");
                strcat( lDialogString , " -e 'try' -e 'display notification \"") ;
                if ( aMessage && strlen(aMessage) )
                {
                        strcat(lDialogString, aMessage) ;
                }
                strcat(lDialogString, " \" ") ;
                if ( aTitle && strlen(aTitle) )
                {
                        strcat(lDialogString, "with title \"") ;
                        strcat(lDialogString, aTitle) ;
                        strcat(lDialogString, "\" ") ;
                }

                strcat( lDialogString, "' -e 'end try'") ;
                if ( ! osx9orBetter() ) strcat( lDialogString, " -e 'end tell'") ;
        }
        else if ( tfd_kdialogPresent() )
        {
                if (aTitle&&!strcmp(aTitle,"tinyfd_query")){strcpy(tinyfd_response,"kdialog");return 1;}
                strcpy( lDialogString , "kdialog" ) ;

                if ( aIconType && strlen(aIconType) )
                {
                        strcat( lDialogString , " --icon '" ) ;
                        strcat( lDialogString , aIconType ) ;
                        strcat( lDialogString , "'" ) ;
                }
                if ( aTitle && strlen(aTitle) )
                {
                        strcat( lDialogString , " --title \"" ) ;
                        strcat( lDialogString , aTitle ) ;
                        strcat( lDialogString , "\"" ) ;
                }

                strcat( lDialogString , " --passivepopup" ) ;
                strcat( lDialogString , " \"" ) ;
                if ( aMessage )
                {
                        strcat( lDialogString , aMessage ) ;
                }
                strcat( lDialogString , " \" 5" ) ;
        }
        else if ( (tfd_zenity3Present()>=5) || tfd_matedialogPresent() || tfd_shellementaryPresent() || tfd_qarmaPresent() )
        {
                /* zenity 2.32 & 3.14 has the notification but with a bug: it doesnt return from it */
                /* zenity 3.8 show the notification as an alert ok cancel box */
                if ( tfd_zenity3Present()>=5 )
                {
                        if (aTitle&&!strcmp(aTitle,"tinyfd_query")){strcpy(tinyfd_response,"zenity");return 1;}
                        strcpy( lDialogString , "zenity" ) ;
                }
                else if ( tfd_matedialogPresent() )
                {
                        if (aTitle&&!strcmp(aTitle,"tinyfd_query")){strcpy(tinyfd_response,"matedialog");return 1;}
                        strcpy( lDialogString , "matedialog" ) ;
                }
                else if ( tfd_shellementaryPresent() )
                {
                        if (aTitle&&!strcmp(aTitle,"tinyfd_query")){strcpy(tinyfd_response,"shellementary");return 1;}
                        strcpy( lDialogString , "shellementary" ) ;
                }
                else
                {
                        if (aTitle&&!strcmp(aTitle,"tinyfd_query")){strcpy(tinyfd_response,"qarma");return 1;}
                        strcpy( lDialogString , "qarma" ) ;
                }

                strcat( lDialogString , " --notification");

                if ( aIconType && strlen( aIconType ) )
                {
                        strcat( lDialogString , " --window-icon '");
                        strcat( lDialogString , aIconType ) ;
                        strcat( lDialogString , "'" ) ;
                }

                strcat( lDialogString , " --text \"" ) ;
                if ( aTitle && strlen(aTitle) )
                {
                        strcat(lDialogString, aTitle) ;
                        strcat(lDialogString, "\n") ;
                }
                if ( aMessage && strlen( aMessage ) )
                {
                        strcat( lDialogString , aMessage ) ;
                }
                strcat( lDialogString , " \"" ) ;
        }
        else if ( perlPresent() >= 2 )
        {
                if (aTitle&&!strcmp(aTitle,"tinyfd_query")){strcpy(tinyfd_response,"perl-dbus");return 1;}

				strcpy( lDialogString , "perl -e \"use Net::DBus;\
my \\$sessionBus = Net::DBus->session;\
my \\$notificationsService = \\$sessionBus->get_service('org.freedesktop.Notifications');\
my \\$notificationsObject = \\$notificationsService->get_object('/org/freedesktop/Notifications',\
'org.freedesktop.Notifications');");

				sprintf( lDialogString + strlen(lDialogString) ,
"my \\$notificationId;\\$notificationId = \\$notificationsObject->Notify(shift, 0, '%s', '%s', '%s', [], {}, -1);\" ",
aIconType?aIconType:"", aTitle?aTitle:"", aMessage?aMessage:"" ) ;
        }
        else if ( pythonDbusPresent( ) )
        {
                if (aTitle&&!strcmp(aTitle,"tinyfd_query")){strcpy(tinyfd_response,"python-dbus");return 1;}
                strcpy( lDialogString , gPythonName ) ;
                strcat( lDialogString ," -c \"import dbus;bus=dbus.SessionBus();");
                strcat( lDialogString ,"notif=bus.get_object('org.freedesktop.Notifications','/org/freedesktop/Notifications');" ) ;
                strcat( lDialogString ,"notify=dbus.Interface(notif,'org.freedesktop.Notifications');" ) ;
                strcat( lDialogString ,"notify.Notify('',0,'" ) ;
                if ( aIconType && strlen(aIconType) )
                {
                        strcat( lDialogString , aIconType ) ;
                }
                strcat(lDialogString, "','") ;
                if ( aTitle && strlen(aTitle) )
                {
                        strcat(lDialogString, aTitle) ;
                }
                strcat(lDialogString, "','") ;
                if ( aMessage && strlen(aMessage) )
                {
                        lpDialogString = lDialogString + strlen(lDialogString);
                        tfd_replaceSubStr( aMessage , "\n" , "\\n" , lpDialogString ) ;
                }
                strcat(lDialogString, "','','',5000)\"") ;
        }
        else if ( notifysendPresent() )
        {
                if (aTitle&&!strcmp(aTitle,"tinyfd_query")){strcpy(tinyfd_response,"notifysend");return 1;}
                strcpy( lDialogString , "notify-send" ) ;
                if ( aIconType && strlen(aIconType) )
                {
                        strcat( lDialogString , " -i '" ) ;
                        strcat( lDialogString , aIconType ) ;
                        strcat( lDialogString , "'" ) ;
                }
        strcat( lDialogString , " \"" ) ;
                if ( aTitle && strlen(aTitle) )
                {
                        strcat(lDialogString, aTitle) ;
                        strcat( lDialogString , " | " ) ;
                }
                if ( aMessage && strlen(aMessage) )
                {
            tfd_replaceSubStr( aMessage , "\n\t" , " |  " , lBuff ) ;
            tfd_replaceSubStr( aMessage , "\n" , " | " , lBuff ) ;
            tfd_replaceSubStr( aMessage , "\t" , "  " , lBuff ) ;
                        strcat(lDialogString, lBuff) ;
                }
                strcat( lDialogString , "\"" ) ;
        }
        else
        {
                return tinyfd_messageBox(aTitle, aMessage, "ok", aIconType, 0);
        }

        if (tinyfd_verbose) printf( "lDialogString: %s\n" , lDialogString ) ;

        if ( ! ( lIn = popen( lDialogString , "r" ) ) )
        {
                free(lDialogString);
                return 0 ;
        }

        pclose( lIn ) ;
        free(lDialogString);
        return 1;
}


/* returns NULL on cancel */
char * tinyfd_inputBox(
        char const * aTitle , /* NULL or "" */
        char const * aMessage , /* NULL or "" may NOT contain \n nor \t */
        char const * aDefaultInput ) /* "" , if NULL it's a passwordBox */
{
        static char lBuff[MAX_PATH_OR_CMD];
        char * lDialogString = NULL;
        char * lpDialogString;
        FILE * lIn ;
        int lResult ;
        int lWasGdialog = 0 ;
        int lWasGraphicDialog = 0 ;
        int lWasXterm = 0 ;
        int lWasBasicXterm = 0 ;
        struct termios oldt ;
        struct termios newt ;
        char * lEOF;
        size_t lTitleLen ;
        size_t lMessageLen ;

		if (!aTitle && !aMessage && !aDefaultInput) return lBuff; /* now I can fill lBuff from outside */

        lBuff[0]='\0';

        lTitleLen =  aTitle ? strlen(aTitle) : 0 ;
        lMessageLen =  aMessage ? strlen(aMessage) : 0 ;
        if ( !aTitle || strcmp(aTitle,"tinyfd_query") )
        {
                lDialogString = (char *) malloc( MAX_PATH_OR_CMD + lTitleLen + lMessageLen );
        }

        if ( osascriptPresent( ) )
        {
                if (aTitle&&!strcmp(aTitle,"tinyfd_query")){strcpy(tinyfd_response,"applescript");return (char *)1;}
                strcpy( lDialogString , "osascript ");
                if ( ! osx9orBetter() ) strcat( lDialogString , " -e 'tell application \"System Events\"' -e 'Activate'");
                strcat( lDialogString , " -e 'try' -e 'display dialog \"") ;
                if ( aMessage && strlen(aMessage) )
                {
                        strcat(lDialogString, aMessage) ;
                }
                strcat(lDialogString, "\" ") ;
                strcat(lDialogString, "default answer \"") ;
                if ( aDefaultInput && strlen(aDefaultInput) )
                {
                        strcat(lDialogString, aDefaultInput) ;
                }
                strcat(lDialogString, "\" ") ;
                if ( ! aDefaultInput )
                {
                        strcat(lDialogString, "hidden answer true ") ;
                }
                if ( aTitle && strlen(aTitle) )
                {
                        strcat(lDialogString, "with title \"") ;
                        strcat(lDialogString, aTitle) ;
                        strcat(lDialogString, "\" ") ;
                }
                strcat(lDialogString, "with icon note' ") ;
                strcat(lDialogString, "-e '\"1\" & text returned of result' " );
                strcat(lDialogString, "-e 'on error number -128' " ) ;
                strcat(lDialogString, "-e '0' " );
                strcat(lDialogString, "-e 'end try'") ;
                if ( ! osx9orBetter() ) strcat(lDialogString, " -e 'end tell'") ;
        }
        else if ( tfd_kdialogPresent() )
        {
                if (aTitle&&!strcmp(aTitle,"tinyfd_query")){strcpy(tinyfd_response,"kdialog");return (char *)1;}
                strcpy( lDialogString , "szAnswer=$(kdialog" ) ;

				if ( (tfd_kdialogPresent() == 2) && tfd_xpropPresent() )
                {
                        strcat(lDialogString, " --attach=$(xprop -root 32x '\t$0' _NET_ACTIVE_WINDOW | cut -f 2)"); /* contribution: Paul Rouget */
                }

                if ( ! aDefaultInput )
                {
                        strcat(lDialogString, " --password ") ;
                }
                else
                {
                        strcat(lDialogString, " --inputbox ") ;

                }
                strcat(lDialogString, "\"") ;
                if ( aMessage && strlen(aMessage) )
                {
                        strcat(lDialogString, aMessage ) ;
                }
                strcat(lDialogString , "\" \"" ) ;
                if ( aDefaultInput && strlen(aDefaultInput) )
                {
                        strcat(lDialogString, aDefaultInput ) ;
                }
                strcat(lDialogString , "\"" ) ;
                if ( aTitle && strlen(aTitle) )
                {
                        strcat(lDialogString, " --title \"") ;
                        strcat(lDialogString, aTitle) ;
                        strcat(lDialogString, "\"") ;
                }
                strcat( lDialogString ,
                        ");if [ $? = 0 ];then echo 1$szAnswer;else echo 0$szAnswer;fi");
        }
        else if ( tfd_zenityPresent() || tfd_matedialogPresent() || tfd_shellementaryPresent() || tfd_qarmaPresent() )
        {
                if ( tfd_zenityPresent() )
                {
                        if (aTitle&&!strcmp(aTitle,"tinyfd_query")){strcpy(tinyfd_response,"zenity");return (char *)1;}
                        strcpy( lDialogString , "szAnswer=$(zenity" ) ;
						if ( (tfd_zenity3Present() >= 4) && !getenv("SSH_TTY") && tfd_xpropPresent() )
                        {
                                strcat( lDialogString, " --attach=$(sleep .01;xprop -root 32x '\t$0' _NET_ACTIVE_WINDOW | cut -f 2)"); /* contribution: Paul Rouget */
                        }
                }
                else if ( tfd_matedialogPresent() )
                {
                        if (aTitle&&!strcmp(aTitle,"tinyfd_query")){strcpy(tinyfd_response,"matedialog");return (char *)1;}
                        strcpy( lDialogString ,  "szAnswer=$(matedialog" ) ;
                }
                else if ( tfd_shellementaryPresent() )
                {
                        if (aTitle&&!strcmp(aTitle,"tinyfd_query")){strcpy(tinyfd_response,"shellementary");return (char *)1;}
                        strcpy( lDialogString , "szAnswer=$(shellementary" ) ;
                }
                else
                {
                        if (aTitle&&!strcmp(aTitle,"tinyfd_query")){strcpy(tinyfd_response,"qarma");return (char *)1;}
                        strcpy( lDialogString ,  "szAnswer=$(qarma" ) ;
						if ( !getenv("SSH_TTY") && tfd_xpropPresent() )
                        {
                                strcat(lDialogString, " --attach=$(xprop -root 32x '\t$0' _NET_ACTIVE_WINDOW | cut -f 2)"); /* contribution: Paul Rouget */
                        }
                }
                strcat( lDialogString ," --entry" ) ;

                if ( aTitle && strlen(aTitle) )
                {
                        strcat(lDialogString, " --title=\"") ;
                        strcat(lDialogString, aTitle) ;
                        strcat(lDialogString, "\"") ;
                }
                if ( aMessage && strlen(aMessage) )
                {
                        strcat(lDialogString, " --text=\"") ;
                        strcat(lDialogString, aMessage) ;
                        strcat(lDialogString, "\"") ;
                }
                if ( aDefaultInput && strlen(aDefaultInput) )
                {
                        strcat(lDialogString, " --entry-text=\"") ;
                        strcat(lDialogString, aDefaultInput) ;
                        strcat(lDialogString, "\"") ;
                }
                else
                {
                        strcat(lDialogString, " --hide-text") ;
                }
                if (tinyfd_silent) strcat( lDialogString , " 2>/dev/null ");
                strcat( lDialogString ,
                                ");if [ $? = 0 ];then echo 1$szAnswer;else echo 0$szAnswer;fi");
        }
        else if ( gxmessagePresent() || gmessagePresent() )
        {
                if ( gxmessagePresent() ) {
                        if (aTitle&&!strcmp(aTitle,"tinyfd_query")){strcpy(tinyfd_response,"gxmessage");return (char *)1;}
                        strcpy( lDialogString , "szAnswer=$(gxmessage -buttons Ok:1,Cancel:0 -center \"");
                }
                else
                {
                        if (aTitle&&!strcmp(aTitle,"tinyfd_query")){strcpy(tinyfd_response,"gmessage");return (char *)1;}
                        strcpy( lDialogString , "szAnswer=$(gmessage -buttons Ok:1,Cancel:0 -center \"");
                }

                if ( aMessage && strlen(aMessage) )
                {
                        strcat( lDialogString , aMessage ) ;
                }
                strcat(lDialogString, "\"" ) ;
                if ( aTitle && strlen(aTitle) )
                {
                        strcat( lDialogString , " -title  \"");
                        strcat( lDialogString , aTitle ) ;
                        strcat(lDialogString, "\" " ) ;
                }
                strcat(lDialogString, " -entrytext \"" ) ;
                if ( aDefaultInput && strlen(aDefaultInput) )
                {
                        strcat( lDialogString , aDefaultInput ) ;
                }
                strcat(lDialogString, "\"" ) ;
                strcat( lDialogString , ");echo $?$szAnswer");
        }
		else if ( !gdialogPresent() && !xdialogPresent() && tkinter3Present( ) )
		{
			if (aTitle&&!strcmp(aTitle,"tinyfd_query")){strcpy(tinyfd_response,"python3-tkinter");return (char *)1;}
			strcpy( lDialogString , gPython3Name ) ;
			strcat( lDialogString ,
				" -S -c \"import tkinter; from tkinter import simpledialog;root=tkinter.Tk();root.withdraw();");
			strcat( lDialogString ,"res=simpledialog.askstring(" ) ;
			if ( aTitle && strlen(aTitle) )
			{
				strcat(lDialogString, "title='") ;
				strcat(lDialogString, aTitle) ;
				strcat(lDialogString, "',") ;
			}
			if ( aMessage && strlen(aMessage) )
			{

				strcat(lDialogString, "prompt='") ;
				lpDialogString = lDialogString + strlen(lDialogString);
				tfd_replaceSubStr( aMessage , "\n" , "\\n" , lpDialogString ) ;
				strcat(lDialogString, "',") ;
			}
			if ( aDefaultInput )
			{
				if ( strlen(aDefaultInput) )
				{
					strcat(lDialogString, "initialvalue='") ;
					strcat(lDialogString, aDefaultInput) ;
					strcat(lDialogString, "',") ;
				}
			}
			else
			{
				strcat(lDialogString, "show='*'") ;
			}
			strcat(lDialogString, ");\nif res is None :\n\tprint(0)");
			strcat(lDialogString, "\nelse :\n\tprint('1'+res)\n\"" ) ;
		}
		else if ( !gdialogPresent() && !xdialogPresent() && tkinter2Present( ) )
        {
                if (aTitle&&!strcmp(aTitle,"tinyfd_query")){strcpy(tinyfd_response,"python2-tkinter");return (char *)1;}
				strcpy( lDialogString , "export PYTHONIOENCODING=utf-8;" ) ;
				strcat( lDialogString , gPython2Name ) ;
				if ( ! isTerminalRunning( ) && tfd_isDarwin( ) )
                {
                strcat( lDialogString , " -i" ) ;  /* for osx without console */
                }

				strcat( lDialogString ,
					" -S -c \"import Tkinter,tkSimpleDialog;root=Tkinter.Tk();root.withdraw();");

                if ( tfd_isDarwin( ) )
                {
                        strcat( lDialogString ,
"import os;os.system('''/usr/bin/osascript -e 'tell app \\\"Finder\\\" to set \
frontmost of process \\\"Python\\\" to true' ''');");
                }

                strcat( lDialogString ,"res=tkSimpleDialog.askstring(" ) ;
                if ( aTitle && strlen(aTitle) )
                {
                        strcat(lDialogString, "title='") ;
                        strcat(lDialogString, aTitle) ;
                        strcat(lDialogString, "',") ;
                }
                if ( aMessage && strlen(aMessage) )
                {

                        strcat(lDialogString, "prompt='") ;
                        lpDialogString = lDialogString + strlen(lDialogString);
                        tfd_replaceSubStr( aMessage , "\n" , "\\n" , lpDialogString ) ;
                        strcat(lDialogString, "',") ;
                }
                if ( aDefaultInput )
                {
                        if ( strlen(aDefaultInput) )
                        {
                                strcat(lDialogString, "initialvalue='") ;
                                strcat(lDialogString, aDefaultInput) ;
                                strcat(lDialogString, "',") ;
                        }
                }
                else
                {
                        strcat(lDialogString, "show='*'") ;
                }
                strcat(lDialogString, ");\nif res is None :\n\tprint 0");
                strcat(lDialogString, "\nelse :\n\tprint '1'+res\n\"" ) ;
        }
        else if ( gdialogPresent() || xdialogPresent() || dialogName() || whiptailPresent() )
        {
                if ( gdialogPresent( ) )
                {
                        if (aTitle&&!strcmp(aTitle,"tinyfd_query")){strcpy(tinyfd_response,"gdialog");return (char *)1;}
                        lWasGraphicDialog = 1 ;
                        lWasGdialog = 1 ;
                        strcpy( lDialogString , "(gdialog " ) ;
                }
                else if ( xdialogPresent( ) )
                {
                        if (aTitle&&!strcmp(aTitle,"tinyfd_query")){strcpy(tinyfd_response,"xdialog");return (char *)1;}
                        lWasGraphicDialog = 1 ;
                        strcpy( lDialogString , "(Xdialog " ) ;
                }
                else if ( dialogName( ) )
                {
                        if (aTitle&&!strcmp(aTitle,"tinyfd_query")){strcpy(tinyfd_response,"dialog");return (char *)0;}
                        if ( isTerminalRunning( ) )
                        {
                                strcpy( lDialogString , "(dialog " ) ;
                        }
                        else
                        {
                                lWasXterm = 1 ;
                                strcpy( lDialogString , terminalName() ) ;
                                strcat( lDialogString , "'(" ) ;
                                strcat( lDialogString , dialogName() ) ;
                                strcat( lDialogString , " " ) ;
                        }
                }
                else if ( isTerminalRunning( ) )
                {
                        if (aTitle&&!strcmp(aTitle,"tinyfd_query")){strcpy(tinyfd_response,"whiptail");return (char *)0;}
                        strcpy( lDialogString , "(whiptail " ) ;
                }
                else
                {
                        if (aTitle&&!strcmp(aTitle,"tinyfd_query")){strcpy(tinyfd_response,"whiptail");return (char *)0;}
                        lWasXterm = 1 ;
                        strcpy( lDialogString , terminalName() ) ;
                        strcat( lDialogString , "'(whiptail " ) ;
                }

                if ( aTitle && strlen(aTitle) )
                {
                        strcat(lDialogString, "--title \"") ;
                        strcat(lDialogString, aTitle) ;
                        strcat(lDialogString, "\" ") ;
                }

                if ( !xdialogPresent() && !gdialogPresent() )
                {
                        strcat(lDialogString, "--backtitle \"") ;
                        strcat(lDialogString, "tab: move focus") ;
                        if ( ! aDefaultInput && !lWasGdialog )
                        {
                                strcat(lDialogString, " (sometimes nothing, no blink nor star, is shown in text field)") ;
                        }
                        strcat(lDialogString, "\" ") ;
                }

                if ( aDefaultInput || lWasGdialog )
                {
                        strcat( lDialogString , "--inputbox" ) ;
                }
                else
                {
                        if ( !lWasGraphicDialog && dialogName() && isDialogVersionBetter09b() )
                        {
                                strcat( lDialogString , "--insecure " ) ;
                        }
                        strcat( lDialogString , "--passwordbox" ) ;
                }
                strcat( lDialogString , " \"" ) ;
                if ( aMessage && strlen(aMessage) )
                {
                        strcat(lDialogString, aMessage) ;
                }
                strcat(lDialogString,"\" 10 60 ") ;
                if ( aDefaultInput && strlen(aDefaultInput) )
                {
                        strcat(lDialogString, "\"") ;
                        strcat(lDialogString, aDefaultInput) ;
                        strcat(lDialogString, "\" ") ;
                }
                if ( lWasGraphicDialog )
                {
                        strcat(lDialogString,") 2>/tmp/tinyfd.txt;\
        if [ $? = 0 ];then tinyfdBool=1;else tinyfdBool=0;fi;\
        tinyfdRes=$(cat /tmp/tinyfd.txt);echo $tinyfdBool$tinyfdRes") ;
                }
                else
                {
                        strcat(lDialogString,">/dev/tty ) 2>/tmp/tinyfd.txt;\
        if [ $? = 0 ];then tinyfdBool=1;else tinyfdBool=0;fi;\
        tinyfdRes=$(cat /tmp/tinyfd.txt);echo $tinyfdBool$tinyfdRes") ;

                        if ( lWasXterm )
                        {
                strcat(lDialogString," >/tmp/tinyfd0.txt';cat /tmp/tinyfd0.txt");
                        }
                        else
                        {
                                strcat(lDialogString, "; clear >/dev/tty") ;
                        }
                }
        }
        else if ( ! isTerminalRunning( ) && terminalName() )
        {
                if (aTitle&&!strcmp(aTitle,"tinyfd_query")){strcpy(tinyfd_response,"basicinput");return (char *)0;}
                lWasBasicXterm = 1 ;
                strcpy( lDialogString , terminalName() ) ;
                strcat( lDialogString , "'" ) ;
                if ( !gWarningDisplayed && !tinyfd_forceConsole)
                {
					gWarningDisplayed = 1 ;
					tinyfd_messageBox(gTitle,tinyfd_needs,"ok","warning",0);
                }
                if ( aTitle && strlen(aTitle) && !tinyfd_forceConsole)
                {
                        strcat( lDialogString , "echo \"" ) ;
                        strcat( lDialogString, aTitle) ;
                        strcat( lDialogString , "\";echo;" ) ;
                }

                strcat( lDialogString , "echo \"" ) ;
                if ( aMessage && strlen(aMessage) )
                {
                        strcat( lDialogString, aMessage) ;
                }
                strcat( lDialogString , "\";read " ) ;
                if ( ! aDefaultInput )
                {
                        strcat( lDialogString , "-s " ) ;
                }
                strcat( lDialogString , "-p \"" ) ;
                strcat( lDialogString , "(esc+enter to cancel): \" ANSWER " ) ;
                strcat( lDialogString , ";echo 1$ANSWER >/tmp/tinyfd.txt';" ) ;
                strcat( lDialogString , "cat -v /tmp/tinyfd.txt");
        }
        else if ( !gWarningDisplayed && ! isTerminalRunning( ) && ! terminalName() ) {
			gWarningDisplayed = 1 ;
			tinyfd_messageBox(gTitle,tinyfd_needs,"ok","warning",0);
			if (aTitle&&!strcmp(aTitle,"tinyfd_query")){strcpy(tinyfd_response,"no_solution");return (char *)0;}
			free(lDialogString);
			return NULL;
        }
        else
        {
                if (aTitle&&!strcmp(aTitle,"tinyfd_query")){strcpy(tinyfd_response,"basicinput");return (char *)0;}
                if ( !gWarningDisplayed && !tinyfd_forceConsole)
                {
                        gWarningDisplayed = 1 ;
                        tinyfd_messageBox(gTitle,tinyfd_needs,"ok","warning",0);
                }
                if ( aTitle && strlen(aTitle) )
                {
                        printf("\n%s\n", aTitle);
                }
                if ( aMessage && strlen(aMessage) )
                {
                        printf("\n%s\n",aMessage);
                }
                printf("(esc+enter to cancel): "); fflush(stdout);
                if ( ! aDefaultInput )
                {
                        tcgetattr(STDIN_FILENO, & oldt) ;
                        newt = oldt ;
                        newt.c_lflag &= ~ECHO ;
                        tcsetattr(STDIN_FILENO, TCSANOW, & newt);
                }

                lEOF = fgets(lBuff, MAX_PATH_OR_CMD, stdin);
                /* printf("lbuff<%c><%d>\n",lBuff[0],lBuff[0]); */
                if ( ! lEOF  || (lBuff[0] == '\0') )
                {
                        free(lDialogString);
                        return NULL;
                }

                if ( lBuff[0] == '\n' )
                {
                        lEOF = fgets(lBuff, MAX_PATH_OR_CMD, stdin);
                        /* printf("lbuff<%c><%d>\n",lBuff[0],lBuff[0]); */
                        if ( ! lEOF  || (lBuff[0] == '\0') )
                        {
                                free(lDialogString);
                                return NULL;
                        }
                }

                if ( ! aDefaultInput )
                {
                        tcsetattr(STDIN_FILENO, TCSANOW, & oldt);
                        printf("\n");
                }
                printf("\n");
                if ( strchr(lBuff,27) )
                {
                        free(lDialogString);
                        return NULL ;
                }
                if ( lBuff[strlen( lBuff ) -1] == '\n' )
                {
                        lBuff[strlen( lBuff ) -1] = '\0' ;
                }
                free(lDialogString);
                return lBuff ;
        }

        if (tinyfd_verbose) printf( "lDialogString: %s\n" , lDialogString ) ;
        lIn = popen( lDialogString , "r" );
        if ( ! lIn  )
        {
                if ( fileExists("/tmp/tinyfd.txt") )
                {
                        wipefile("/tmp/tinyfd.txt");
                        remove("/tmp/tinyfd.txt");
                }
                if ( fileExists("/tmp/tinyfd0.txt") )
                {
                        wipefile("/tmp/tinyfd0.txt");
                        remove("/tmp/tinyfd0.txt");
                }
                free(lDialogString);
                return NULL ;
        }
        while ( fgets( lBuff , sizeof( lBuff ) , lIn ) != NULL )
        {}

        pclose( lIn ) ;

        if ( fileExists("/tmp/tinyfd.txt") )
        {
                wipefile("/tmp/tinyfd.txt");
                remove("/tmp/tinyfd.txt");
        }
        if ( fileExists("/tmp/tinyfd0.txt") )
        {
                wipefile("/tmp/tinyfd0.txt");
                remove("/tmp/tinyfd0.txt");
        }

        /* printf( "len Buff: %lu\n" , strlen(lBuff) ) ; */
        /* printf( "lBuff0: %s\n" , lBuff ) ; */
        if ( lBuff[strlen( lBuff ) -1] == '\n' )
        {
                lBuff[strlen( lBuff ) -1] = '\0' ;
        }
        /* printf( "lBuff1: %s len: %lu \n" , lBuff , strlen(lBuff) ) ; */
        if ( lWasBasicXterm )
        {
                if ( strstr(lBuff,"^[") ) /* esc was pressed */
                {
                        free(lDialogString);
                        return NULL ;
                }
        }

        lResult =  strncmp( lBuff , "1" , 1) ? 0 : 1 ;
        /* printf( "lResult: %d \n" , lResult ) ; */
        if ( ! lResult )
        {
                free(lDialogString);
                return NULL ;
        }

        /* printf( "lBuff+1: %s\n" , lBuff+1 ) ; */
        free(lDialogString);
        return lBuff+1 ;
}


char * tinyfd_saveFileDialog(
    char const * aTitle , /* NULL or "" */
    char const * aDefaultPathAndFile , /* NULL or "" */
    int aNumOfFilterPatterns , /* 0 */
    char const * const * aFilterPatterns , /* NULL or {"*.jpg","*.png"} */
    char const * aSingleFilterDescription ) /* NULL or "image files" */
{
        static char lBuff [MAX_PATH_OR_CMD] ;
        char lDialogString [MAX_PATH_OR_CMD] ;
        char lString [MAX_PATH_OR_CMD] ;
        int i ;
        int lWasGraphicDialog = 0 ;
        int lWasXterm = 0 ;
        char * p ;
		char * lPointerInputBox ;
        FILE * lIn ;
        lBuff[0]='\0';

        if ( osascriptPresent( ) )
        {
                if (aTitle&&!strcmp(aTitle,"tinyfd_query")){strcpy(tinyfd_response,"applescript");return (char *)1;}
                strcpy( lDialogString , "osascript ");
                if ( ! osx9orBetter() ) strcat( lDialogString , " -e 'tell application \"Finder\"' -e 'Activate'");
                strcat( lDialogString , " -e 'try' -e 'POSIX path of ( choose file name " );
                if ( aTitle && strlen(aTitle) )
                {
                        strcat(lDialogString, "with prompt \"") ;
                        strcat(lDialogString, aTitle) ;
                        strcat(lDialogString, "\" ") ;
                }
                getPathWithoutFinalSlash( lString , aDefaultPathAndFile ) ;
                if ( strlen(lString) )
                {
                        strcat(lDialogString, "default location \"") ;
                        strcat(lDialogString, lString ) ;
                        strcat(lDialogString , "\" " ) ;
                }
                getLastName( lString , aDefaultPathAndFile ) ;
                if ( strlen(lString) )
                {
                        strcat(lDialogString, "default name \"") ;
                        strcat(lDialogString, lString ) ;
                        strcat(lDialogString , "\" " ) ;
                }
                strcat( lDialogString , ")' " ) ;
                strcat(lDialogString, "-e 'on error number -128' " ) ;
                strcat(lDialogString, "-e 'end try'") ;
                if ( ! osx9orBetter() ) strcat( lDialogString, " -e 'end tell'") ;
        }
        else if ( tfd_kdialogPresent() )
        {
                if (aTitle&&!strcmp(aTitle,"tinyfd_query")){strcpy(tinyfd_response,"kdialog");return (char *)1;}

                strcpy( lDialogString , "kdialog" ) ;
				if ( (tfd_kdialogPresent() == 2) && tfd_xpropPresent() )
                {
                        strcat(lDialogString, " --attach=$(xprop -root 32x '\t$0' _NET_ACTIVE_WINDOW | cut -f 2)"); /* contribution: Paul Rouget */
                }
                strcat( lDialogString , " --getsavefilename " ) ;

                if ( aDefaultPathAndFile && strlen(aDefaultPathAndFile) )
                {
                        if ( aDefaultPathAndFile[0] != '/' )
                        {
                                strcat(lDialogString, "$PWD/") ;
                        }
                        strcat(lDialogString, "\"") ;
                        strcat(lDialogString, aDefaultPathAndFile ) ;
                        strcat(lDialogString , "\"" ) ;
                }
                else
                {
                        strcat(lDialogString, "$PWD/") ;
                }

                if ( aNumOfFilterPatterns > 0 )
                {
                        strcat(lDialogString , " \"" ) ;
						strcat( lDialogString , aFilterPatterns [0] ) ;
                        for ( i = 1 ; i < aNumOfFilterPatterns ; i ++ )
                        {
							strcat( lDialogString , " " ) ;
							strcat( lDialogString , aFilterPatterns [i] ) ;
                        }
                        if ( aSingleFilterDescription && strlen(aSingleFilterDescription) )
                        {
                                strcat( lDialogString , " | " ) ;
                                strcat( lDialogString , aSingleFilterDescription ) ;
                        }
                        strcat( lDialogString , "\"" ) ;
                }
                if ( aTitle && strlen(aTitle) )
                {
                        strcat(lDialogString, " --title \"") ;
                        strcat(lDialogString, aTitle) ;
                        strcat(lDialogString, "\"") ;
                }
        }
        else if ( tfd_zenityPresent() || tfd_matedialogPresent() || tfd_shellementaryPresent() || tfd_qarmaPresent() )
        {
                if ( tfd_zenityPresent() )
                {
                        if (aTitle&&!strcmp(aTitle,"tinyfd_query")){strcpy(tinyfd_response,"zenity");return (char *)1;}
                        strcpy( lDialogString , "zenity" ) ;
						if ( (tfd_zenity3Present() >= 4) && !getenv("SSH_TTY") && tfd_xpropPresent() )
                        {
                                strcat( lDialogString, " --attach=$(sleep .01;xprop -root 32x '\t$0' _NET_ACTIVE_WINDOW | cut -f 2)"); /* contribution: Paul Rouget */
                        }
                }
                else if ( tfd_matedialogPresent() )
                {
                        if (aTitle&&!strcmp(aTitle,"tinyfd_query")){strcpy(tinyfd_response,"matedialog");return (char *)1;}
                        strcpy( lDialogString , "matedialog" ) ;
                }
                else if ( tfd_shellementaryPresent() )
                {
                        if (aTitle&&!strcmp(aTitle,"tinyfd_query")){strcpy(tinyfd_response,"shellementary");return (char *)1;}
                        strcpy( lDialogString , "shellementary" ) ;
                }
                else
                {
                        if (aTitle&&!strcmp(aTitle,"tinyfd_query")){strcpy(tinyfd_response,"qarma");return (char *)1;}
                        strcpy( lDialogString , "qarma" ) ;
						if ( !getenv("SSH_TTY") && tfd_xpropPresent() )
                        {
                                strcat(lDialogString, " --attach=$(xprop -root 32x '\t$0' _NET_ACTIVE_WINDOW | cut -f 2)"); /* contribution: Paul Rouget */
                        }
                }
                strcat(lDialogString, " --file-selection --save --confirm-overwrite" ) ;

                if ( aTitle && strlen(aTitle) )
                {
                        strcat(lDialogString, " --title=\"") ;
                        strcat(lDialogString, aTitle) ;
                        strcat(lDialogString, "\"") ;
                }
                if ( aDefaultPathAndFile && strlen(aDefaultPathAndFile) )
                {
                        strcat(lDialogString, " --filename=\"") ;
                        strcat(lDialogString, aDefaultPathAndFile) ;
                        strcat(lDialogString, "\"") ;
                }
                if ( aNumOfFilterPatterns > 0 )
                {
                        strcat( lDialogString , " --file-filter='" ) ;
                        if ( aSingleFilterDescription && strlen(aSingleFilterDescription) )
                        {
                                strcat( lDialogString , aSingleFilterDescription ) ;
                                strcat( lDialogString , " |" ) ;
                        }
                        for ( i = 0 ; i < aNumOfFilterPatterns ; i ++ )
                        {
							strcat( lDialogString , " " ) ;
							strcat( lDialogString , aFilterPatterns [i] ) ;
                        }
                        strcat( lDialogString , "' --file-filter='All files | *'" ) ;
                }
                if (tinyfd_silent) strcat( lDialogString , " 2>/dev/null ");
        }
		else if ( !xdialogPresent() && tkinter3Present( ) )
		{
			if (aTitle&&!strcmp(aTitle,"tinyfd_query")){strcpy(tinyfd_response,"python3-tkinter");return (char *)1;}
			strcpy( lDialogString , gPython3Name ) ;
			strcat( lDialogString ,
				" -S -c \"import tkinter;from tkinter import filedialog;root=tkinter.Tk();root.withdraw();");
			strcat( lDialogString , "res=filedialog.asksaveasfilename(");
			if ( aTitle && strlen(aTitle) )
			{
				strcat(lDialogString, "title='") ;
				strcat(lDialogString, aTitle) ;
				strcat(lDialogString, "',") ;
			}
			if ( aDefaultPathAndFile && strlen(aDefaultPathAndFile) )
			{
				getPathWithoutFinalSlash( lString , aDefaultPathAndFile ) ;
				if ( strlen(lString) )
				{
					strcat(lDialogString, "initialdir='") ;
					strcat(lDialogString, lString ) ;
					strcat(lDialogString , "'," ) ;
				}
				getLastName( lString , aDefaultPathAndFile ) ;
				if ( strlen(lString) )
				{
					strcat(lDialogString, "initialfile='") ;
					strcat(lDialogString, lString ) ;
					strcat(lDialogString , "'," ) ;
				}
			}
			if ( ( aNumOfFilterPatterns > 1 )
				|| ( (aNumOfFilterPatterns == 1) /* test because poor osx behaviour */
				&& ( aFilterPatterns[0][strlen(aFilterPatterns[0])-1] != '*' ) ) )
			{
				strcat(lDialogString , "filetypes=(" ) ;
				strcat( lDialogString , "('" ) ;
				if ( aSingleFilterDescription && strlen(aSingleFilterDescription) )
				{
					strcat( lDialogString , aSingleFilterDescription ) ;
				}
				strcat( lDialogString , "',(" ) ;
				for ( i = 0 ; i < aNumOfFilterPatterns ; i ++ )
				{
					strcat( lDialogString , "'" ) ;
					strcat( lDialogString , aFilterPatterns [i] ) ;
					strcat( lDialogString , "'," ) ;
				}
				strcat( lDialogString , "))," ) ;
				strcat( lDialogString , "('All files','*'))" ) ;
			}
			strcat( lDialogString, ");\nif not isinstance(res, tuple):\n\tprint(res)\n\"" ) ;
		}
		else if ( !xdialogPresent() && tkinter2Present( ) )
        {
                if (aTitle&&!strcmp(aTitle,"tinyfd_query")){strcpy(tinyfd_response,"python2-tkinter");return (char *)1;}
				strcpy( lDialogString , "export PYTHONIOENCODING=utf-8;" ) ;
				strcat( lDialogString , gPython2Name ) ;
				if ( ! isTerminalRunning( ) && tfd_isDarwin( ))
                {
                strcat( lDialogString , " -i" ) ;  /* for osx without console */
                }
            strcat( lDialogString ,
" -S -c \"import Tkinter,tkFileDialog;root=Tkinter.Tk();root.withdraw();");

        if ( tfd_isDarwin( ) )
        {
                        strcat( lDialogString ,
"import os;os.system('''/usr/bin/osascript -e 'tell app \\\"Finder\\\" to set\
 frontmost of process \\\"Python\\\" to true' ''');");
                }

                strcat( lDialogString , "res=tkFileDialog.asksaveasfilename(");
                if ( aTitle && strlen(aTitle) )
                {
                        strcat(lDialogString, "title='") ;
                        strcat(lDialogString, aTitle) ;
                        strcat(lDialogString, "',") ;
                }
            if ( aDefaultPathAndFile && strlen(aDefaultPathAndFile) )
            {
                        getPathWithoutFinalSlash( lString , aDefaultPathAndFile ) ;
                        if ( strlen(lString) )
                        {
                                strcat(lDialogString, "initialdir='") ;
                                strcat(lDialogString, lString ) ;
                                strcat(lDialogString , "'," ) ;
                        }
                        getLastName( lString , aDefaultPathAndFile ) ;
                        if ( strlen(lString) )
                        {
                                strcat(lDialogString, "initialfile='") ;
                                strcat(lDialogString, lString ) ;
                                strcat(lDialogString , "'," ) ;
                        }
                }
            if ( ( aNumOfFilterPatterns > 1 )
                  || ( (aNumOfFilterPatterns == 1) /* test because poor osx behaviour */
                        && ( aFilterPatterns[0][strlen(aFilterPatterns[0])-1] != '*' ) ) )
            {
                        strcat(lDialogString , "filetypes=(" ) ;
                        strcat( lDialogString , "('" ) ;
                        if ( aSingleFilterDescription && strlen(aSingleFilterDescription) )
                        {
                                strcat( lDialogString , aSingleFilterDescription ) ;
                        }
                        strcat( lDialogString , "',(" ) ;
                        for ( i = 0 ; i < aNumOfFilterPatterns ; i ++ )
                        {
                                strcat( lDialogString , "'" ) ;
                                strcat( lDialogString , aFilterPatterns [i] ) ;
                                strcat( lDialogString , "'," ) ;
                        }
                        strcat( lDialogString , "))," ) ;
                        strcat( lDialogString , "('All files','*'))" ) ;
            }
			strcat( lDialogString, ");\nif not isinstance(res, tuple):\n\tprint res \n\"" ) ;
		}
        else if ( xdialogPresent() || dialogName() )
        {
                if ( xdialogPresent( ) )
                {
                        if (aTitle&&!strcmp(aTitle,"tinyfd_query")){strcpy(tinyfd_response,"xdialog");return (char *)1;}
                        lWasGraphicDialog = 1 ;
                        strcpy( lDialogString , "(Xdialog " ) ;
                }
                else if ( isTerminalRunning( ) )
                {
                        if (aTitle&&!strcmp(aTitle,"tinyfd_query")){strcpy(tinyfd_response,"dialog");return (char *)0;}
                        strcpy( lDialogString , "(dialog " ) ;
                }
                else
                {
                        if (aTitle&&!strcmp(aTitle,"tinyfd_query")){strcpy(tinyfd_response,"dialog");return (char *)0;}
                        lWasXterm = 1 ;
                        strcpy( lDialogString , terminalName() ) ;
                        strcat( lDialogString , "'(" ) ;
                        strcat( lDialogString , dialogName() ) ;
                        strcat( lDialogString , " " ) ;
                }

                if ( aTitle && strlen(aTitle) )
                {
                        strcat(lDialogString, "--title \"") ;
                        strcat(lDialogString, aTitle) ;
                        strcat(lDialogString, "\" ") ;
                }

                if ( !xdialogPresent() && !gdialogPresent() )
                {
                        strcat(lDialogString, "--backtitle \"") ;
                        strcat(lDialogString,
                                "tab: focus | /: populate | spacebar: fill text field | ok: TEXT FIELD ONLY") ;
                        strcat(lDialogString, "\" ") ;
                }

                strcat( lDialogString , "--fselect \"" ) ;
                if ( aDefaultPathAndFile && strlen(aDefaultPathAndFile) )
                {
                        if ( ! strchr(aDefaultPathAndFile, '/') )
                        {
                                strcat(lDialogString, "./") ;
                        }
                        strcat(lDialogString, aDefaultPathAndFile) ;
                }
                else if ( ! isTerminalRunning( ) && !lWasGraphicDialog )
                {
                        strcat(lDialogString, getenv("HOME")) ;
                        strcat(lDialogString, "/") ;
                }
                else
                {
                        strcat(lDialogString, "./") ;
                }

                if ( lWasGraphicDialog )
                {
                        strcat(lDialogString, "\" 0 60 ) 2>&1 ") ;
                }
                else
                {
                        strcat(lDialogString, "\" 0 60  >/dev/tty) ") ;
                        if ( lWasXterm )
                        {
                          strcat( lDialogString ,
                                "2>/tmp/tinyfd.txt';cat /tmp/tinyfd.txt;rm /tmp/tinyfd.txt");
                        }
                        else
                        {
                                strcat(lDialogString, "2>&1 ; clear >/dev/tty") ;
                        }
                }
        }
        else
        {
                if (aTitle&&!strcmp(aTitle,"tinyfd_query")){return tinyfd_inputBox(aTitle,NULL,NULL);}
				strcpy(lBuff, "Save file in ");
				strcat(lBuff, getCurDir());
				lPointerInputBox = tinyfd_inputBox(NULL, NULL, NULL); /* obtain a pointer on the current content of tinyfd_inputBox */
				if (lPointerInputBox) strcpy(lString, lPointerInputBox); /* preserve the current content of tinyfd_inputBox */
				p = tinyfd_inputBox(aTitle, lBuff, "");
				if (p) strcpy(lBuff, p); else lBuff[0] = '\0';
				if (lPointerInputBox) strcpy(lPointerInputBox, lString); /* restore its previous content to tinyfd_inputBox */
				p = lBuff;

				getPathWithoutFinalSlash( lString , p ) ;
                if ( strlen( lString ) && ! dirExists( lString ) )
                {
                        return NULL ;
                }
                getLastName(lString,p);
                if ( ! strlen(lString) )
                {
                        return NULL;
                }
                return p ;
        }

        if (tinyfd_verbose) printf( "lDialogString: %s\n" , lDialogString ) ;
    if ( ! ( lIn = popen( lDialogString , "r" ) ) )
    {
        return NULL ;
    }
    while ( fgets( lBuff , sizeof( lBuff ) , lIn ) != NULL )
    {}
    pclose( lIn ) ;
    if ( lBuff[strlen( lBuff ) -1] == '\n' )
    {
        lBuff[strlen( lBuff ) -1] = '\0' ;
    }
        /* printf( "lBuff: %s\n" , lBuff ) ; */
        if ( ! strlen(lBuff) )
        {
                return NULL;
        }
    getPathWithoutFinalSlash( lString , lBuff ) ;
    if ( strlen( lString ) && ! dirExists( lString ) )
    {
        return NULL ;
    }
        getLastName(lString,lBuff);
        if ( ! filenameValid(lString) )
        {
                return NULL;
        }
    return lBuff ;
}


/* in case of multiple files, the separator is | */
char * tinyfd_openFileDialog(
    char const * aTitle , /* NULL or "" */
    char const * aDefaultPathAndFile , /* NULL or "" */
    int aNumOfFilterPatterns , /* 0 */
    char const * const * aFilterPatterns , /* NULL or {"*.jpg","*.png"} */
    char const * aSingleFilterDescription , /* NULL or "image files" */
    int aAllowMultipleSelects ) /* 0 or 1 */
{
        char lDialogString [MAX_PATH_OR_CMD] ;
        char lString [MAX_PATH_OR_CMD] ;
        int i ;
        FILE * lIn ;
        char * p ;
        char * p2 ;
		char * lPointerInputBox ;
        int lWasKdialog = 0 ;
        int lWasGraphicDialog = 0 ;
        int lWasXterm = 0 ;
		size_t lFullBuffLen ;
		static char * lBuff = NULL;

		free(lBuff);
		if (aTitle&&!strcmp(aTitle,"tinyfd_query"))
		{
			lBuff = NULL;
		}
		else
		{
			if (aAllowMultipleSelects)
			{
				lFullBuffLen = MAX_MULTIPLE_FILES * MAX_PATH_OR_CMD + 1;
				lBuff = (char *)(malloc(lFullBuffLen * sizeof(char)));
				if (!lBuff)
				{
					lFullBuffLen = LOW_MULTIPLE_FILES * MAX_PATH_OR_CMD + 1;
					lBuff = (char *)( malloc( lFullBuffLen * sizeof(char)));
				}
			}
			else
			{
				lFullBuffLen = MAX_PATH_OR_CMD + 1;
				lBuff = (char *)(malloc(lFullBuffLen * sizeof(char)));
			}
			if (!lBuff) return NULL;
			lBuff[0]='\0';
		}

        if ( osascriptPresent( ) )
        {
                if (aTitle&&!strcmp(aTitle,"tinyfd_query")){strcpy(tinyfd_response,"applescript");return (char *)1;}
                strcpy( lDialogString , "osascript ");
                if ( ! osx9orBetter() ) strcat( lDialogString , " -e 'tell application \"System Events\"' -e 'Activate'");
                strcat( lDialogString , " -e 'try' -e '" );
    if ( ! aAllowMultipleSelects )
    {


                        strcat( lDialogString , "POSIX path of ( " );
                }
                else
                {
                        strcat( lDialogString , "set mylist to " );
                }
                strcat( lDialogString , "choose file " );
            if ( aTitle && strlen(aTitle) )
            {
                        strcat(lDialogString, "with prompt \"") ;
                        strcat(lDialogString, aTitle) ;
                        strcat(lDialogString, "\" ") ;
            }
                getPathWithoutFinalSlash( lString , aDefaultPathAndFile ) ;
                if ( strlen(lString) )
                {
                        strcat(lDialogString, "default location \"") ;
                        strcat(lDialogString, lString ) ;
                        strcat(lDialogString , "\" " ) ;
                }
                if ( aNumOfFilterPatterns > 0 )
                {
                        strcat(lDialogString , "of type {\"" );
                        strcat( lDialogString , aFilterPatterns [0] + 2 ) ;
                        strcat( lDialogString , "\"" ) ;
                        for ( i = 1 ; i < aNumOfFilterPatterns ; i ++ )
                        {
                                strcat( lDialogString , ",\"" ) ;
                                strcat( lDialogString , aFilterPatterns [i] + 2) ;
                                strcat( lDialogString , "\"" ) ;
                        }
                        strcat( lDialogString , "} " ) ;
                }
                if ( aAllowMultipleSelects )
                {
                        strcat( lDialogString , "multiple selections allowed true ' " ) ;
                        strcat( lDialogString ,
                                        "-e 'set mystring to POSIX path of item 1 of mylist' " );
                        strcat( lDialogString ,
                                        "-e 'repeat with  i from 2 to the count of mylist' " );
                        strcat( lDialogString , "-e 'set mystring to mystring & \"|\"' " );
                        strcat( lDialogString ,
                        "-e 'set mystring to mystring & POSIX path of item i of mylist' " );
                        strcat( lDialogString , "-e 'end repeat' " );
                        strcat( lDialogString , "-e 'mystring' " );
                }
                else
                {
                        strcat( lDialogString , ")' " ) ;
                }
                strcat(lDialogString, "-e 'on error number -128' " ) ;
                strcat(lDialogString, "-e 'end try'") ;
                if ( ! osx9orBetter() ) strcat( lDialogString, " -e 'end tell'") ;
        }
        else if ( tfd_kdialogPresent() )
        {
                if (aTitle&&!strcmp(aTitle,"tinyfd_query")){strcpy(tinyfd_response,"kdialog");return (char *)1;}
                lWasKdialog = 1 ;

                strcpy( lDialogString , "kdialog" ) ;
				if ( (tfd_kdialogPresent() == 2) && tfd_xpropPresent() )
                {
                        strcat(lDialogString, " --attach=$(xprop -root 32x '\t$0' _NET_ACTIVE_WINDOW | cut -f 2)"); /* contribution: Paul Rouget */
                }
                strcat( lDialogString , " --getopenfilename " ) ;

                if ( aDefaultPathAndFile && strlen(aDefaultPathAndFile) )
                {
                        if ( aDefaultPathAndFile[0] != '/' )
                        {
                                strcat(lDialogString, "$PWD/") ;
                        }
                        strcat(lDialogString, "\"") ;
                        strcat(lDialogString, aDefaultPathAndFile ) ;
                        strcat(lDialogString , "\"" ) ;
                }
                else
                {
                        strcat(lDialogString, "$PWD/") ;
                }

                if ( aNumOfFilterPatterns > 0 )
                {
                        strcat(lDialogString , " \"" ) ;
						strcat( lDialogString , aFilterPatterns [0] ) ;
                        for ( i = 1 ; i < aNumOfFilterPatterns ; i ++ )
                        {
							strcat( lDialogString , " " ) ;
							strcat( lDialogString , aFilterPatterns [i] ) ;
                        }
                        if ( aSingleFilterDescription && strlen(aSingleFilterDescription) )
                        {
                                strcat( lDialogString , " | " ) ;
                                strcat( lDialogString , aSingleFilterDescription ) ;
                        }
                        strcat( lDialogString , "\"" ) ;
                }
                if ( aAllowMultipleSelects )
                {
                        strcat( lDialogString , " --multiple --separate-output" ) ;
                }
                if ( aTitle && strlen(aTitle) )
                {
                        strcat(lDialogString, " --title \"") ;
                        strcat(lDialogString, aTitle) ;
                        strcat(lDialogString, "\"") ;
                }
        }
        else if ( tfd_zenityPresent() || tfd_matedialogPresent() || tfd_shellementaryPresent() || tfd_qarmaPresent() )
        {
                if ( tfd_zenityPresent() )
                {
                        if (aTitle&&!strcmp(aTitle,"tinyfd_query")){strcpy(tinyfd_response,"zenity");return (char *)1;}
                        strcpy( lDialogString , "zenity" ) ;
						if ( (tfd_zenity3Present() >= 4) && !getenv("SSH_TTY") && tfd_xpropPresent() )
                        {
                                strcat( lDialogString, " --attach=$(sleep .01;xprop -root 32x '\t$0' _NET_ACTIVE_WINDOW | cut -f 2)"); /* contribution: Paul Rouget */
                        }
                }
                else if ( tfd_matedialogPresent() )
                {
                        if (aTitle&&!strcmp(aTitle,"tinyfd_query")){strcpy(tinyfd_response,"matedialog");return (char *)1;}
                        strcpy( lDialogString , "matedialog" ) ;
                }
                else if ( tfd_shellementaryPresent() )
                {
                        if (aTitle&&!strcmp(aTitle,"tinyfd_query")){strcpy(tinyfd_response,"shellementary");return (char *)1;}
                        strcpy( lDialogString , "shellementary" ) ;
                }
                else
                {
                        if (aTitle&&!strcmp(aTitle,"tinyfd_query")){strcpy(tinyfd_response,"qarma");return (char *)1;}
                        strcpy( lDialogString , "qarma" ) ;
						if ( !getenv("SSH_TTY") && tfd_xpropPresent() )
                        {
                                strcat(lDialogString, " --attach=$(xprop -root 32x '\t$0' _NET_ACTIVE_WINDOW | cut -f 2)"); /* contribution: Paul Rouget */
                        }
                }
                strcat( lDialogString , " --file-selection" ) ;

                if ( aAllowMultipleSelects )
                {
                        strcat( lDialogString , " --multiple" ) ;
                }
                if ( aTitle && strlen(aTitle) )
                {
                        strcat(lDialogString, " --title=\"") ;
                        strcat(lDialogString, aTitle) ;
                        strcat(lDialogString, "\"") ;
                }
                if ( aDefaultPathAndFile && strlen(aDefaultPathAndFile) )
                {
                        strcat(lDialogString, " --filename=\"") ;
                        strcat(lDialogString, aDefaultPathAndFile) ;
                        strcat(lDialogString, "\"") ;
                }
                if ( aNumOfFilterPatterns > 0 )
                {
                        strcat( lDialogString , " --file-filter='" ) ;
                        if ( aSingleFilterDescription && strlen(aSingleFilterDescription) )
                        {
                                strcat( lDialogString , aSingleFilterDescription ) ;
                                strcat( lDialogString , " |" ) ;
                        }
                        for ( i = 0 ; i < aNumOfFilterPatterns ; i ++ )
                        {
							strcat( lDialogString , " " ) ;
							strcat( lDialogString , aFilterPatterns [i] ) ;
                        }
                        strcat( lDialogString , "' --file-filter='All files | *'" ) ;
                }
                if (tinyfd_silent) strcat( lDialogString , " 2>/dev/null ");
        }
		else if ( tkinter3Present( ) )
		{
			if (aTitle&&!strcmp(aTitle,"tinyfd_query")){strcpy(tinyfd_response,"python3-tkinter");return (char *)1;}
			strcpy( lDialogString , gPython3Name ) ;
			strcat( lDialogString ,
				" -S -c \"import tkinter;from tkinter import filedialog;root=tkinter.Tk();root.withdraw();");
			strcat( lDialogString , "lFiles=filedialog.askopenfilename(");
			if ( aAllowMultipleSelects )
			{
				strcat( lDialogString , "multiple=1," ) ;
			}
			if ( aTitle && strlen(aTitle) )
			{
				strcat(lDialogString, "title='") ;
				strcat(lDialogString, aTitle) ;
				strcat(lDialogString, "',") ;
			}
			if ( aDefaultPathAndFile && strlen(aDefaultPathAndFile) )
			{
				getPathWithoutFinalSlash( lString , aDefaultPathAndFile ) ;
				if ( strlen(lString) )
				{
					strcat(lDialogString, "initialdir='") ;
					strcat(lDialogString, lString ) ;
					strcat(lDialogString , "'," ) ;
				}
				getLastName( lString , aDefaultPathAndFile ) ;
				if ( strlen(lString) )
				{
					strcat(lDialogString, "initialfile='") ;
					strcat(lDialogString, lString ) ;
					strcat(lDialogString , "'," ) ;
				}
			}
			if ( ( aNumOfFilterPatterns > 1 )
				|| ( ( aNumOfFilterPatterns == 1 ) /*test because poor osx behaviour*/
				&& ( aFilterPatterns[0][strlen(aFilterPatterns[0])-1] != '*' ) ) )
			{
				strcat(lDialogString , "filetypes=(" ) ;
				strcat( lDialogString , "('" ) ;
				if ( aSingleFilterDescription && strlen(aSingleFilterDescription) )
				{
					strcat( lDialogString , aSingleFilterDescription ) ;
				}
				strcat( lDialogString , "',(" ) ;
				for ( i = 0 ; i < aNumOfFilterPatterns ; i ++ )
				{
					strcat( lDialogString , "'" ) ;
					strcat( lDialogString , aFilterPatterns [i] ) ;
					strcat( lDialogString , "'," ) ;
				}
				strcat( lDialogString , "))," ) ;
				strcat( lDialogString , "('All files','*'))" ) ;
			}
			strcat( lDialogString , ");\
\nif not isinstance(lFiles, tuple):\n\tprint(lFiles)\nelse:\
\n\tlFilesString=''\n\tfor lFile in lFiles:\n\t\tlFilesString+=str(lFile)+'|'\
\n\tprint(lFilesString[:-1])\n\"" ) ;
		}
		else if ( tkinter2Present( ) )
        {
                if (aTitle&&!strcmp(aTitle,"tinyfd_query")){strcpy(tinyfd_response,"python2-tkinter");return (char *)1;}
				strcpy( lDialogString , "export PYTHONIOENCODING=utf-8;" ) ;
				strcat( lDialogString , gPython2Name ) ;
				if ( ! isTerminalRunning( ) && tfd_isDarwin( ) )
                {
                strcat( lDialogString , " -i" ) ;  /* for osx without console */
                }
                strcat( lDialogString ,
" -S -c \"import Tkinter,tkFileDialog;root=Tkinter.Tk();root.withdraw();");

        if ( tfd_isDarwin( ) )
        {
                        strcat( lDialogString ,
"import os;os.system('''/usr/bin/osascript -e 'tell app \\\"Finder\\\" to set \
frontmost of process \\\"Python\\\" to true' ''');");
                }
                strcat( lDialogString , "lFiles=tkFileDialog.askopenfilename(");
    if ( aAllowMultipleSelects )
    {
                        strcat( lDialogString , "multiple=1," ) ;
    }
    if ( aTitle && strlen(aTitle) )
    {
                        strcat(lDialogString, "title='") ;
                        strcat(lDialogString, aTitle) ;
                        strcat(lDialogString, "',") ;
    }
    if ( aDefaultPathAndFile && strlen(aDefaultPathAndFile) )
    {
                        getPathWithoutFinalSlash( lString , aDefaultPathAndFile ) ;
                        if ( strlen(lString) )
                        {
                                strcat(lDialogString, "initialdir='") ;
                                strcat(lDialogString, lString ) ;
                                strcat(lDialogString , "'," ) ;
                        }
                        getLastName( lString , aDefaultPathAndFile ) ;
                        if ( strlen(lString) )
                        {
                                strcat(lDialogString, "initialfile='") ;
                                strcat(lDialogString, lString ) ;
                                strcat(lDialogString , "'," ) ;
                        }
                }
                if ( ( aNumOfFilterPatterns > 1 )
                        || ( ( aNumOfFilterPatterns == 1 ) /*test because poor osx behaviour*/
                                && ( aFilterPatterns[0][strlen(aFilterPatterns[0])-1] != '*' ) ) )
                {
                        strcat(lDialogString , "filetypes=(" ) ;
                        strcat( lDialogString , "('" ) ;
                        if ( aSingleFilterDescription && strlen(aSingleFilterDescription) )
                        {
                                strcat( lDialogString , aSingleFilterDescription ) ;
                        }
                        strcat( lDialogString , "',(" ) ;
                        for ( i = 0 ; i < aNumOfFilterPatterns ; i ++ )
                        {
                                strcat( lDialogString , "'" ) ;
                                strcat( lDialogString , aFilterPatterns [i] ) ;
                                strcat( lDialogString , "'," ) ;
                        }
                        strcat( lDialogString , "))," ) ;
                        strcat( lDialogString , "('All files','*'))" ) ;
                }
                strcat( lDialogString , ");\
\nif not isinstance(lFiles, tuple):\n\tprint lFiles\nelse:\
\n\tlFilesString=''\n\tfor lFile in lFiles:\n\t\tlFilesString+=str(lFile)+'|'\
\n\tprint lFilesString[:-1]\n\"" ) ;
        }
        else if ( xdialogPresent() || dialogName() )
        {
                if ( xdialogPresent( ) )
                {
                        if (aTitle&&!strcmp(aTitle,"tinyfd_query")){strcpy(tinyfd_response,"xdialog");return (char *)1;}
                        lWasGraphicDialog = 1 ;
                        strcpy( lDialogString , "(Xdialog " ) ;
                }
                else if ( isTerminalRunning( ) )
                {
                        if (aTitle&&!strcmp(aTitle,"tinyfd_query")){strcpy(tinyfd_response,"dialog");return (char *)0;}
                        strcpy( lDialogString , "(dialog " ) ;
                }
                else
                {
                        if (aTitle&&!strcmp(aTitle,"tinyfd_query")){strcpy(tinyfd_response,"dialog");return (char *)0;}
                        lWasXterm = 1 ;
                        strcpy( lDialogString , terminalName() ) ;
                        strcat( lDialogString , "'(" ) ;
                        strcat( lDialogString , dialogName() ) ;
                        strcat( lDialogString , " " ) ;
                }

                if ( aTitle && strlen(aTitle) )
                {
                        strcat(lDialogString, "--title \"") ;
                        strcat(lDialogString, aTitle) ;
                        strcat(lDialogString, "\" ") ;
                }

                if ( !xdialogPresent() && !gdialogPresent() )
                {
                        strcat(lDialogString, "--backtitle \"") ;
                        strcat(lDialogString,
                                "tab: focus | /: populate | spacebar: fill text field | ok: TEXT FIELD ONLY") ;
                        strcat(lDialogString, "\" ") ;
                }

                strcat( lDialogString , "--fselect \"" ) ;
                if ( aDefaultPathAndFile && strlen(aDefaultPathAndFile) )
                {
                        if ( ! strchr(aDefaultPathAndFile, '/') )
                        {
                                strcat(lDialogString, "./") ;
                        }
                        strcat(lDialogString, aDefaultPathAndFile) ;
                }
                else if ( ! isTerminalRunning( ) && !lWasGraphicDialog )
                {
                        strcat(lDialogString, getenv("HOME")) ;
                        strcat(lDialogString, "/");
                }
                else
                {
                        strcat(lDialogString, "./") ;
                }

                if ( lWasGraphicDialog )
                {
                        strcat(lDialogString, "\" 0 60 ) 2>&1 ") ;
                }
                else
                {
                        strcat(lDialogString, "\" 0 60  >/dev/tty) ") ;
                        if ( lWasXterm )
                        {
                                strcat( lDialogString ,
                                "2>/tmp/tinyfd.txt';cat /tmp/tinyfd.txt;rm /tmp/tinyfd.txt");
                        }
                        else
                        {
                                strcat(lDialogString, "2>&1 ; clear >/dev/tty") ;
                        }
                }
        }
        else
        {
                if (aTitle&&!strcmp(aTitle,"tinyfd_query")){return tinyfd_inputBox(aTitle,NULL,NULL);}
				strcpy(lBuff, "Open file from ");
				strcat(lBuff, getCurDir());
				lPointerInputBox = tinyfd_inputBox(NULL, NULL, NULL); /* obtain a pointer on the current content of tinyfd_inputBox */
				if (lPointerInputBox) strcpy(lDialogString, lPointerInputBox); /* preserve the current content of tinyfd_inputBox */
				p2 = tinyfd_inputBox(aTitle, lBuff, "");
				if (p2) strcpy(lBuff, p2); else lBuff[0] = '\0';
				if (lPointerInputBox) strcpy(lPointerInputBox, lDialogString); /* restore its previous content to tinyfd_inputBox */
				p2 = lBuff;

                if ( ! fileExists(p2) )
                {
					free(lBuff);
					lBuff = NULL;
                }
				else
				{
					strcpy(lBuff, p2);
					lBuff = (char *)( realloc( lBuff, (strlen(lBuff)+1) * sizeof(char)));
				}
				return lBuff ;
        }

    if (tinyfd_verbose) printf( "lDialogString: %s\n" , lDialogString ) ;
    if ( ! ( lIn = popen( lDialogString , "r" ) ) )
    {
		free(lBuff);
		lBuff = NULL;
		return NULL ;
    }
        lBuff[0]='\0';
        p=lBuff;
        while ( fgets( p , sizeof( lBuff ) , lIn ) != NULL )
        {
                p += strlen( p );
        }
    pclose( lIn ) ;
    if ( lBuff[strlen( lBuff ) -1] == '\n' )
    {
        lBuff[strlen( lBuff ) -1] = '\0' ;
    }
    /* printf( "lBuff: %s\n" , lBuff ) ; */
        if ( lWasKdialog && aAllowMultipleSelects )
        {
                p = lBuff ;
                while ( ( p = strchr( p , '\n' ) ) )
                        * p = '|' ;
        }
        /* printf( "lBuff2: %s\n" , lBuff ) ; */
        if ( ! strlen( lBuff )  )
        {
			free(lBuff);
			lBuff = NULL;
			return NULL;
        }
        if ( aAllowMultipleSelects && strchr(lBuff, '|') )
        {
			if( ! ensureFilesExist( lBuff , lBuff ) )
			{
				free(lBuff);
				lBuff = NULL;
				return NULL;
			}
        }
        else if ( !fileExists(lBuff) )
        {
			free(lBuff);
			lBuff = NULL;
			return NULL;
		}

		lBuff = (char *)( realloc( lBuff, (strlen(lBuff)+1) * sizeof(char)));

        /*printf( "lBuff3: %s\n" , lBuff ) ; */
		return lBuff ;
}


char * tinyfd_selectFolderDialog(
        char const * aTitle , /* "" */
        char const * aDefaultPath ) /* "" */
{
        static char lBuff [MAX_PATH_OR_CMD] ;
        char lDialogString [MAX_PATH_OR_CMD] ;
        FILE * lIn ;
        char * p ;
		char * lPointerInputBox ;
        int lWasGraphicDialog = 0 ;
        int lWasXterm = 0 ;
        lBuff[0]='\0';

        if ( osascriptPresent( ))
        {
                if (aTitle&&!strcmp(aTitle,"tinyfd_query")){strcpy(tinyfd_response,"applescript");return (char *)1;}
                strcpy( lDialogString , "osascript ");
                if ( ! osx9orBetter() ) strcat( lDialogString , " -e 'tell application \"System Events\"' -e 'Activate'");
                strcat( lDialogString , " -e 'try' -e 'POSIX path of ( choose folder ");
                if ( aTitle && strlen(aTitle) )
                {
                strcat(lDialogString, "with prompt \"") ;
                strcat(lDialogString, aTitle) ;
                strcat(lDialogString, "\" ") ;
                }
                if ( aDefaultPath && strlen(aDefaultPath) )
                {
                        strcat(lDialogString, "default location \"") ;
                        strcat(lDialogString, aDefaultPath ) ;
                        strcat(lDialogString , "\" " ) ;
                }
                strcat( lDialogString , ")' " ) ;
                strcat(lDialogString, "-e 'on error number -128' " ) ;
                strcat(lDialogString, "-e 'end try'") ;
                if ( ! osx9orBetter() ) strcat( lDialogString, " -e 'end tell'") ;
        }
        else if ( tfd_kdialogPresent() )
        {
                if (aTitle&&!strcmp(aTitle,"tinyfd_query")){strcpy(tinyfd_response,"kdialog");return (char *)1;}
                strcpy( lDialogString , "kdialog" ) ;
				if ( (tfd_kdialogPresent() == 2) && tfd_xpropPresent() )
                {
                        strcat(lDialogString, " --attach=$(xprop -root 32x '\t$0' _NET_ACTIVE_WINDOW | cut -f 2)"); /* contribution: Paul Rouget */
                }
                strcat( lDialogString , " --getexistingdirectory " ) ;

                if ( aDefaultPath && strlen(aDefaultPath) )
                {
                        if ( aDefaultPath[0] != '/' )
                        {
                                strcat(lDialogString, "$PWD/") ;
                        }
                        strcat(lDialogString, "\"") ;
                        strcat(lDialogString, aDefaultPath ) ;
                        strcat(lDialogString , "\"" ) ;
                }
                else
                {
                        strcat(lDialogString, "$PWD/") ;
                }

                if ( aTitle && strlen(aTitle) )
                {
                        strcat(lDialogString, " --title \"") ;
                        strcat(lDialogString, aTitle) ;
                        strcat(lDialogString, "\"") ;
                }
        }
        else if ( tfd_zenityPresent() || tfd_matedialogPresent() || tfd_shellementaryPresent() || tfd_qarmaPresent() )
        {
                if ( tfd_zenityPresent() )
                {
                        if (aTitle&&!strcmp(aTitle,"tinyfd_query")){strcpy(tinyfd_response,"zenity");return (char *)1;}
                        strcpy( lDialogString , "zenity" ) ;
						if ( (tfd_zenity3Present() >= 4) && !getenv("SSH_TTY") && tfd_xpropPresent() )
                        {
                                strcat( lDialogString, " --attach=$(sleep .01;xprop -root 32x '\t$0' _NET_ACTIVE_WINDOW | cut -f 2)"); /* contribution: Paul Rouget */
                        }
                }
                else if ( tfd_matedialogPresent() )
                {
                        if (aTitle&&!strcmp(aTitle,"tinyfd_query")){strcpy(tinyfd_response,"matedialog");return (char *)1;}
                        strcpy( lDialogString , "matedialog" ) ;
                }
                else if ( tfd_shellementaryPresent() )
                {
                        if (aTitle&&!strcmp(aTitle,"tinyfd_query")){strcpy(tinyfd_response,"shellementary");return (char *)1;}
                        strcpy( lDialogString , "shellementary" ) ;
                }
                else
                {
                        if (aTitle&&!strcmp(aTitle,"tinyfd_query")){strcpy(tinyfd_response,"qarma");return (char *)1;}
                        strcpy( lDialogString , "qarma" ) ;
						if ( !getenv("SSH_TTY") && tfd_xpropPresent() )
                        {
                                strcat(lDialogString, " --attach=$(xprop -root 32x '\t$0' _NET_ACTIVE_WINDOW | cut -f 2)"); /* contribution: Paul Rouget */
                        }
                }
                strcat( lDialogString , " --file-selection --directory" ) ;

                if ( aTitle && strlen(aTitle) )
                {
                        strcat(lDialogString, " --title=\"") ;
                        strcat(lDialogString, aTitle) ;
                        strcat(lDialogString, "\"") ;
                }
                if ( aDefaultPath && strlen(aDefaultPath) )
                {
                        strcat(lDialogString, " --filename=\"") ;
                        strcat(lDialogString, aDefaultPath) ;
                        strcat(lDialogString, "\"") ;
                }
                if (tinyfd_silent) strcat( lDialogString , " 2>/dev/null ");
        }
		else if ( !xdialogPresent() && tkinter3Present( ) )
		{
			if (aTitle&&!strcmp(aTitle,"tinyfd_query")){strcpy(tinyfd_response,"python3-tkinter");return (char *)1;}
			strcpy( lDialogString , gPython3Name ) ;
			strcat( lDialogString ,
				" -S -c \"import tkinter;from tkinter import filedialog;root=tkinter.Tk();root.withdraw();");
			strcat( lDialogString , "res=filedialog.askdirectory(");
			if ( aTitle && strlen(aTitle) )
			{
				strcat(lDialogString, "title='") ;
				strcat(lDialogString, aTitle) ;
				strcat(lDialogString, "',") ;
			}
			if ( aDefaultPath && strlen(aDefaultPath) )
			{
				strcat(lDialogString, "initialdir='") ;
				strcat(lDialogString, aDefaultPath ) ;
				strcat(lDialogString , "'" ) ;
			}
			strcat( lDialogString, ");\nif not isinstance(res, tuple):\n\tprint(res)\n\"" ) ;
		}
		else if ( !xdialogPresent() && tkinter2Present( ) )
        {
                if (aTitle&&!strcmp(aTitle,"tinyfd_query")){strcpy(tinyfd_response,"python2-tkinter");return (char *)1;}
				strcpy( lDialogString , "export PYTHONIOENCODING=utf-8;" ) ;
                strcat( lDialogString , gPython2Name ) ;
                if ( ! isTerminalRunning( ) && tfd_isDarwin( ) )
                {
                strcat( lDialogString , " -i" ) ;  /* for osx without console */
                }
        strcat( lDialogString ,
" -S -c \"import Tkinter,tkFileDialog;root=Tkinter.Tk();root.withdraw();");

        if ( tfd_isDarwin( ) )
        {
                        strcat( lDialogString ,
"import os;os.system('''/usr/bin/osascript -e 'tell app \\\"Finder\\\" to set \
frontmost of process \\\"Python\\\" to true' ''');");
                }

                strcat( lDialogString , "print tkFileDialog.askdirectory(");
            if ( aTitle && strlen(aTitle) )
            {
                        strcat(lDialogString, "title='") ;
                        strcat(lDialogString, aTitle) ;
                        strcat(lDialogString, "',") ;
            }
        if ( aDefaultPath && strlen(aDefaultPath) )
        {
                                strcat(lDialogString, "initialdir='") ;
                                strcat(lDialogString, aDefaultPath ) ;
                                strcat(lDialogString , "'" ) ;
                }
                strcat( lDialogString , ")\"" ) ;
        }
        else if ( xdialogPresent() || dialogName() )
        {
                if ( xdialogPresent( ) )
                {
                        if (aTitle&&!strcmp(aTitle,"tinyfd_query")){strcpy(tinyfd_response,"xdialog");return (char *)1;}
                        lWasGraphicDialog = 1 ;
                        strcpy( lDialogString , "(Xdialog " ) ;
                }
                else if ( isTerminalRunning( ) )
                {
                        if (aTitle&&!strcmp(aTitle,"tinyfd_query")){strcpy(tinyfd_response,"dialog");return (char *)0;}
                        strcpy( lDialogString , "(dialog " ) ;
                }
                else
                {
                        if (aTitle&&!strcmp(aTitle,"tinyfd_query")){strcpy(tinyfd_response,"dialog");return (char *)0;}
                        lWasXterm = 1 ;
                        strcpy( lDialogString , terminalName() ) ;
                        strcat( lDialogString , "'(" ) ;
                        strcat( lDialogString , dialogName() ) ;
                        strcat( lDialogString , " " ) ;
                }

                if ( aTitle && strlen(aTitle) )
                {
                        strcat(lDialogString, "--title \"") ;
                        strcat(lDialogString, aTitle) ;
                        strcat(lDialogString, "\" ") ;
                }

                if ( !xdialogPresent() && !gdialogPresent() )
                {
                        strcat(lDialogString, "--backtitle \"") ;
                        strcat(lDialogString,
                                "tab: focus | /: populate | spacebar: fill text field | ok: TEXT FIELD ONLY") ;
                        strcat(lDialogString, "\" ") ;
                }

                strcat( lDialogString , "--dselect \"" ) ;
                if ( aDefaultPath && strlen(aDefaultPath) )
                {
                        strcat(lDialogString, aDefaultPath) ;
                        ensureFinalSlash(lDialogString);
                }
                else if ( ! isTerminalRunning( ) && !lWasGraphicDialog )
                {
                        strcat(lDialogString, getenv("HOME")) ;
                        strcat(lDialogString, "/");
                }
                else
                {
                        strcat(lDialogString, "./") ;
                }

                if ( lWasGraphicDialog )
                {
                        strcat(lDialogString, "\" 0 60 ) 2>&1 ") ;
                }
                else
                {
                        strcat(lDialogString, "\" 0 60  >/dev/tty) ") ;
                        if ( lWasXterm )
                        {
                          strcat( lDialogString ,
                                "2>/tmp/tinyfd.txt';cat /tmp/tinyfd.txt;rm /tmp/tinyfd.txt");
                        }
                        else
                        {
                                strcat(lDialogString, "2>&1 ; clear >/dev/tty") ;
                        }
                }
        }
        else
        {
                if (aTitle&&!strcmp(aTitle,"tinyfd_query")){return tinyfd_inputBox(aTitle,NULL,NULL);}
				strcpy(lBuff, "Select folder from ");
				strcat(lBuff, getCurDir());
				lPointerInputBox = tinyfd_inputBox(NULL, NULL, NULL); /* obtain a pointer on the current content of tinyfd_inputBox */
				if (lPointerInputBox) strcpy(lDialogString, lPointerInputBox); /* preserve the current content of tinyfd_inputBox */
				p = tinyfd_inputBox(aTitle, lBuff, "");
				if (p) strcpy(lBuff, p); else lBuff[0] = '\0';
				if (lPointerInputBox) strcpy(lPointerInputBox, lDialogString); /* restore its previous content to tinyfd_inputBox */
				p = lBuff;

                if ( !p || ! strlen( p ) || ! dirExists( p ) )
                {
                        return NULL ;
                }
                return p ;
        }
    if (tinyfd_verbose) printf( "lDialogString: %s\n" , lDialogString ) ;
    if ( ! ( lIn = popen( lDialogString , "r" ) ) )
    {
        return NULL ;
    }
        while ( fgets( lBuff , sizeof( lBuff ) , lIn ) != NULL )
        {}
        pclose( lIn ) ;
    if ( lBuff[strlen( lBuff ) -1] == '\n' )
    {
        lBuff[strlen( lBuff ) -1] = '\0' ;
    }
        /* printf( "lBuff: %s\n" , lBuff ) ; */
        if ( ! strlen( lBuff ) || ! dirExists( lBuff ) )
        {
                return NULL ;
        }
        return lBuff ;
}


/* returns the hexcolor as a string "#FF0000" */
/* aoResultRGB also contains the result */
/* aDefaultRGB is used only if aDefaultHexRGB is NULL */
/* aDefaultRGB and aoResultRGB can be the same array */
char * tinyfd_colorChooser(
        char const * aTitle , /* NULL or "" */
        char const * aDefaultHexRGB , /* NULL or "#FF0000"*/
        unsigned char const aDefaultRGB[3] , /* { 0 , 255 , 255 } */
        unsigned char aoResultRGB[3] ) /* { 0 , 0 , 0 } */
{
	static char lDefaultHexRGB[16];
	char lBuff [128] ;

        char lTmp [128] ;
#if !((defined(__cplusplus ) && __cplusplus >= 201103L) || (defined(__STDC_VERSION__) && __STDC_VERSION__ >= 199901L) || defined(__clang__))
		char * lTmp2 ;
#endif
        char lDialogString [MAX_PATH_OR_CMD] ;
        unsigned char lDefaultRGB[3];
        char * p;
		char * lPointerInputBox;
        FILE * lIn ;
        int i ;
        int lWasZenity3 = 0 ;
        int lWasOsascript = 0 ;
        int lWasXdialog = 0 ;
        lBuff[0]='\0';

		if (aDefaultHexRGB)
		{
			Hex2RGB(aDefaultHexRGB, lDefaultRGB);
		}
		else
		{
			lDefaultRGB[0] = aDefaultRGB[0];
			lDefaultRGB[1] = aDefaultRGB[1];
			lDefaultRGB[2] = aDefaultRGB[2];
		}

        if ( osascriptPresent( ) )
        {
                if (aTitle&&!strcmp(aTitle,"tinyfd_query")){strcpy(tinyfd_response,"applescript");return (char *)1;}
                lWasOsascript = 1 ;
                strcpy( lDialogString , "osascript");

                if ( ! osx9orBetter() )
                {
                        strcat( lDialogString , " -e 'tell application \"System Events\"' -e 'Activate'");
                        strcat( lDialogString , " -e 'try' -e 'set mycolor to choose color default color {");
                }
                else
                {
                        strcat( lDialogString ,
" -e 'try' -e 'tell app (path to frontmost application as Unicode text) \
to set mycolor to choose color default color {");
                }

                sprintf(lTmp, "%d", 256 * lDefaultRGB[0] ) ;
                strcat(lDialogString, lTmp ) ;
                strcat(lDialogString, "," ) ;
                sprintf(lTmp, "%d", 256 * lDefaultRGB[1] ) ;
                strcat(lDialogString, lTmp ) ;
                strcat(lDialogString, "," ) ;
                sprintf(lTmp, "%d", 256 * lDefaultRGB[2] ) ;
                strcat(lDialogString, lTmp ) ;
                strcat(lDialogString, "}' " ) ;
                strcat( lDialogString ,
"-e 'set mystring to ((item 1 of mycolor) div 256 as integer) as string' " );
                strcat( lDialogString ,
"-e 'repeat with i from 2 to the count of mycolor' " );
                strcat( lDialogString ,
"-e 'set mystring to mystring & \" \" & ((item i of mycolor) div 256 as integer) as string' " );
                strcat( lDialogString , "-e 'end repeat' " );
                strcat( lDialogString , "-e 'mystring' ");
                strcat(lDialogString, "-e 'on error number -128' " ) ;
                strcat(lDialogString, "-e 'end try'") ;
                if ( ! osx9orBetter() ) strcat( lDialogString, " -e 'end tell'") ;
        }
        else if ( tfd_kdialogPresent() )
        {
                if (aTitle&&!strcmp(aTitle,"tinyfd_query")){strcpy(tinyfd_response,"kdialog");return (char *)1;}
                strcpy( lDialogString , "kdialog" ) ;
				if ( (tfd_kdialogPresent() == 2) && tfd_xpropPresent() )
                {
                        strcat(lDialogString, " --attach=$(xprop -root 32x '\t$0' _NET_ACTIVE_WINDOW | cut -f 2)"); /* contribution: Paul Rouget */
                }
                sprintf( lDialogString + strlen(lDialogString) , " --getcolor --default '%s'" , lDefaultHexRGB ) ;

                if ( aTitle && strlen(aTitle) )
                {
                        strcat(lDialogString, " --title \"") ;
                        strcat(lDialogString, aTitle) ;
                        strcat(lDialogString, "\"") ;
                }
        }
        else if ( tfd_zenity3Present() || tfd_matedialogPresent() || tfd_shellementaryPresent() || tfd_qarmaPresent() )
        {
                lWasZenity3 = 1 ;
                if ( tfd_zenity3Present() )
                {
                        if (aTitle&&!strcmp(aTitle,"tinyfd_query")){strcpy(tinyfd_response,"zenity3");return (char *)1;}
                        strcpy( lDialogString , "zenity" );
						if ( (tfd_zenity3Present() >= 4) && !getenv("SSH_TTY") && tfd_xpropPresent() )
                        {
                                strcat( lDialogString, " --attach=$(sleep .01;xprop -root 32x '\t$0' _NET_ACTIVE_WINDOW | cut -f 2)"); /* contribution: Paul Rouget */
                        }
                }
                else if ( tfd_matedialogPresent() )
                {
                        if (aTitle&&!strcmp(aTitle,"tinyfd_query")){strcpy(tinyfd_response,"matedialog");return (char *)1;}
                        strcpy( lDialogString , "matedialog" ) ;
                }
                else if ( tfd_shellementaryPresent() )
                {
                        if (aTitle&&!strcmp(aTitle,"tinyfd_query")){strcpy(tinyfd_response,"shellementary");return (char *)1;}
                        strcpy( lDialogString , "shellementary" ) ;
                }
                else
                {
                        if (aTitle&&!strcmp(aTitle,"tinyfd_query")){strcpy(tinyfd_response,"qarma");return (char *)1;}
                        strcpy( lDialogString , "qarma" ) ;
						if ( !getenv("SSH_TTY") && tfd_xpropPresent() )
                        {
                                strcat(lDialogString, " --attach=$(xprop -root 32x '\t$0' _NET_ACTIVE_WINDOW | cut -f 2)"); /* contribution: Paul Rouget */
                        }
                }
                strcat( lDialogString , " --color-selection --show-palette" ) ;
                sprintf( lDialogString + strlen(lDialogString), " --color=%s" , lDefaultHexRGB ) ;

                if ( aTitle && strlen(aTitle) )
                {
                        strcat(lDialogString, " --title=\"") ;
                        strcat(lDialogString, aTitle) ;
                        strcat(lDialogString, "\"") ;
                }
                if (tinyfd_silent) strcat( lDialogString , " 2>/dev/null ");
        }
        else if ( xdialogPresent() )
        {
                if (aTitle&&!strcmp(aTitle,"tinyfd_query")){strcpy(tinyfd_response,"xdialog");return (char *)1;}
                lWasXdialog = 1 ;
                strcpy( lDialogString , "Xdialog --colorsel \"" ) ;
                if ( aTitle && strlen(aTitle) )
                {
                        strcat(lDialogString, aTitle) ;
                }
                strcat(lDialogString, "\" 0 60 ") ;
#if (defined(__cplusplus ) && __cplusplus >= 201103L) || (defined(__STDC_VERSION__) && __STDC_VERSION__ >= 199901L) || defined(__clang__)
				sprintf(lTmp,"%hhu %hhu %hhu",lDefaultRGB[0],lDefaultRGB[1],lDefaultRGB[2]);
#else
                sprintf(lTmp,"%hu %hu %hu",lDefaultRGB[0],lDefaultRGB[1],lDefaultRGB[2]);
#endif
                strcat(lDialogString, lTmp) ;
                strcat(lDialogString, " 2>&1");
        }
		else if ( tkinter3Present( ) )
		{
			if (aTitle&&!strcmp(aTitle,"tinyfd_query")){strcpy(tinyfd_response,"python3-tkinter");return (char *)1;}
			strcpy( lDialogString , gPython3Name ) ;
			strcat( lDialogString ,
				" -S -c \"import tkinter;from tkinter import colorchooser;root=tkinter.Tk();root.withdraw();");
			strcat( lDialogString , "res=colorchooser.askcolor(color='" ) ;
			strcat(lDialogString, lDefaultHexRGB ) ;
			strcat(lDialogString, "'") ;

			if ( aTitle && strlen(aTitle) )
			{
				strcat(lDialogString, ",title='") ;
				strcat(lDialogString, aTitle) ;
				strcat(lDialogString, "'") ;
			}
			strcat( lDialogString , ");\
\nif res[1] is not None:\n\tprint(res[1])\"" ) ;
		}
		else if ( tkinter2Present( ) )
        {
                if (aTitle&&!strcmp(aTitle,"tinyfd_query")){strcpy(tinyfd_response,"python2-tkinter");return (char *)1;}
				strcpy( lDialogString , "export PYTHONIOENCODING=utf-8;" ) ;
				strcat( lDialogString , gPython2Name ) ;
				if ( ! isTerminalRunning( ) && tfd_isDarwin( ) )
                {
                strcat( lDialogString , " -i" ) ;  /* for osx without console */
                }

                strcat( lDialogString ,
" -S -c \"import Tkinter,tkColorChooser;root=Tkinter.Tk();root.withdraw();");

                if ( tfd_isDarwin( ) )
                {
                        strcat( lDialogString ,
"import os;os.system('''osascript -e 'tell app \\\"Finder\\\" to set \
frontmost of process \\\"Python\\\" to true' ''');");
                }

                strcat( lDialogString , "res=tkColorChooser.askcolor(color='" ) ;
                strcat(lDialogString, lDefaultHexRGB ) ;
                strcat(lDialogString, "'") ;


            if ( aTitle && strlen(aTitle) )
            {
                        strcat(lDialogString, ",title='") ;
                        strcat(lDialogString, aTitle) ;
                        strcat(lDialogString, "'") ;
            }
                strcat( lDialogString , ");\
\nif res[1] is not None:\n\tprint res[1]\"" ) ;
        }
        else
        {
                if (aTitle&&!strcmp(aTitle,"tinyfd_query")){return tinyfd_inputBox(aTitle,NULL,NULL);}
				lPointerInputBox = tinyfd_inputBox(NULL, NULL, NULL); /* obtain a pointer on the current content of tinyfd_inputBox */
				if (lPointerInputBox) strcpy(lDialogString, lPointerInputBox); /* preserve the current content of tinyfd_inputBox */
				p = tinyfd_inputBox(aTitle, "Enter hex rgb color (i.e. #f5ca20)", lDefaultHexRGB);

                if ( !p || (strlen(p) != 7) || (p[0] != '#') )
                {
                        return NULL ;
                }
                for ( i = 1 ; i < 7 ; i ++ )
                {
                        if ( ! isxdigit( (int) p[i] ) )
                        {
                                return NULL ;
                        }
                }
				Hex2RGB(p,aoResultRGB);
				strcpy(lDefaultHexRGB, p);
				if (lPointerInputBox) strcpy(lPointerInputBox, lDialogString); /* restore its previous content to tinyfd_inputBox */
				return lDefaultHexRGB;
        }

        if (tinyfd_verbose) printf( "lDialogString: %s\n" , lDialogString ) ;
        if ( ! ( lIn = popen( lDialogString , "r" ) ) )
        {
                return NULL ;
    }
        while ( fgets( lBuff , sizeof( lBuff ) , lIn ) != NULL )
        {
        }
        pclose( lIn ) ;
    if ( ! strlen( lBuff ) )
    {
        return NULL ;
    }
        /* printf( "len Buff: %lu\n" , strlen(lBuff) ) ; */
        /* printf( "lBuff0: %s\n" , lBuff ) ; */
    if ( lBuff[strlen( lBuff ) -1] == '\n' )
    {
        lBuff[strlen( lBuff ) -1] = '\0' ;
    }

        if ( lWasZenity3 )
    {
                if ( lBuff[0] == '#' )
                {
                        if ( strlen(lBuff)>7 )
                        {
                                lBuff[3]=lBuff[5];
                                lBuff[4]=lBuff[6];
                                lBuff[5]=lBuff[9];
                                lBuff[6]=lBuff[10];
                                lBuff[7]='\0';
                        }
                Hex2RGB(lBuff,aoResultRGB);
                }
                else if ( lBuff[3] == '(' ) {
#if (defined(__cplusplus ) && __cplusplus >= 201103L) || (defined(__STDC_VERSION__) && __STDC_VERSION__ >= 199901L) || defined(__clang__)
    sscanf(lBuff,"rgb(%hhu,%hhu,%hhu", & aoResultRGB[0], & aoResultRGB[1],& aoResultRGB[2]);
#else
    aoResultRGB[0] = strtol(lBuff+4, & lTmp2, 10 );
    aoResultRGB[1] = strtol(lTmp2+1, & lTmp2, 10 );
    aoResultRGB[2] = strtol(lTmp2+1, NULL, 10 );
#endif
    RGB2Hex(aoResultRGB,lBuff);
                }
                else if ( lBuff[4] == '(' ) {
#if (defined(__cplusplus ) && __cplusplus >= 201103L) || (defined(__STDC_VERSION__) && __STDC_VERSION__ >= 199901L) || defined(__clang__)
    sscanf(lBuff,"rgba(%hhu,%hhu,%hhu",  & aoResultRGB[0], & aoResultRGB[1],& aoResultRGB[2]);
#else
    aoResultRGB[0] = strtol(lBuff+5, & lTmp2, 10 );
    aoResultRGB[1] = strtol(lTmp2+1, & lTmp2, 10 );
    aoResultRGB[2] = strtol(lTmp2+1, NULL, 10 );
#endif
    RGB2Hex(aoResultRGB,lBuff);
                }
    }
    else if ( lWasOsascript || lWasXdialog )
    {
                /* printf( "lBuff: %s\n" , lBuff ) ; */
#if (defined(__cplusplus ) && __cplusplus >= 201103L) || (defined(__STDC_VERSION__) && __STDC_VERSION__ >= 199901L) || defined(__clang__)
    sscanf(lBuff,"%hhu %hhu %hhu", & aoResultRGB[0], & aoResultRGB[1],& aoResultRGB[2]);
#else
    aoResultRGB[0] = strtol(lBuff, & lTmp2, 10 );
    aoResultRGB[1] = strtol(lTmp2+1, & lTmp2, 10 );
    aoResultRGB[2] = strtol(lTmp2+1, NULL, 10 );
#endif
    RGB2Hex(aoResultRGB,lBuff);
    }
    else
    {
                Hex2RGB(lBuff,aoResultRGB);
    }
    /* printf("%d %d %d\n", aoResultRGB[0],aoResultRGB[1],aoResultRGB[2]); */
    /* printf( "lBuff: %s\n" , lBuff ) ; */

	strcpy(lDefaultHexRGB,lBuff);
	return lDefaultHexRGB ;
}

#endif /* _WIN32 */


/*
int main( int argc , char * argv[] )
{
char const * lTmp;
char const * lTheSaveFileName;
char const * lTheOpenFileName;
char const * lTheSelectFolderName;
char const * lTheHexColor;
char const * lWillBeGraphicMode;
unsigned char lRgbColor[3];
FILE * lIn;
char lBuffer[1024];
char lString[1024];
char const * lFilterPatterns[2] = { "*.txt", "*.text" };

tinyfd_verbose = argc - 1;
tinyfd_silent = 1;

lWillBeGraphicMode = tinyfd_inputBox("tinyfd_query", NULL, NULL);

strcpy(lBuffer, "v");
strcat(lBuffer, tinyfd_version);
if (lWillBeGraphicMode)
{
    strcat(lBuffer, "\ngraphic mode: ");
}
else
{
    strcat(lBuffer, "\nconsole mode: ");
}
strcat(lBuffer, tinyfd_response);
strcat(lBuffer, "\n");
strcat(lBuffer, tinyfd_needs+78);
strcpy(lString, "tinyfiledialogs");
tinyfd_messageBox(lString, lBuffer, "ok", "info", 0);

tinyfd_notifyPopup("the title", "the message\n\tfrom outer-space", "info");

if (lWillBeGraphicMode && !tinyfd_forceConsole)
{
        tinyfd_forceConsole = ! tinyfd_messageBox("Hello World",
                "graphic dialogs [yes] / console mode [no]?",
                "yesno", "question", 1);
}

lTmp = tinyfd_inputBox(
        "a password box", "your password will be revealed", NULL);

if (!lTmp) return 1;

strcpy(lString, lTmp);

lTheSaveFileName = tinyfd_saveFileDialog(
        "let us save this password",
        "passwordFile.txt",
        2,
        lFilterPatterns,
        NULL);

if (!lTheSaveFileName)
{
        tinyfd_messageBox(
                "Error",
                "Save file name is NULL",
                "ok",
                "error",
                1);
        return 1;
}

lIn = fopen(lTheSaveFileName, "w");
if (!lIn)
{
        tinyfd_messageBox(
                "Error",
                "Can not open this file in write mode",
                "ok",
                "error",
                1);
        return 1;
}
fputs(lString, lIn);
fclose(lIn);

lTheOpenFileName = tinyfd_openFileDialog(
        "let us read the password back",
        "",
        2,
        lFilterPatterns,
        NULL,
        0);

if (!lTheOpenFileName)
{
        tinyfd_messageBox(
                "Error",
                "Open file name is NULL",
                "ok",
                "error",
                1);
        return 1;
}

lIn = fopen(lTheOpenFileName, "r");

if (!lIn)
{
        tinyfd_messageBox(
                "Error",
                "Can not open this file in read mode",
                "ok",
                "error",
                1);
        return(1);
}
lBuffer[0] = '\0';
fgets(lBuffer, sizeof(lBuffer), lIn);
fclose(lIn);

tinyfd_messageBox("your password is",
        lBuffer, "ok", "info", 1);

lTheSelectFolderName = tinyfd_selectFolderDialog(
        "let us just select a directory", NULL);

if (!lTheSelectFolderName)
{
        tinyfd_messageBox(
                "Error",
                "Select folder name is NULL",
                "ok",
                "error",
                1);
        return 1;
}

tinyfd_messageBox("The selected folder is",
        lTheSelectFolderName, "ok", "info", 1);

lTheHexColor = tinyfd_colorChooser(
        "choose a nice color",
        "#FF0077",
        lRgbColor,
        lRgbColor);

if (!lTheHexColor)
{
        tinyfd_messageBox(
                "Error",
                "hexcolor is NULL",
                "ok",
                "error",
                1);
        return 1;
}

tinyfd_messageBox("The selected hexcolor is",
        lTheHexColor, "ok", "info", 1);

        tinyfd_beep();

        return 0;
}
*/

#ifdef _MSC_VER
#pragma warning(default:4996)
#pragma warning(default:4100)
#pragma warning(default:4706)
#endif
<|MERGE_RESOLUTION|>--- conflicted
+++ resolved
@@ -2004,35 +2004,7 @@
 	}
 	free(lFilterPatterns);
 
-<<<<<<< HEAD
 	if (!lTmpWChar) return NULL;
-=======
-        ofn.lStructSize     = sizeof( OPENFILENAME ) ;
-        ofn.hwndOwner           = GetForegroundWindow();
-        ofn.hInstance       = 0 ;
-        ofn.lpstrFilter         = strlen(lFilterPatterns) ? lFilterPatterns : NULL;
-        ofn.lpstrCustomFilter = NULL ;
-        ofn.nMaxCustFilter  = 0 ;
-        ofn.nFilterIndex    = 1 ;
-		ofn.lpstrFile = lBuff;
-		ofn.nMaxFile = (DWORD)lFullBuffLen;
-        ofn.lpstrFileTitle  = NULL ;
-        ofn.nMaxFileTitle       = MAX_PATH_OR_CMD / 2;
-        ofn.lpstrInitialDir = strlen(lDirname) ? lDirname : NULL;
-        ofn.lpstrTitle          = aTitle && strlen(aTitle) ? aTitle : NULL;
-        ofn.Flags                       = OFN_EXPLORER  | OFN_NOCHANGEDIR ;
-        ofn.nFileOffset     = 0 ;
-        ofn.nFileExtension  = 0 ;
-        ofn.lpstrDefExt     = NULL ;
-        ofn.lCustData       = 0L ;
-        ofn.lpfnHook        = NULL ;
-        ofn.lpTemplateName  = NULL ;
-
-        if ( aAllowMultipleSelects )
-        {
-                ofn.Flags |= OFN_ALLOWMULTISELECT;
-        }
->>>>>>> 05dbecf1
 
 	if (tinyfd_winUtf8) lTmpChar = tinyfd_utf16to8(lTmpWChar);
 	else lTmpChar = tinyfd_utf16toMbcs(lTmpWChar);
@@ -7329,4 +7301,4 @@
 #pragma warning(default:4996)
 #pragma warning(default:4100)
 #pragma warning(default:4706)
-#endif
+#endif